// SourceEditorView.cs
//
// Author:
//   Mike Krüger <mkrueger@novell.com>
//
// Copyright (c) 2008 Novell, Inc (http://www.novell.com)
//
// Permission is hereby granted, free of charge, to any person obtaining a copy
// of this software and associated documentation files (the "Software"), to deal
// in the Software without restriction, including without limitation the rights
// to use, copy, modify, merge, publish, distribute, sublicense, and/or sell
// copies of the Software, and to permit persons to whom the Software is
// furnished to do so, subject to the following conditions:
//
// The above copyright notice and this permission notice shall be included in
// all copies or substantial portions of the Software.
//
// THE SOFTWARE IS PROVIDED "AS IS", WITHOUT WARRANTY OF ANY KIND, EXPRESS OR
// IMPLIED, INCLUDING BUT NOT LIMITED TO THE WARRANTIES OF MERCHANTABILITY,
// FITNESS FOR A PARTICULAR PURPOSE AND NONINFRINGEMENT. IN NO EVENT SHALL THE
// AUTHORS OR COPYRIGHT HOLDERS BE LIABLE FOR ANY CLAIM, DAMAGES OR OTHER
// LIABILITY, WHETHER IN AN ACTION OF CONTRACT, TORT OR OTHERWISE, ARISING FROM,
// OUT OF OR IN CONNECTION WITH THE SOFTWARE OR THE USE OR OTHER DEALINGS IN
// THE SOFTWARE.
using System;
using System.Linq;
using System.Collections.Generic;
using System.IO;

using Gtk;

using Mono.TextEditor;
using MonoDevelop.Ide.Gui;
using MonoDevelop.Ide.Gui.Content;
using MonoDevelop.Components.Commands;
using MonoDevelop.Core;
using MonoDevelop.Ide.CodeCompletion;
using MonoDevelop.Projects;
using MonoDevelop.Projects.Text;
using MonoDevelop.Ide.Commands;
using MonoDevelop.Debugger;
using Mono.Debugging.Client;
using MonoDevelop.DesignerSupport.Toolbox;
using MonoDevelop.Ide.CodeTemplates;
using Services = MonoDevelop.Projects.Services;
using MonoDevelop.Ide.Tasks;
using MonoDevelop.Ide;
using MonoDevelop.Ide.CodeFormatting;
using MonoDevelop.Ide.TypeSystem;
using MonoDevelop.SourceEditor.QuickTasks;
using MonoDevelop.Ide.TextEditing;
using System.Text;
using Mono.Addins;
using MonoDevelop.Components;
using Mono.TextEditor.Utils;
using MonoDevelop.Core.Text;
using MonoDevelop.Projects.Policies;
using MonoDevelop.Ide.Editor;
using MonoDevelop.SourceEditor.Wrappers;
using MonoDevelop.Ide.Editor.Extension;
using MonoDevelop.Ide.Editor.Highlighting;
using System.Threading.Tasks;
using System.Threading;

namespace MonoDevelop.SourceEditor
{	
	partial class SourceEditorView : ViewContent, IBookmarkBuffer, IClipboardHandler, ITextFile,
		ICompletionWidget,  ISplittable, IFoldable, IToolboxDynamicProvider,
		ICustomFilteringToolboxConsumer, IZoomable, ITextEditorResolver, ITextEditorDataProvider,
		ICodeTemplateHandler, ICodeTemplateContextProvider, IPrintable,
	ITextEditorImpl, IEditorActionHost, ITextMarkerFactory, IUndoHandler
	{
		readonly SourceEditorWidget widget;
		bool isDisposed = false;
		DateTime lastSaveTimeUtc;
		internal object MemoryProbe = Counters.SourceViewsInMemory.CreateMemoryProbe ();
		DebugMarkerPair currentDebugLineMarker;
		DebugMarkerPair debugStackLineMarker;
		BreakpointStore breakpoints;
		DebugIconMarker hoverDebugLineMarker;
		static readonly Xwt.Drawing.Image hoverBreakpointIcon = Xwt.Drawing.Image.FromResource (typeof (BreakpointPad), "gutter-breakpoint-disabled-15.png");
		List<DebugMarkerPair> breakpointSegments = new List<DebugMarkerPair> ();
		List<PinnedWatchInfo> pinnedWatches = new List<PinnedWatchInfo> ();
		bool writeAllowed;
		bool writeAccessChecked;

		public ViewContent ViewContent {
			get {
				return this;
			}
		}
		
		public TextDocument Document {
			get {
				return widget?.TextEditor?.Document;
			}
			set {
				widget.TextEditor.Document = value;
			}
		}

		public DateTime LastSaveTimeUtc {
			get {
				return lastSaveTimeUtc;
			}
			internal set {
				lastSaveTimeUtc = value;
			}
		}		

		internal ExtensibleTextEditor TextEditor {
			get {
				return widget.TextEditor;
			}
		}
		
		internal SourceEditorWidget SourceEditorWidget {
			get {
				return widget;
			}
		}
		
		public override Control Control {
			get {
				return widget != null ? widget.Vbox : null;
			}
		}
		
		public int LineCount {
			get {
				return Document.LineCount;
			}
		}

		IEnumerable<Ide.Editor.Selection> ITextEditorImpl.Selections { get { return TextEditor.GetTextEditorData ().Selections; } }

		string ITextEditorImpl.ContextMenuPath {
			get { return TextEditor.ContextMenuPath; }
			set { TextEditor.ContextMenuPath = value; }
		}
			
		public override string TabPageLabel {
			get { return GettextCatalog.GetString ("Source"); }
		}
		

		uint removeMarkerTimeout;
		Queue<MessageBubbleTextMarker> markersToRemove = new Queue<MessageBubbleTextMarker> ();


		void RemoveMarkerQueue ()
		{
			if (removeMarkerTimeout != 0)
				GLib.Source.Remove (removeMarkerTimeout);
		}

		void ResetRemoveMarker ()
		{
			RemoveMarkerQueue ();
			removeMarkerTimeout = GLib.Timeout.Add (2000, delegate {
				while (markersToRemove.Count > 0) {
					var _m = markersToRemove.Dequeue ();
					currentErrorMarkers.Remove (_m);
					if (_m.LineSegment != null)
						widget.TextEditor.Document.RemoveMarker (_m);
				}
				removeMarkerTimeout = 0;
				return false;
			});
		}

		public SourceEditorView (IReadonlyTextDocument document = null)
		{
			Counters.LoadedEditors++;

			widget = new SourceEditorWidget (this);
			if (document != null) {
				var textDocument = document as TextDocument;
				if (textDocument != null) {
					widget.TextEditor.Document = textDocument;
				} else {
					widget.TextEditor.Document.Text = document.Text;
				}
			}

			widget.TextEditor.Document.TextChanged += HandleTextReplaced;
			widget.TextEditor.Document.LineChanged += HandleLineChanged;
			widget.TextEditor.Document.LineInserted += HandleLineChanged;
			widget.TextEditor.Document.LineRemoved += HandleLineChanged;

			widget.TextEditor.Document.BeginUndo += HandleBeginUndo; 
			widget.TextEditor.Document.EndUndo += HandleEndUndo;

			widget.TextEditor.Document.TextChanging += OnTextReplacing;
			widget.TextEditor.Document.TextChanged += OnTextReplaced;
			widget.TextEditor.Document.ReadOnlyCheckDelegate = CheckReadOnly;
			widget.TextEditor.Document.TextSet += HandleDocumentTextSet;


			widget.TextEditor.TextViewMargin.LineShown += TextViewMargin_LineShown;
			//			widget.TextEditor.Document.DocumentUpdated += delegate {
			//				this.IsDirty = Document.IsDirty;
			//			};
			
			widget.TextEditor.Caret.PositionChanged += HandlePositionChanged; 
			widget.TextEditor.IconMargin.ButtonPressed += OnIconButtonPress;
			widget.TextEditor.IconMargin.MouseMoved += OnIconMarginMouseMoved;
			widget.TextEditor.IconMargin.MouseLeave += OnIconMarginMouseLeave;
			widget.TextEditor.TextArea.FocusOutEvent += TextArea_FocusOutEvent;
			ClipbardRingUpdated += UpdateClipboardRing;
			
			TextEditorService.FileExtensionAdded += HandleFileExtensionAdded;
			TextEditorService.FileExtensionRemoved += HandleFileExtensionRemoved;

			breakpoints = DebuggingService.Breakpoints;
			DebuggingService.DebugSessionStarted += OnDebugSessionStarted;
			DebuggingService.StoppedEvent += HandleTargetExited;
			DebuggingService.ExecutionLocationChanged += OnExecutionLocationChanged;
			DebuggingService.CurrentFrameChanged += OnCurrentFrameChanged;
			DebuggingService.StoppedEvent += OnCurrentFrameChanged;
			DebuggingService.ResumedEvent += OnCurrentFrameChanged;
			breakpoints.BreakpointAdded += OnBreakpointAdded;
			breakpoints.BreakpointRemoved += OnBreakpointRemoved;
			breakpoints.BreakpointStatusChanged += OnBreakpointStatusChanged;
			breakpoints.BreakpointModified += OnBreakpointStatusChanged;
			DebuggingService.PinnedWatches.WatchAdded += OnWatchAdded;
			DebuggingService.PinnedWatches.WatchRemoved += OnWatchRemoved;
			DebuggingService.PinnedWatches.WatchChanged += OnWatchChanged;
			
			TaskService.Errors.TasksAdded += UpdateTasks;
			TaskService.Errors.TasksRemoved += UpdateTasks;
			TaskService.JumpedToTask += HandleTaskServiceJumpedToTask;
			IdeApp.Preferences.ShowMessageBubbles.Changed += HandleIdeAppPreferencesShowMessageBubblesChanged;
			TaskService.TaskToggled += HandleErrorListPadTaskToggled;
			widget.TextEditor.Options.Changed += HandleWidgetTextEditorOptionsChanged;
			IdeApp.Preferences.DefaultHideMessageBubbles.Changed += HandleIdeAppPreferencesDefaultHideMessageBubblesChanged;
<<<<<<< HEAD
			// Document.AddAnnotation (this);
=======
			Document.AddAnnotation (this);
			widget.TextEditor.Document.MimeTypeChanged += Document_MimeTypeChanged;
>>>>>>> d420c316
			if (document != null) {
				Document.MimeType = document.MimeType;
				Document.FileName = document.FileName;
			}
			FileRegistry.Add (this);
		}

		void Document_MimeTypeChanged (object sender, EventArgs e)
		{
			//if the mimetype doesn't have a syntax mode, try to load one for its base mimetypes
			var sm = Document.SyntaxMode as Mono.TextEditor.Highlighting.SyntaxMode;
			if (sm != null && sm.MimeType == null) {
				foreach (string mt in DesktopService.GetMimeTypeInheritanceChain (Document.MimeType)) {
					var syntaxMode = Mono.TextEditor.Highlighting.SyntaxModeService.GetSyntaxMode (null, mt);
					if (syntaxMode != null) {
						Document.SyntaxMode = syntaxMode;
						break;
					}
				}
			}
			if (Document.MimeType != null) {
				widget.TextEditor.TextEditorResolverProvider = TextEditorResolverService.GetProvider (Document.MimeType);
			}
		}

		void HandleDocumentTextSet (object sender, EventArgs e)
		{
			while (editSessions.Count > 0) {
				EndSession ();
			}
		}

		protected override void OnContentNameChanged ()
		{
			Document.FileName = ContentName;
			if (!String.IsNullOrEmpty (ContentName) && File.Exists (ContentName))
				lastSaveTimeUtc = File.GetLastWriteTimeUtc (ContentName);
			base.OnContentNameChanged ();
		}

		void HandleLineChanged (object sender, Mono.TextEditor.LineEventArgs e)
		{
			UpdateBreakpoints ();
			UpdateWidgetPositions ();
			if (messageBubbleCache != null && messageBubbleCache.RemoveLine (e.Line)) {
				MessageBubbleTextMarker marker = currentErrorMarkers.FirstOrDefault (m => m.LineSegment == e.Line);
				if (marker != null) {
					widget.TextEditor.TextViewMargin.RemoveCachedLine (e.Line);
					// ensure that the line cache is renewed
					marker.GetLineHeight (widget.TextEditor);
				}
			}
			var handler = LineChanged;
			if (handler != null)
				handler (this, new MonoDevelop.Ide.Editor.LineEventArgs (e.Line));
		}

		void HandleTextReplaced (object sender, TextChangeEventArgs args)
		{
			if (Document.CurrentAtomicUndoOperationType == OperationType.Format)
				return;

			int startIndex = args.Offset;
			foreach (var marker in currentErrorMarkers) {
				var line = marker.LineSegment;
				if (line == null || line.Contains (args.Offset) || line.Contains (args.Offset + args.InsertionLength) || args.Offset < line.Offset && line.Offset < args.Offset + args.InsertionLength) {
					markersToRemove.Enqueue (marker);
				}
			}
			ResetRemoveMarker ();
		}

		void HandleEndUndo (object sender, TextDocument.UndoOperationEventArgs e)
		{
			OnEndUndo (EventArgs.Empty);
		}

		void HandleBeginUndo (object sender, EventArgs e)
		{
			OnBeginUndo (EventArgs.Empty);
		}


		void HandlePositionChanged (object sender, DocumentLocationEventArgs e)
		{
			OnCaretPositionSet (EventArgs.Empty);
			FireCompletionContextChanged ();
			OnCaretPositionChanged (EventArgs.Empty);
		}

		void HandleFileExtensionRemoved (object sender, FileExtensionEventArgs args)
		{
			if (ContentName == null || args.Extension.File.FullPath != Path.GetFullPath (ContentName))
				return;
			RemoveFileExtension (args.Extension);
		}

		void HandleFileExtensionAdded (object sender, FileExtensionEventArgs args)
		{
			if (ContentName == null || args.Extension.File.FullPath != Path.GetFullPath (ContentName))
				return;
			AddFileExtension (args.Extension);
		}

		Dictionary<TopLevelWidgetExtension,Widget> widgetExtensions = new Dictionary<TopLevelWidgetExtension, Widget> ();
		Dictionary<FileExtension,Tuple<TextLineMarker,DocumentLine>> markerExtensions = new Dictionary<FileExtension, Tuple<TextLineMarker,DocumentLine>> ();

		void LoadExtensions ()
		{
			if (ContentName == null)
				return;

			foreach (var ext in TextEditorService.GetFileExtensions (ContentName))
				AddFileExtension (ext);
		}

		void AddFileExtension (FileExtension extension)
		{
			if (extension is TopLevelWidgetExtension) {
				var widgetExtension = (TopLevelWidgetExtension)extension;
				Widget w = widgetExtension.CreateWidget ();
				int x, y;
				if (!CalcWidgetPosition (widgetExtension, w, out x, out y)) {
					w.Destroy ();
					return;
				}

				widgetExtensions [widgetExtension] = w;
				widget.TextEditor.TextArea.AddTopLevelWidget (w, x, y);
				widgetExtension.ScrollToViewRequested += HandleScrollToViewRequested;
			}
			else if (extension is TextLineMarkerExtension) {
				var lineExt = (TextLineMarkerExtension) extension;

				DocumentLine line = widget.TextEditor.Document.GetLine (lineExt.Line);
				if (line == null)
					return;

				var marker = (TextLineMarker)lineExt.CreateMarker ();
				widget.TextEditor.Document.AddMarker (line, marker);
				widget.TextEditor.QueueDraw ();
				markerExtensions [extension] = new Tuple<TextLineMarker, DocumentLine> (marker, line);
			}
		}

		void HandleScrollToViewRequested (object sender, EventArgs e)
		{
			var widgetExtension = (TopLevelWidgetExtension)sender;
			Widget w;
			if (widgetExtensions.TryGetValue (widgetExtension, out w)) {
				int x, y;
				widget.TextEditor.TextArea.GetTopLevelWidgetPosition (w, out x, out y);
				var size = w.SizeRequest ();
				Application.Invoke (delegate {
					widget.TextEditor.ScrollTo (new Gdk.Rectangle (x, y, size.Width, size.Height));
				});
			}
		}

		void RemoveFileExtension (FileExtension extension)
		{
			if (extension is TopLevelWidgetExtension) {
				var widgetExtension = (TopLevelWidgetExtension)extension;
				Widget w;
				if (!widgetExtensions.TryGetValue (widgetExtension, out w))
					return;
				widgetExtensions.Remove (widgetExtension);
				widget.TextEditor.TextArea.Remove (w);
				w.Destroy ();
				widgetExtension.ScrollToViewRequested -= HandleScrollToViewRequested;
			}
			else if (extension is TextLineMarkerExtension) {
				Tuple<TextLineMarker,DocumentLine> data;
				if (markerExtensions.TryGetValue (extension, out data))
					widget.TextEditor.Document.RemoveMarker (data.Item1);
			}
		}

		void ClearExtensions ()
		{
			foreach (var ex in widgetExtensions.Keys)
				ex.ScrollToViewRequested -= HandleScrollToViewRequested;
		}

		void UpdateWidgetPositions ()
		{
			foreach (var e in widgetExtensions) {
				int x,y;
				if (CalcWidgetPosition ((TopLevelWidgetExtension)e.Key, e.Value, out x, out y))
					widget.TextEditor.TextArea.MoveTopLevelWidget (e.Value, x, y);
				else
					e.Value.Hide ();
			}
		}

		bool CalcWidgetPosition (TopLevelWidgetExtension widgetExtension, Widget w, out int x, out int y)
		{
			DocumentLine line = widget.TextEditor.Document.GetLine (widgetExtension.Line);
			if (line == null) {
				x = y = 0;
				return false;
			}

			int lw, lh;
			var tmpWrapper = widget.TextEditor.TextViewMargin.GetLayout (line);
			tmpWrapper.Layout.GetPixelSize (out lw, out lh);
			if (tmpWrapper.IsUncached)
				tmpWrapper.Dispose ();
			lh = (int) TextEditor.TextViewMargin.GetLineHeight (widgetExtension.Line);
			x = (int)widget.TextEditor.TextViewMargin.XOffset + lw + 4;
			y = (int)widget.TextEditor.LineToY (widgetExtension.Line);
			int lineStart = (int)widget.TextEditor.TextViewMargin.XOffset;
			var size = w.SizeRequest ();

			switch (widgetExtension.HorizontalAlignment) {
			case HorizontalAlignment.LineLeft:
				x = (int)widget.TextEditor.TextViewMargin.XOffset;
				break;
			case HorizontalAlignment.LineRight:
				x = lineStart + lw + 4;
				break;
			case HorizontalAlignment.LineCenter:
				x = lineStart + (lw - size.Width) / 2;
				if (x < lineStart)
					x = lineStart;
				break;
			case HorizontalAlignment.Left:
				x = 0;
				break;
			case HorizontalAlignment.Right:
				break;
			case HorizontalAlignment.Center:
				break;
			case HorizontalAlignment.ViewLeft:
				break;
			case HorizontalAlignment.ViewRight:
				break;
			case HorizontalAlignment.ViewCenter:
				break;
			}

			switch (widgetExtension.VerticalAlignment) {
			case VerticalAlignment.LineTop:
				break; // the default
			case VerticalAlignment.LineBottom:
				y += lh - size.Height;
				break;
			case VerticalAlignment.LineCenter:
				y = y + (lh - size.Height) / 2;
				break;
			case VerticalAlignment.AboveLine:
				y -= size.Height;
				break;
			case VerticalAlignment.BelowLine:
				y += lh;
				break;
			}
			x += widgetExtension.OffsetX;
			y += widgetExtension.OffsetY;

			//We don't want Widget to appear outside TextArea(cut off)...
			x = Math.Max (0, x);
			y = Math.Max (0, y);
			return true;
		}

		protected override void OnWorkbenchWindowChanged ()
		{
			base.OnWorkbenchWindowChanged ();
			if (WorkbenchWindow != null)
				WorkbenchWindow.ActiveViewContentChanged += HandleActiveViewContentChanged;
		}

		void HandleActiveViewContentChanged (object o, ActiveViewContentEventArgs e)
		{
			widget.UpdateLineCol ();
		}
		
	//	MessageBubbleHighlightPopupWindow messageBubbleHighlightPopupWindow = null;

		void HandleWidgetTextEditorOptionsChanged (object sender, EventArgs e)
		{
			currentErrorMarkers.ForEach (marker => marker.DisposeLayout ());
		}

		void HandleTaskServiceJumpedToTask (object sender, TaskEventArgs e)
		{
			var task = e.Tasks != null ? e.Tasks.FirstOrDefault () : null;
			var doc = Document;
			if (task == null || doc == null || task.FileName != doc.FileName || TextEditor == null)
				return;
			var lineSegment = doc.GetLine (task.Line);
			if (lineSegment == null)
				return;
			var marker = (MessageBubbleTextMarker)lineSegment.Markers.FirstOrDefault (m => m is MessageBubbleTextMarker);
			if (marker == null)
				return;
			
			marker.SetPrimaryError (task);
			
			if (TextEditor != null && TextEditor.IsComposited) {
				/*if (messageBubbleHighlightPopupWindow != null)
					messageBubbleHighlightPopupWindow.Destroy ();*/
			/*	messageBherbbleHighlightPopupWindow = new MessageBubbleHighlightPopupWindow (this, marker);
				messageBubbleHighlightPopupWindow.Destroyed += delegate {
					messageBubbleHighlightPopupWindow = null;
				};
				messageBubbleHighlightPopupWindow.Popup ();*/
			}
		}

		void HandleIdeAppPreferencesDefaultHideMessageBubblesChanged (object sender, EventArgs e)
		{
			currentErrorMarkers.ForEach (marker => marker.IsVisible =  !IdeApp.Preferences.DefaultHideMessageBubbles);
			TextEditor.QueueDraw ();
		}

		void HandleIdeAppPreferencesShowMessageBubblesChanged (object sender, EventArgs e)
		{
			UpdateTasks (null, null);
		}

		void HandleErrorListPadTaskToggled (object sender, TaskEventArgs e)
		{
			TextEditor.QueueDraw ();
		}
		
		MessageBubbleCache messageBubbleCache;
		List<MessageBubbleTextMarker> currentErrorMarkers = new List<MessageBubbleTextMarker> ();
		CancellationTokenSource messageBubbleUpdateSource = new CancellationTokenSource ();

		void UpdateTasks (object sender, TaskEventArgs e)
		{
			TaskListEntry [] tasks = TaskService.Errors.GetFileTasks (ContentName);
			if (tasks == null)
				return;
			DisposeErrorMarkers (); // disposes messageBubbleCache as well.
			if (IdeApp.Preferences.ShowMessageBubbles == ShowMessageBubbles.Never)
				return;
			messageBubbleCache = new MessageBubbleCache (widget.TextEditor);
			CancelMessageBubbleUpdate ();
			var token = messageBubbleUpdateSource;

			Task.Run (delegate {
				var errorMarkers = new List<MessageBubbleTextMarker> ();
				foreach (TaskListEntry task in tasks) {
					if (token.IsCancellationRequested)
						return null;
					if (task.Severity == TaskSeverity.Error || task.Severity == TaskSeverity.Warning) {
						if (IdeApp.Preferences.ShowMessageBubbles == ShowMessageBubbles.ForErrors && task.Severity == TaskSeverity.Warning)
							continue;
						var errorTextMarker = new MessageBubbleTextMarker (messageBubbleCache, task, task.Severity == TaskSeverity.Error, task.Description);
						errorMarkers.Add (errorTextMarker);

						errorTextMarker.IsVisible = !IdeApp.Preferences.DefaultHideMessageBubbles;
					}
				}
				return errorMarkers;
			}).ContinueWith (t => {
				if (token.IsCancellationRequested)
					return;
				Application.Invoke (delegate {
					if (token.IsCancellationRequested)
						return;
					var newErrorMarkers = new List<MessageBubbleTextMarker> ();
					foreach (var marker in t.Result) {
						if (token.IsCancellationRequested)
							return;
						var lineSegment = widget.Document.GetLine (marker.Task.Line);
						if (lineSegment == null)
							continue;
						var oldMarker = lineSegment.Markers.OfType<MessageBubbleTextMarker> ().FirstOrDefault ();
						if (oldMarker != null) {
							oldMarker.AddError (marker.Task, marker.Task.Severity == TaskSeverity.Error, marker.Task.Description);
						} else {
							marker.LineSegment = lineSegment;
							widget.Document.AddMarker (lineSegment, marker, false, 0);
							newErrorMarkers.Add (marker);
						}
					}
					this.currentErrorMarkers = newErrorMarkers;
				});
			});
		}

		void CancelMessageBubbleUpdate ()
		{
			messageBubbleUpdateSource.Cancel ();
			messageBubbleUpdateSource = new CancellationTokenSource ();
		}

		void DisposeErrorMarkers ()
		{
			//the window has a reference to the markers we're destroying
			//so if the error markers get cleared out while it's running, its expose will
			//NRE and bring down MD
			/*if (messageBubbleHighlightPopupWindow != null)
				messageBubbleHighlightPopupWindow.Destroy ();*/

			currentErrorMarkers.ForEach (em => {
				widget.Document.RemoveMarker (em);
				em.Dispose ();
			});
			currentErrorMarkers.Clear ();
			if (messageBubbleCache != null) {
				messageBubbleCache.Dispose ();
				messageBubbleCache = null;
			}
		}

		protected virtual string ProcessSaveText (string text)
		{
			return text;
		}
		
		public override Task Save (FileSaveInformation fileSaveInformation)
		{
			return Save (fileSaveInformation.FileName, fileSaveInformation.Encoding ?? encoding);
		}

		public async Task Save (string fileName, Encoding encoding)
		{
			if (widget.HasMessageBar)
				return;
			if (encoding != null) {
				this.encoding = encoding;
				UpdateTextDocumentEncoding ();
			}
			if (ContentName != fileName) {
				FileService.RequestFileEdit ((FilePath) fileName);
				writeAllowed = true;
				writeAccessChecked = true;
			}

			if (warnOverwrite) {
				if (string.Equals (fileName, ContentName, FilePath.PathComparison)) {
					string question = GettextCatalog.GetString (
						"This file {0} has been changed outside of {1}. Are you sure you want to overwrite the file?",
						fileName, BrandingService.ApplicationName
					);
					if (MessageService.AskQuestion (question, AlertButton.Cancel, AlertButton.OverwriteFile) != AlertButton.OverwriteFile)
						return;
				}
				warnOverwrite = false;
				widget.RemoveMessageBar ();
				WorkbenchWindow.ShowNotification = false;
			}
			
			if (PropertyService.Get ("AutoFormatDocumentOnSave", false)) {
				try {
					var formatter = CodeFormatterService.GetFormatter (Document.MimeType);
					if (formatter != null) {
						var document = WorkbenchWindow.Document;
						if (formatter.SupportsOnTheFlyFormatting) {
							using (var undo = TextEditor.OpenUndoGroup ()) {
								formatter.OnTheFlyFormat (WorkbenchWindow.Document.Editor, WorkbenchWindow.Document);
							}
						} else {
							var text = document.Editor.Text;
							var policies = document.Project != null ? document.Project.Policies : PolicyService.DefaultPolicies;
							string formattedText = formatter.FormatText (policies, text);
							if (formattedText != null && formattedText != text) {
								document.Editor.ReplaceText (0, text.Length, formattedText);
							}
						}
					}
				} catch (Exception e) {
					LoggingService.LogError ("Error while formatting on save", e);
				}
			}

			FileRegistry.SkipNextChange (fileName);
			try {
				object attributes = null;
				if (File.Exists (fileName)) {
					try {
						attributes = DesktopService.GetFileAttributes (fileName);
						var fileAttributes = File.GetAttributes (fileName);
						if (fileAttributes.HasFlag (FileAttributes.ReadOnly)) {
							var result = MessageService.AskQuestion (
								GettextCatalog.GetString ("Can't save file"),
								GettextCatalog.GetString ("The file was marked as read only. Should the file be overwritten?"),
								AlertButton.Yes,
								AlertButton.No);
							if (result == AlertButton.Yes) {
								try {
									File.SetAttributes (fileName, fileAttributes & ~FileAttributes.ReadOnly);
								} catch (Exception) {
									MessageService.ShowError (GettextCatalog.GetString ("Error"),
									                          GettextCatalog.GetString ("Operation failed."));
									return;
								}
							} else {
								return;
							}
						}
					} catch (Exception e) {
						LoggingService.LogWarning ("Can't get file attributes", e);
					}
				}
				try {
					var writeEncoding = encoding;
					var writeBom = hadBom;
					var writeText = ProcessSaveText (Document.Text);
					if (writeEncoding == null) {
						if (this.encoding != null) {
							writeEncoding = this.encoding;
						} else { 
							writeEncoding = Encoding.UTF8;
							// Disabled. Shows up in the source control as diff, it's atm confusing for the users to see a change without
							// changed files.
							writeBom = false;
	//						writeBom =!Mono.TextEditor.Utils.TextFileUtility.IsASCII (writeText);
						}
					}
					await MonoDevelop.Core.Text.TextFileUtility.WriteTextAsync (fileName, writeText, writeEncoding, writeBom);
					this.encoding = writeEncoding;
				} catch (InvalidEncodingException) {
					var result = MessageService.AskQuestion (GettextCatalog.GetString ("Can't save file with current codepage."), 
						GettextCatalog.GetString ("Some unicode characters in this file could not be saved with the current encoding.\nDo you want to resave this file as Unicode ?\nYou can choose another encoding in the 'save as' dialog."),
						1,
						AlertButton.Cancel,
						new AlertButton (GettextCatalog.GetString ("Save as Unicode")));
					if (result != AlertButton.Cancel) {
						hadBom = true;
						this.encoding = Encoding.UTF8;
						MonoDevelop.Core.Text.TextFileUtility.WriteText (fileName, Document.Text, encoding, hadBom);
					} else {
						return;
					}
				}
				lastSaveTimeUtc = File.GetLastWriteTimeUtc (fileName);
				try {
					if (attributes != null) 
						DesktopService.SetFileAttributes (fileName, attributes);
				} catch (Exception e) {
					LoggingService.LogError ("Can't set file attributes", e);
				}
			} catch (UnauthorizedAccessException e) {
				LoggingService.LogError ("Error while saving file", e);
				MessageService.ShowError (GettextCatalog.GetString ("Can't save file - access denied"), e.Message);
			}

			//			if (encoding != null)
			//				se.Buffer.SourceEncoding = encoding;
			//			TextFileService.FireCommitCountChanges (this);
			await Runtime.RunInMainThread (delegate {
				Document.FileName = ContentName = fileName;
				if (Document != null) {
					UpdateMimeType (fileName);
					Document.SetNotDirtyState ();
				}
				IsDirty = false;
			});
		}
		
		public void InformLoadComplete ()
		{
		/*
			Document.MimeType = mimeType;
			string text = null;
			if (content != null) {
				text = Mono.TextEditor.Utils.TextFileUtility.GetText (content, out encoding, out hadBom);
				text = ProcessLoadText (text);
				Document.Text = text;
			}
			this.CreateDocumentParsedHandler ();
			RunFirstTimeFoldUpdate (text);
			*/
			Document.InformLoadComplete ();
		}
		
		public override Task LoadNew (Stream content, string mimeType)
		{
			throw new NotSupportedException ("Moved to TextEditorViewContent.LoadNew.");
		}
		
		public override Task Load (FileOpenInformation fileOpenInformation)
		{
			return Load (fileOpenInformation.FileName, fileOpenInformation.Encoding, fileOpenInformation.IsReloadOperation);
		}

		protected virtual string ProcessLoadText (string text)
		{
			return text;
		}

		void UpdateTextDocumentEncoding ()
		{
			widget.Document.Encoding = encoding;
			widget.Document.UseBOM = hadBom;
		}

		public Task Load (string fileName, Encoding loadEncoding, bool reload = false)
		{
			var document = Document;
			if (document == null)
				return TaskUtil.Default<object> ();
			document.TextChanged -= OnTextReplaced;
			
			if (warnOverwrite) {
				warnOverwrite = false;
				widget.RemoveMessageBar ();
				WorkbenchWindow.ShowNotification = false;
			}
			// Look for a mime type for which there is a syntax mode
			UpdateMimeType (fileName);
			string text = null;
			bool didLoadCleanly;
			if (!reload && AutoSave.AutoSaveExists (fileName)) {
				widget.ShowAutoSaveWarning (fileName);
				encoding = loadEncoding;
				didLoadCleanly = false;
			}
			else {
				if (loadEncoding == null) {
					text = MonoDevelop.Core.Text.TextFileUtility.ReadAllText (fileName, out hadBom, out encoding);
				} else {
					encoding = loadEncoding;
					text = MonoDevelop.Core.Text.TextFileUtility.ReadAllText (fileName, loadEncoding, out hadBom);
				}
				text = ProcessLoadText (text);
				if (reload) {
					document.ReplaceText (0, Document.Length, text);
					document.DiffTracker.Reset ();
				} else {
					document.Text = text;
					document.DiffTracker.SetBaseDocument (Document.CreateDocumentSnapshot ());
				}
				didLoadCleanly = true;
			}
			// TODO: Would be much easier if the view would be created after the containers.
			ContentName = fileName;
			lastSaveTimeUtc = File.GetLastWriteTimeUtc (ContentName);
			widget.TextEditor.Caret.Offset = 0;
			UpdateExecutionLocation ();
			UpdateBreakpoints ();
			UpdatePinnedWatches ();
			LoadExtensions ();
			IsDirty = !didLoadCleanly;
			UpdateTasks (null, null);
			widget.TextEditor.TextArea.SizeAllocated += HandleTextEditorVAdjustmentChanged;
			if (didLoadCleanly) {
				widget.EnsureCorrectEolMarker (fileName);
			}
			UpdateTextDocumentEncoding ();
			document.TextChanged += OnTextReplaced;
			return TaskUtil.Default<object> ();
		}
		
		void HandleTextEditorVAdjustmentChanged (object sender, EventArgs e)
		{
			widget.TextEditor.TextArea.SizeAllocated -= HandleTextEditorVAdjustmentChanged;
			LoadSettings ();
		}

		internal void LoadSettings ()
		{
			MonoDevelop.Ide.Editor.FileSettingsStore.Settings settings;
			if (widget == null || string.IsNullOrEmpty (ContentName) || !MonoDevelop.Ide.Editor.FileSettingsStore.TryGetValue (ContentName, out settings))
				return;
			
			widget.TextEditor.Caret.Offset = settings.CaretOffset;
			widget.TextEditor.VAdjustment.Value = settings.vAdjustment;
			widget.TextEditor.HAdjustment.Value = settings.hAdjustment;
			
//			foreach (var f in widget.TextEditor.Document.FoldSegments) {
//				bool isFolded;
//				if (settings.FoldingStates.TryGetValue (f.Offset, out isFolded))
//					f.IsFolded = isFolded;
//			}
		}
		
		internal void StoreSettings ()
		{
//			var foldingStates = new Dictionary<int, bool> ();
//			foreach (var f in widget.TextEditor.Document.FoldSegments) {
//				foldingStates [f.Offset] = f.IsFolded;
//			}
			if (string.IsNullOrEmpty (ContentName))
				return;
			MonoDevelop.Ide.Editor.FileSettingsStore.Store (ContentName, new MonoDevelop.Ide.Editor.FileSettingsStore.Settings {
				CaretOffset = widget.TextEditor.Caret.Offset,
				vAdjustment = widget.TextEditor.VAdjustment.Value,
				hAdjustment = widget.TextEditor.HAdjustment.Value//,
//				FoldingStates = foldingStates
			});
		}

		bool warnOverwrite = false;
		Encoding encoding;
		bool hadBom = false;

		internal void ReplaceContent (string fileName, string content, Encoding enc)
		{
			if (warnOverwrite) {
				warnOverwrite = false;
				widget.RemoveMessageBar ();
				WorkbenchWindow.ShowNotification = false;
			}
			UpdateMimeType (fileName);
			
			Document.ReplaceText (0, Document.Length, content);
			Document.DiffTracker.Reset ();
			encoding = enc;
			ContentName = fileName;
			UpdateExecutionLocation ();
			UpdateBreakpoints ();
			UpdatePinnedWatches ();
			LoadExtensions ();
			IsDirty = false;
			UpdateTextDocumentEncoding ();
			InformLoadComplete ();
		}
	
		void UpdateMimeType (string fileName)
		{
			Document.MimeType = DesktopService.GetMimeTypeForUri (fileName);
		}
		
		public Encoding SourceEncoding {
			get { return encoding; }
		}

		public override void Dispose ()
		{
			if (isDisposed)
				return;
			isDisposed = true;

			CancelMessageBubbleUpdate ();
			ClearExtensions ();
			FileRegistry.Remove (this);

			StoreSettings ();
			
			Counters.LoadedEditors--;
			
		/*	if (messageBubbleHighlightPopupWindow != null)
				messageBubbleHighlightPopupWindow.Destroy ();*/

			IdeApp.Preferences.DefaultHideMessageBubbles.Changed -= HandleIdeAppPreferencesDefaultHideMessageBubblesChanged;
			IdeApp.Preferences.ShowMessageBubbles.Changed -= HandleIdeAppPreferencesShowMessageBubblesChanged;
			TaskService.TaskToggled -= HandleErrorListPadTaskToggled;
			
			DisposeErrorMarkers ();
			
			ClipbardRingUpdated -= UpdateClipboardRing;

			widget.TextEditor.Document.TextChanged -= HandleTextReplaced;
			widget.TextEditor.Document.LineChanged -= HandleLineChanged;
			widget.TextEditor.Document.BeginUndo -= HandleBeginUndo; 
			widget.TextEditor.Document.EndUndo -= HandleEndUndo;
			widget.TextEditor.Caret.PositionChanged -= HandlePositionChanged; 
			widget.TextEditor.IconMargin.ButtonPressed -= OnIconButtonPress;
<<<<<<< HEAD
			widget.TextEditor.Document.TextChanging -= OnTextReplacing;
			widget.TextEditor.Document.TextChanged -= OnTextReplaced;
=======
			widget.TextEditor.IconMargin.MouseMoved -= OnIconMarginMouseMoved;
			widget.TextEditor.IconMargin.MouseLeave -= OnIconMarginMouseLeave;
			widget.TextEditor.Document.TextReplacing -= OnTextReplacing;
			widget.TextEditor.Document.TextReplaced -= OnTextReplaced;
>>>>>>> d420c316
			widget.TextEditor.Document.ReadOnlyCheckDelegate = null;
			widget.TextEditor.Options.Changed -= HandleWidgetTextEditorOptionsChanged;
			widget.TextEditor.TextViewMargin.LineShown -= TextViewMargin_LineShown;
			widget.TextEditor.TextArea.FocusOutEvent -= TextArea_FocusOutEvent;
			widget.TextEditor.Document.TextSet -= HandleDocumentTextSet;
			widget.TextEditor.Document.MimeTypeChanged -= Document_MimeTypeChanged;

			TextEditorService.FileExtensionAdded -= HandleFileExtensionAdded;
			TextEditorService.FileExtensionRemoved -= HandleFileExtensionRemoved;

			DebuggingService.ExecutionLocationChanged -= OnExecutionLocationChanged;
			DebuggingService.DebugSessionStarted -= OnDebugSessionStarted;
			DebuggingService.StoppedEvent -= HandleTargetExited;
			DebuggingService.CurrentFrameChanged -= OnCurrentFrameChanged;
			DebuggingService.StoppedEvent -= OnCurrentFrameChanged;
			DebuggingService.ResumedEvent -= OnCurrentFrameChanged;
			breakpoints.BreakpointAdded -= OnBreakpointAdded;
			breakpoints.BreakpointRemoved -= OnBreakpointRemoved;
			breakpoints.BreakpointStatusChanged -= OnBreakpointStatusChanged;
			breakpoints.BreakpointModified -= OnBreakpointStatusChanged;
			DebuggingService.PinnedWatches.WatchAdded -= OnWatchAdded;
			DebuggingService.PinnedWatches.WatchRemoved -= OnWatchRemoved;
			DebuggingService.PinnedWatches.WatchChanged -= OnWatchChanged;
			
			TaskService.Errors.TasksAdded -= UpdateTasks;
			TaskService.Errors.TasksRemoved -= UpdateTasks;
			TaskService.Errors.TasksChanged -= UpdateTasks;
			TaskService.JumpedToTask -= HandleTaskServiceJumpedToTask;
			
			// This is not necessary but helps when tracking down memory leaks
			
			debugStackLineMarker = null;
			currentDebugLineMarker = null;

			RemoveMarkerQueue ();
			widget.Dispose ();
			this.Project = null;
		}

		bool CheckReadOnly (int line)
		{
			if (!writeAccessChecked && !IsUntitled) {
				writeAccessChecked = true;
				try {
					writeAllowed = FileService.RequestFileEdit (ContentName);
				} catch (Exception e) {
					IdeApp.Workbench.StatusBar.ShowError (e.Message); 
					writeAllowed = false;
				}
			}
			return IsUntitled || writeAllowed;
		}
		
		string oldReplaceText;
		
		void OnTextReplacing (object s, TextChangeEventArgs a)
		{
			oldReplaceText = a.RemovedText.Text;
		}
		
		void OnTextReplaced (object s, TextChangeEventArgs a)
		{
			IsDirty = Document.IsDirty;
			
			var location = Document.OffsetToLocation (a.Offset);
			
			int i = 0, lines = 0;
			while (i != -1 && i < oldReplaceText.Length) {
				i = oldReplaceText.IndexOf ('\n', i);
				if (i != -1) {
					lines--;
					i++;
				}
			}

			if (a.InsertedText != null) {
				i = 0;
				string sb = a.InsertedText.Text;
				while (i < sb.Length) {
					if (sb [i] == '\n')
						lines++;
					i++;
				}
			}
			if (lines != 0)
				TextEditorService.NotifyLineCountChanged (this, location.Line, lines, location.Column);
		}

		void OnCurrentFrameChanged (object s, EventArgs args)
		{
			UpdateExecutionLocation ();
			if (!DebuggingService.IsDebugging)
				UpdatePinnedWatches ();
		}

		void OnExecutionLocationChanged (object s, EventArgs args)
		{
			UpdateExecutionLocation ();
		}
		
		void UpdateExecutionLocation ()
		{
			if (currentDebugLineMarker != null || debugStackLineMarker != null) {
				RemoveDebugMarkers ();
				widget.TextEditor.QueueDraw ();
			}
			if (DebuggingService.IsPaused) {
				var location = CheckLocationIsInFile (DebuggingService.NextStatementLocation)
					?? CheckFrameIsInFile (DebuggingService.CurrentFrame)
					?? CheckFrameIsInFile (DebuggingService.GetCurrentVisibleFrame ());
				if (location != null) {
					RemoveDebugMarkers ();
					var segment = widget.TextEditor.Document.GetLine (location.Line);
					if (segment != null) {
						int offset, length;
						if (location.Line > 0 && location.Column > 0 && location.EndLine > 0 && location.EndColumn > 0) {
							offset = widget.TextEditor.LocationToOffset (location.Line, location.Column);
							length = widget.TextEditor.LocationToOffset (location.EndLine, location.EndColumn) - offset;
						} else {
							offset = segment.Offset;
							length = segment.Length;
						}
						if (DebuggingService.CurrentFrameIndex == 0) {
							currentDebugLineMarker = new CurrentDebugLineTextMarker (widget.TextEditor, offset, length);
							currentDebugLineMarker.AddTo (widget.TextEditor.Document, segment);
						} else {
							debugStackLineMarker = new DebugStackLineTextMarker (widget.TextEditor, offset, length);
							debugStackLineMarker.AddTo (widget.TextEditor.Document, segment);
						}
						widget.TextEditor.QueueDraw ();
					}
					return;
				}
			}
		}

		SourceLocation CheckLocationIsInFile (SourceLocation location)
		{
			if (!string.IsNullOrEmpty (ContentName) && location != null && !string.IsNullOrEmpty (location.FileName)
				&& ((FilePath)location.FileName).FullPath == ((FilePath)ContentName).FullPath)
				return location;
			return null;
		}
		
		SourceLocation CheckFrameIsInFile (StackFrame frame)
		{
			return frame != null ? CheckLocationIsInFile (frame.SourceLocation) : null;
		}

		void RemoveDebugMarkers ()
		{
			if (currentDebugLineMarker != null) {
				currentDebugLineMarker.Remove ();
				currentDebugLineMarker = null;
			}
			if (debugStackLineMarker != null) {
				debugStackLineMarker.Remove ();
				debugStackLineMarker = null;
			}
		}
		
		struct PinnedWatchInfo
		{
			public PinnedWatch Watch;
			public DocumentLine Line;
			public PinnedWatchWidget Widget;
//			public DebugValueMarker Marker;
		}
		
		void UpdatePinnedWatches ()
		{
			foreach (PinnedWatchInfo wi in pinnedWatches) {
				widget.TextEditor.TextArea.Remove (wi.Widget);
				wi.Widget.Destroy ();
			}
			pinnedWatches.Clear ();
			if (ContentName == null || !DebuggingService.IsDebugging)
				return;
			foreach (PinnedWatch w in DebuggingService.PinnedWatches.GetWatchesForFile (Path.GetFullPath (ContentName))) {
				AddWatch (w);
			}
			widget.TextEditor.QueueDraw ();
		}
		
		void AddWatch (PinnedWatch w)
		{
			DocumentLine line = widget.TextEditor.Document.GetLine (w.Line);
			if (line == null)
				return;
			PinnedWatchInfo wi = new PinnedWatchInfo ();
			wi.Line = line;
			if (w.OffsetX < 0) {
				w.OffsetY = (int)widget.TextEditor.LineToY (w.Line);
				int lw, lh;
				var tmpWrapper = widget.TextEditor.TextViewMargin.GetLayout (line);
				tmpWrapper.Layout.GetPixelSize (out lw, out lh);
				if (tmpWrapper.IsUncached)
					tmpWrapper.Dispose ();
				w.OffsetX = (int)widget.TextEditor.TextViewMargin.XOffset + lw + 4;
			}
			wi.Widget = new PinnedWatchWidget (widget.TextEditor, w);
			
//			wi.Marker = new DebugValueMarker (widget.TextEditor, line, w);
			wi.Watch = w;
			pinnedWatches.Add (wi);
//			if (w.Value != null)
//				wi.Marker.AddValue (w.Value);

			widget.TextEditor.TextArea.AddTopLevelWidget (wi.Widget, w.OffsetX, w.OffsetY);
			
//			widget.TextEditor.QueueDraw ();
		}

		void OnDebugSessionStarted (object sender, EventArgs e)
		{
			UpdatePinnedWatches ();
			foreach (var marker in currentErrorMarkers) {
				marker.IsVisible = false;
			}
		}

		void HandleTargetExited (object sender, EventArgs e)
		{
			foreach (var marker in currentErrorMarkers) {
				marker.IsVisible = true;
			}
		}
		
		void OnWatchAdded (object s, PinnedWatchEventArgs args)
		{
			if (args.Watch.File == ContentName && DebuggingService.IsDebugging)
				AddWatch (args.Watch);
		}
		
		void OnWatchRemoved (object s, PinnedWatchEventArgs args)
		{
			foreach (PinnedWatchInfo wi in pinnedWatches) {
				if (wi.Watch == args.Watch) {
					pinnedWatches.Remove (wi);
					widget.TextEditor.TextArea.Remove (wi.Widget);
					wi.Widget.Destroy ();
					break;
				}
			}
		}
		
		void OnWatchChanged (object s, PinnedWatchEventArgs args)
		{
			foreach (PinnedWatchInfo wi in pinnedWatches) {
				if (wi.Watch == args.Watch) {
					wi.Widget.ObjectValue = wi.Watch.Value;
					widget.TextEditor.TextArea.MoveTopLevelWidget (wi.Widget, args.Watch.OffsetX, args.Watch.OffsetY);
					break;
				}
			}
		}
		
		void UpdateBreakpoints (bool forceUpdate = false)
		{
			var document = widget.TextEditor.Document;
			if (document == null)
				return;
			FilePath fp = Name;
	
			if (!forceUpdate) {
				int i = 0, count = 0;
				bool mismatch = false;

				lock (breakpoints) {
					foreach (var bp in breakpoints.GetBreakpointsAtFile (fp.FullPath)) {
						count++;
						if (i < breakpointSegments.Count) {
							int lineNumber = document.OffsetToLineNumber (breakpointSegments [i].TextMarker.Offset);
							if (lineNumber != bp.Line) {
								mismatch = true;
								break;
							}
							i++;
						}
					}
				}
				
				if (count != breakpointSegments.Count)
					mismatch = true;
				
				if (!mismatch)
					return;
			}
			
			HashSet<int> lineNumbers = new HashSet<int> ();
			foreach (var line in breakpointSegments) {
				if (line == null)
					continue;
				var endLine = document.OffsetToLineNumber (line.TextMarker.EndOffset);
				for (int i = document.OffsetToLineNumber (line.TextMarker.Offset); i <= endLine; i++) {
					lineNumbers.Add (i);
				}
				document.RemoveMarker (line.TextMarker);
				document.RemoveMarker (line.IconMarker);
			}
			
			breakpointSegments.Clear ();

			lock (breakpoints) {
				foreach (Breakpoint bp in breakpoints.GetBreakpointsAtFile (fp.FullPath)) {
					lineNumbers.Add (bp.Line);
					AddBreakpoint (bp);
				}
			}

			foreach (int lineNumber in lineNumbers) {
				document.RequestUpdate (new LineUpdate (lineNumber));
			}
			
			document.CommitDocumentUpdate ();
			
			// Ensure the current line marker is drawn at the top
			UpdateExecutionLocation ();
		}
		
		void AddBreakpoint (Breakpoint bp)
		{
			if (DebuggingService.PinnedWatches.IsWatcherBreakpoint (bp))
				return;
			var textEditor = widget.TextEditor;
			if (textEditor == null)
				return;
			var document = textEditor.Document;
			if (document == null)
				return;

			FilePath fp = Name;
			if (fp.FullPath == bp.FileName) {
				if (bp.Line <= 0 || bp.Line > textEditor.Document.LineCount) {
					LoggingService.LogWarning ("Invalid breakpoint :" + bp + " in line " + bp.Line);
					return;
				}
				DocumentLine line = document.GetLine (bp.Line);
				var status = bp.GetStatus (DebuggingService.DebuggerSession);
				bool tracepoint = (bp.HitAction & HitAction.Break) == HitAction.None;

				if (line == null)
					return;

				//TODO: 1. When not in debug mode use Microsoft.CodeAnalysis.CSharp.EditAndContinue.BreakpointSpans.TryGetBreakpointSpan
				//TODO: 2. When in debug mode extend Breakpoint class to have endLine and endColumn set if .mdb/.pdb has endLine/endColumn
				var offset = line.Offset;
				var lenght = line.Length;
				DebugMarkerPair marker;
				if (!bp.Enabled) {
					marker = new DisabledBreakpointTextMarker (textEditor, offset, lenght, tracepoint);
				} else if (status == BreakEventStatus.Bound || status == BreakEventStatus.Disconnected) {
					marker = new BreakpointTextMarker (textEditor, offset, lenght, tracepoint);
				} else {
					marker = new InvalidBreakpointTextMarker (textEditor, offset, lenght, tracepoint);
				}

				textEditor.QueueDraw ();
				breakpointSegments.Add (marker);
				marker.AddTo (document, line);
			}
		}
		
		void OnBreakpointAdded (object s, BreakpointEventArgs args)
		{
			if (ContentName == null || args.Breakpoint.FileName != Path.GetFullPath (ContentName))
				return;
			// Updated with a delay, to make sure it works when called as a
			// result of inserting/removing lines before a breakpoint position
			GLib.Timeout.Add (10, delegate {
				// Make sure this runs in the UI thread.
				if (!isDisposed)
					UpdateBreakpoints ();
				return false;
			});
		}
		
		void OnBreakpointRemoved (object s, BreakpointEventArgs args)
		{
			if (ContentName == null || args.Breakpoint.FileName != Path.GetFullPath (ContentName))
				return;
			// Updated with a delay, to make sure it works when called as a
			// result of inserting/removing lines before a breakpoint position
			GLib.Timeout.Add (10, delegate {
				// Make sure this runs in the UI thread.
				if (!isDisposed)
					UpdateBreakpoints ();
				return false;
			});
		}
		
		void OnBreakpointStatusChanged (object s, BreakpointEventArgs args)
		{
			if (ContentName == null || args.Breakpoint.FileName != Path.GetFullPath (ContentName))
				return;
			// Updated with a delay, to make sure it works when called as a
			// result of inserting/removing lines before a breakpoint position
			GLib.Timeout.Add (10, delegate {
				// Make sure this runs in the UI thread.
				if (!isDisposed)
					UpdateBreakpoints (true);
				return false;
			});
		}
		
		void OnIconButtonPress (object s, MarginMouseEventArgs args)
		{
			if (args.LineNumber < DocumentLocation.MinLine)
				return;

			if (args.TriggersContextMenu ()) {
				if (TextEditor.Caret.Line != args.LineNumber) {
					TextEditor.Caret.Line = args.LineNumber;
					TextEditor.Caret.Column = 1;
				}

				IdeApp.CommandService.ShowContextMenu (
					TextEditor,
					args.RawEvent as Gdk.EventButton,
					WorkbenchWindow.ExtensionContext ?? AddinManager.AddinEngine,
					"/MonoDevelop/SourceEditor2/IconContextMenu/Editor");
			} else if (args.Button == 1) {
				if (!string.IsNullOrEmpty (Document.FileName)) {
					if (args.LineSegment != null) {
						int column = TextEditor.Caret.Line == args.LineNumber ? TextEditor.Caret.Column : 1;

						lock (breakpoints)
							breakpoints.Toggle (Document.FileName, args.LineNumber, column);
					}
				}
			}
		}

		void OnIconMarginMouseMoved (object sender, MarginMouseEventArgs e)
		{
			if (hoverDebugLineMarker != null) {
				if (hoverDebugLineMarker.LineSegment.LineNumber != e.LineSegment.LineNumber) {
					e.Editor.Document.RemoveMarker (hoverDebugLineMarker);
					hoverDebugLineMarker = null;
				}
			}

			if (hoverDebugLineMarker == null && e.LineSegment?.Markers.FirstOrDefault (m => m is DebugIconMarker) == null) {
				hoverDebugLineMarker = new DebugIconMarker (hoverBreakpointIcon) {
					Tooltip = GettextCatalog.GetString ("Insert Breakpoint")
				};
				e.Editor.Document.AddMarker (e.LineSegment.LineNumber, hoverDebugLineMarker);
			}
		}

		void OnIconMarginMouseLeave (object sender, EventArgs e)
		{
			if (hoverDebugLineMarker != null) {
				Document.RemoveMarker (hoverDebugLineMarker);
				hoverDebugLineMarker = null;
			}
		}

		#region IEditableTextBuffer
		public bool EnableUndo {
			get {
				if (widget == null)
					return false;
				return /*this.TextEditor.PreeditOffset < 0 &&*/ Document.CanUndo && widget.EditorHasFocus;
			}
		}
		
		public void Undo ()
		{
			// TODO: Maybe make this feature optional ?
/*			if (this.Document.GetCurrentUndoDepth () > 0 && !this.Document.IsDirty) {
				var buttonCancel = new AlertButton (GettextCatalog.GetString ("Don't Undo")); 
				var buttonOk = new AlertButton (GettextCatalog.GetString ("Undo")); 
				var question = GettextCatalog.GetString ("You are about to undo past the last point this file was saved. Do you want to do this?");
				var result = MessageService.GenericAlert (Gtk.Stock.DialogWarning, GettextCatalog.GetString ("Warning"),
				                                          question, 1, buttonCancel, buttonOk);
				if (result != buttonOk)
					return;
			}*/
			if (MiscActions.CancelPreEditMode (TextEditor.GetTextEditorData ()))
				return;
			MiscActions.Undo (TextEditor.GetTextEditorData ());
		}
		
		public bool EnableRedo {
			get {
				if (widget == null)
					return false;
				return /*this.TextEditor.PreeditOffset < 0 && */ Document.CanRedo && widget.EditorHasFocus;
			}
		}

		public void SetCaretTo (int line, int column)
		{
			this.Document.RunWhenLoaded (() => {
				PrepareToSetCaret (line, column);
				widget.TextEditor.SetCaretTo (line, column, true);
			});
		}

		public void SetCaretTo (int line, int column, bool highlight)
		{
			this.Document.RunWhenLoaded (() => {
				PrepareToSetCaret (line, column);
				widget.TextEditor.SetCaretTo (line, column, highlight);
			});
		}
		
		public void SetCaretTo (int line, int column, bool highlight, bool centerCaret)
		{
			this.Document.RunWhenLoaded (() => {
				PrepareToSetCaret (line, column);
				widget.TextEditor.SetCaretTo (line, column, highlight, centerCaret);
			});
		}

		protected virtual void PrepareToSetCaret (int line, int column)
		{

		}

		public void Redo ()
		{
			if (MiscActions.CancelPreEditMode (TextEditor.GetTextEditorData ()))
				return;
			MiscActions.Redo (TextEditor.GetTextEditorData ());
		}
		
		public IDisposable OpenUndoGroup ()
		{
			return Document.OpenUndoGroup ();
		}
		
		public string SelectedText { 
			get {
				return TextEditor.IsSomethingSelected ? Document.GetTextAt (TextEditor.SelectionRange) : "";
			}
			set {
				TextEditor.DeleteSelectedText ();
				var offset = TextEditor.Caret.Offset;
				int length = TextEditor.Insert (offset, value);
				TextEditor.SelectionRange = new TextSegment (offset, length);
			}
		}

		protected virtual void OnCaretPositionSet (EventArgs args)
		{
			if (CaretPositionSet != null) 
				CaretPositionSet (this, args);
		}

		public event EventHandler CaretPositionSet;

		public bool HasInputFocus {
			get { return TextEditor.HasFocus; }
		}

		public void RunWhenLoaded (System.Action action)
		{
			Document.RunWhenLoaded (action);
		}
		#endregion
		
		public int CursorPosition { 
			get {
				return TextEditor.Caret.Offset;
			}
			set {
				TextEditor.Caret.Offset = value;
			}
		}
		
		#region ITextFile
		public FilePath Name {
			get { 
				return ContentName ?? UntitledName; 
			} 
		}

		public string Text {
			get {
				return widget.TextEditor.Document.Text;
			}
			set {
				this.IsDirty = true;
				var document = this.widget.TextEditor.Document;
				document.ReplaceText (0, document.Length, value);
			}
		}
		
		public int Length { 
			get {
				return widget.TextEditor.Document.Length;
			}
		}

		public bool WarnOverwrite {
			get {
				return warnOverwrite;
			}
			set {
				warnOverwrite = value;
			}
		}

		public string GetText (int startPosition, int endPosition)
		{
			var doc = widget.TextEditor.Document;
			if (startPosition < 0 ||  endPosition < 0 ||  startPosition > endPosition || startPosition >= doc.Length)
				return "";
			var length = Math.Min (endPosition - startPosition, doc.Length - startPosition);
			return doc.GetTextAt (startPosition, length);
		}
		
		public char GetCharAt (int position)
		{
			return widget.TextEditor.Document.GetCharAt (position);
		}
		
		public int GetPositionFromLineColumn (int line, int column)
		{
			return widget.TextEditor.Document.LocationToOffset (new DocumentLocation (line, column));
		}

		public void GetLineColumnFromPosition (int position, out int line, out int column)
		{
			var location = widget.TextEditor.Document.OffsetToLocation (position);
			line = location.Line;
			column = location.Column;
		}
		#endregion
		
		#region IEditableTextFile
		public int InsertText (int position, string text)
		{
			return widget.TextEditor.Insert (position, text);
		}

		public void DeleteText (int position, int length)
		{
			widget.TextEditor.TextArea.Remove (position, length);
		}
		#endregion 
		
		#region IBookmarkBuffer
		DocumentLine GetLine (int position)
		{
			var location = Document.OffsetToLocation (position);
			return Document.GetLine (location.Line);
		}
				
		public void SetBookmarked (int position, bool mark)
		{
			var line = GetLine (position);
			if (line != null && line.IsBookmarked != mark) {
				int lineNumber = widget.TextEditor.Document.OffsetToLineNumber (line.Offset);
				line.IsBookmarked = mark;
				widget.TextEditor.Document.RequestUpdate (new LineUpdate (lineNumber));
				widget.TextEditor.Document.CommitDocumentUpdate ();
			}
		}
		
		public bool IsBookmarked (int position)
		{
			var line = GetLine (position);
			return line != null && line.IsBookmarked;
		}
		
		public void PrevBookmark ()
		{
			TextEditor.RunAction (BookmarkActions.GotoPrevious);
		}
		
		public void NextBookmark ()
		{
			TextEditor.RunAction (BookmarkActions.GotoNext);
		}

		public void ClearBookmarks ()
		{
			TextEditor.RunAction (BookmarkActions.ClearAll);
		}
		#endregion
		
		#region IClipboardHandler
		public bool EnableCut {
			get {
				return !widget.SearchWidgetHasFocus;
			}
		}

		public bool EnableCopy {
			get {
				return EnableCut;
			}
		}

		public bool EnablePaste {
			get {
				return EnableCut;
			}
		}

		public bool EnableDelete {
			get {
				return EnableCut;
			}
		}

		public bool EnableSelectAll {
			get {
				return EnableCut;
			}
		}
		
		public void Cut ()
		{
			TextEditor.RunAction (ClipboardActions.Cut);
		}
		
		public void Copy ()
		{
			TextEditor.RunAction (ClipboardActions.Copy);
		}
		
		public void Paste ()
		{
			TextEditor.RunAction (ClipboardActions.Paste);
		}
		
		public void Delete ()
		{
			if (TextEditor.IsSomethingSelected) {
				TextEditor.DeleteSelectedText ();
			} else {
				TextEditor.RunAction (DeleteActions.Delete);
			}
		}
		
		public void SelectAll ()
		{
			TextEditor.RunAction (SelectionActions.SelectAll);
		}
		#endregion
		
		#region ICompletionWidget
		
		public CodeCompletionContext CurrentCodeCompletionContext {
			get {
				return CreateCodeCompletionContext (TextEditor.Caret.Offset);
			}
		}
		
		public int TextLength {
			get {
				return Document.Length;
			}
		}

		public int SelectedLength { 
			get {
				if (TextEditor.IsSomethingSelected) {
					if (TextEditor.MainSelection.SelectionMode == MonoDevelop.Ide.Editor.SelectionMode.Block)
						return Math.Abs (TextEditor.MainSelection.Anchor.Column - TextEditor.MainSelection.Lead.Column);
					return TextEditor.SelectionRange.Length;
				}
				return 0;
			}
		}
//		public string GetText (int startOffset, int endOffset)
//		{
//			return this.widget.TextEditor.Document.Buffer.GetTextAt (startOffset, endOffset - startOffset);
//		}
		public char GetChar (int offset)
		{
			return Document.GetCharAt (offset);
		}
		
		public int CaretOffset {
			get {
				return TextEditor.Caret.Offset;
			}
			set {
				TextEditor.Caret.Offset = value;
				TextEditor.ScrollToCaret ();
			}
		}
		
		public Style GtkStyle { 
			get {
				return widget.Vbox.Style;
			}
		}

		public void Replace (int offset, int count, string text)
		{
			widget.TextEditor.GetTextEditorData ().Replace (offset, count, text);
		}
		
		public CodeCompletionContext CreateCodeCompletionContext (int triggerOffset)
		{
			var result = new CodeCompletionContext ();
			if (widget == null)
				return result;
			var editor = widget.TextEditor;
			if (editor == null)
				return result;
			result.TriggerOffset = triggerOffset;
			var loc = editor.Caret.Location;
			result.TriggerLine = loc.Line;
			result.TriggerLineOffset = loc.Column - 1;
			var p = widget.TextEditor.LocationToPoint (loc);
			int tx, ty;
			var parentWindow = editor.ParentWindow;
			if (parentWindow != null) {
				parentWindow.GetOrigin (out tx, out ty);
			} else {
				tx = ty = 0;
			}
			tx += editor.Allocation.X + p.X;
			ty += editor.Allocation.Y + p.Y + (int)editor.LineHeight;

			result.TriggerXCoord = tx;
			result.TriggerYCoord = ty;
			result.TriggerTextHeight = (int)TextEditor.GetLineHeight (loc.Line);
			return result;
		}
		
		public Gdk.Point DocumentToScreenLocation (DocumentLocation location)
		{
			var p = widget.TextEditor.LocationToPoint (location);
			int tx, ty;
			widget.Vbox.ParentWindow.GetOrigin (out tx, out ty);
			tx += widget.TextEditor.Allocation.X + p.X;
			ty += widget.TextEditor.Allocation.Y + p.Y + (int)TextEditor.LineHeight;
			return new Gdk.Point (tx, ty);
		}
		
		public CodeTemplateContext GetCodeTemplateContext ()
		{
			return TextEditor.GetTemplateContext ();
		}
		
		public string GetCompletionText (CodeCompletionContext ctx)
		{
			if (ctx == null)
				return null;
			int min = Math.Min (ctx.TriggerOffset, TextEditor.Caret.Offset);
			int max = Math.Max (ctx.TriggerOffset, TextEditor.Caret.Offset);
			return Document.GetTextBetween (min, max);
		}
		
		public void SetCompletionText (CodeCompletionContext ctx, string partialWord, string completeWord)
		{
			if (ctx == null)
				throw new ArgumentNullException ("ctx");
			if (completeWord == null)
				throw new ArgumentNullException ("completeWord");
			SetCompletionText (ctx, partialWord, completeWord, completeWord.Length);
		}

		public static void SetCompletionText (TextEditorData data, CodeCompletionContext ctx, string partialWord, string completeWord, int wordOffset)
		{
			if (data == null || data.Document == null)
				return;

			int triggerOffset = ctx.TriggerOffset;
			int length = String.IsNullOrEmpty (partialWord) ? 0 : partialWord.Length;

			// for named arguments invoke(arg:<Expr>);
			if (completeWord.EndsWith (":", StringComparison.Ordinal)) {
				if (data.GetCharAt (triggerOffset + length) == ':')
					length++;
			}

			bool blockMode = false;
			if (data.IsSomethingSelected) {
				blockMode = data.MainSelection.SelectionMode == MonoDevelop.Ide.Editor.SelectionMode.Block;
				if (blockMode) {
					data.Caret.PreserveSelection = true;
					triggerOffset = data.Caret.Offset - length;
				} else {
					if (data.SelectionRange.Offset < ctx.TriggerOffset)
						triggerOffset = ctx.TriggerOffset - data.SelectionRange.Length;
					data.DeleteSelectedText ();
				}
				length = 0;
			}

			// | in the completion text now marks the caret position
			int idx = completeWord.IndexOf ('|');
			if (idx >= 0) {
				completeWord = completeWord.Remove (idx, 1);
			}
			
			triggerOffset += data.EnsureCaretIsNotVirtual ();
			if (blockMode) {
				using (var undo = data.OpenUndoGroup ()) {

					int minLine = data.MainSelection.MinLine;
					int maxLine = data.MainSelection.MaxLine;
					int column = triggerOffset - data.Document.GetLineByOffset (triggerOffset).Offset;
					for (int lineNumber = minLine; lineNumber <= maxLine; lineNumber++) {
						DocumentLine lineSegment = data.Document.GetLine (lineNumber);
						if (lineSegment == null)
							continue;
						int offset = lineSegment.Offset + column;
						data.Replace (offset, length, completeWord);
					}
					int minColumn = Math.Min (data.MainSelection.Anchor.Column, data.MainSelection.Lead.Column);
					data.MainSelection = data.MainSelection.WithRange (
						new DocumentLocation (data.Caret.Line == minLine ? maxLine : minLine, minColumn),
						data.Caret.Location
					);

					data.Document.CommitMultipleLineUpdate (data.MainSelection.MinLine, data.MainSelection.MaxLine);
					data.Caret.PreserveSelection = false;
				}
			} else {
				data.Replace (triggerOffset, length, completeWord);
			}
			
			data.Document.CommitLineUpdate (data.Caret.Line);
			if (idx >= 0)
				data.Caret.Offset = triggerOffset + idx;

		}

		public void SetCompletionText (CodeCompletionContext ctx, string partialWord, string completeWord, int wordOffset)
		{
			var data = GetTextEditorData ();
			if (data == null)
				return;
			using (var undo = data.OpenUndoGroup ()) {
				SetCompletionText (data, ctx, partialWord, completeWord, wordOffset);
			}
		}
		
		internal void FireCompletionContextChanged ()
		{
			if (CompletionContextChanged != null)
				CompletionContextChanged (this, EventArgs.Empty);
		}
		
		public event EventHandler CompletionContextChanged;
		#endregion
		
		#region commenting and indentation

		[CommandHandler (DebugCommands.ExpressionEvaluator)]
		protected void ShowExpressionEvaluator ()
		{
			string expression = "";

			if (TextEditor.IsSomethingSelected) {
				expression = TextEditor.SelectedText;
			} else {
				MonoDevelop.Ide.Editor.DocumentRegion region;
				var rr = TextEditor.GetLanguageItem (TextEditor.Caret.Offset, out region);
				if (rr != null)
					expression = TextEditor.GetTextBetween (
						region.BeginLine, region.BeginColumn, 
						region.EndLine, region.EndColumn);
			}

			DebuggingService.ShowExpressionEvaluator (expression);
		}

		[CommandUpdateHandler (DebugCommands.ExpressionEvaluator)]
		protected void UpdateShowExpressionEvaluator (CommandInfo cinfo)
		{
			if (DebuggingService.IsDebugging)
				cinfo.Enabled = DebuggingService.CurrentFrame != null;
			else
				cinfo.Visible = false;
		}
		
		#endregion
		
		#region ISplittable
		public bool EnableSplitHorizontally {
			get {
				return !EnableUnsplit;
			}
		}

		public bool EnableSplitVertically {
			get {
				return !EnableUnsplit;
			}
		}

		public bool EnableUnsplit {
			get {
				return widget.IsSplitted;
			}
		}
		
		public void SplitHorizontally ()
		{
			widget.Split (false);
		}
		
		public void SplitVertically ()
		{
			widget.Split (true);
		}
		
		public void Unsplit ()
		{
			widget.Unsplit ();
		}
		
		public void SwitchWindow ()
		{
			widget.SwitchWindow ();
		}
		
		#endregion
		
		#region IFoldable
		public void ToggleAllFoldings ()
		{
			FoldActions.ToggleAllFolds (TextEditor.GetTextEditorData ());
			widget.TextEditor.ScrollToCaret ();
		}
		
		public void FoldDefinitions ()
		{
			bool toggle = true;

			foreach (var segment in Document.FoldSegments) {
				if (segment.FoldingType == FoldingType.TypeMember || segment.FoldingType == FoldingType.Comment)
					if (segment.IsCollapsed)
						toggle = false;
			}


			foreach (var segment in Document.FoldSegments) {
				if (segment.FoldingType == FoldingType.TypeDefinition) {
					segment.IsCollapsed = false;
				}
				if (segment.FoldingType == FoldingType.TypeMember || segment.FoldingType == FoldingType.Comment)
					segment.IsCollapsed = toggle;
			}

			widget.TextEditor.Caret.MoveCaretBeforeFoldings ();
			Document.RequestUpdate (new UpdateAll ());
			Document.CommitDocumentUpdate ();
			widget.TextEditor.GetTextEditorData ().RaiseUpdateAdjustmentsRequested ();
			widget.TextEditor.ScrollToCaret ();
		}
		
		public void ToggleFolding ()
		{
			FoldActions.ToggleFold (TextEditor.GetTextEditorData ());
			widget.TextEditor.ScrollToCaret ();
		}
		#endregion
		
		#region IPrintable
		
		public bool CanPrint {
			get { return true; }
		}
		
		public void PrintDocument (PrintingSettings settings)
		{
			RunPrintOperation (PrintOperationAction.PrintDialog, settings);
		}
		
		public void PrintPreviewDocument (PrintingSettings settings)
		{
			RunPrintOperation (PrintOperationAction.Preview, settings);
		}
		
		void RunPrintOperation (PrintOperationAction action, PrintingSettings settings)
		{
			var op = new SourceEditorPrintOperation (TextEditor.Document, Name);
			
			if (settings.PrintSettings != null)
				op.PrintSettings = settings.PrintSettings;
			if (settings.PageSetup != null)
				op.DefaultPageSetup = settings.PageSetup;
			
			//FIXME: implement in-place preview
			//op.Preview += HandleOpPreview;
			
			//FIXME: implement async on platforms that support it
			var result = op.Run (action, IdeApp.Workbench.RootWindow);
			
			if (result == PrintOperationResult.Apply)
				settings.PrintSettings = op.PrintSettings;
			else if (result == PrintOperationResult.Error)
				//FIXME: can't show more details, GTK# GetError binding is bad
				MessageService.ShowError (GettextCatalog.GetString ("Print operation failed."));
		}
		
		#endregion
	
		#region Toolbox
		static List<TextToolboxNode> clipboardRing = new List<TextToolboxNode> ();

		static event EventHandler ClipbardRingUpdated;
		
		static SourceEditorView ()
		{
			CodeSegmentPreviewWindow.CodeSegmentPreviewInformString = GettextCatalog.GetString ("Press F2 to focus");
			ClipboardActions.CopyOperation.Copy += delegate (string text) {
				if (String.IsNullOrEmpty (text))
					return;
				foreach (TextToolboxNode node in clipboardRing) {
					if (node.Text == text) {
						clipboardRing.Remove (node);
						break;
					}
				}
				TextToolboxNode item = new TextToolboxNode (text);
				string[] lines = text.Split ('\n');
				for (int i = 0; i < 3 && i < lines.Length; i++) {
					if (i > 0)
						item.Description += Environment.NewLine;
					string line = lines [i];
					if (line.Length > 16)
						line = line.Substring (0, 16) + "...";
					item.Description += line;
				}
				item.Category = GettextCatalog.GetString ("Clipboard ring");
				item.Icon = DesktopService.GetIconForFile ("a.txt", IconSize.Menu);
				item.Name = text.Length > 16 ? text.Substring (0, 16) + "..." : text;
				item.Name = item.Name.Replace ("\t", "\\t");
				item.Name = item.Name.Replace ("\n", "\\n");
				clipboardRing.Add (item);
				while (clipboardRing.Count > 12) {
					clipboardRing.RemoveAt (0);
				}
				if (ClipbardRingUpdated != null)
					ClipbardRingUpdated (null, EventArgs.Empty);
			};
			SyntaxModeLoader.Init ();
			Mono.TextEditor.Highlighting.SyntaxModeService.LoadStylesAndModes (TextEditorDisplayBinding.SyntaxModePath);
		}
		
		public void UpdateClipboardRing (object sender, EventArgs e)
		{
			if (ItemsChanged != null)
				ItemsChanged (this, EventArgs.Empty);
		}
		
		public IEnumerable<ItemToolboxNode> GetDynamicItems (IToolboxConsumer consumer)
		{
			foreach (TextToolboxNode item in clipboardRing)
				yield return item;
			//FIXME: make this work again
//			CategoryToolboxNode category = new CategoryToolboxNode (GettextCatalog.GetString ("Clipboard ring"));
//			category.IsDropTarget    = false;
//			category.CanIconizeItems = false;
//			category.IsSorted        = false;
//			foreach (TextToolboxNode item in clipboardRing) {
//				category.Add (item);
//			}
//			
//			if (clipboardRing.Count == 0) {
//				TextToolboxNode item = new TextToolboxNode (null);
//				item.Category = GettextCatalog.GetString ("Clipboard ring");
//				item.Name = null;
//				//category.Add (item);
//			}
//			return new BaseToolboxNode [] { category };
		}
		
		public event EventHandler ItemsChanged;
		
		void IToolboxConsumer.ConsumeItem (ItemToolboxNode item)
		{
			var tn = item as ITextToolboxNode;
			if (tn != null) {
				tn.InsertAtCaret (WorkbenchWindow.Document);
				TextEditor.GrabFocus ();
			}
		}
		
		#region dnd
		Widget customSource;
		ItemToolboxNode dragItem;

		void IToolboxConsumer.DragItem (ItemToolboxNode item, Widget source, Gdk.DragContext ctx)
		{
			//FIXME: use the preview text
			string text = GetDragPreviewText (item);
			if (string.IsNullOrEmpty (text))
				return;
			dragItem = item;
			customSource = source;
			customSource.DragDataGet += HandleDragDataGet;
			customSource.DragEnd += HandleDragEnd;
		}
		
		void HandleDragEnd (object o, DragEndArgs args)
		{
			if (customSource != null) {
				customSource.DragDataGet -= HandleDragDataGet;
				customSource.DragEnd -= HandleDragEnd;
				customSource = null;
			}
		}
		
		void HandleDragDataGet (object o, DragDataGetArgs args)
		{
			if (dragItem != null) {
				TextEditor.CaretToDragCaretPosition ();
				((IToolboxConsumer)this).ConsumeItem (dragItem);
				dragItem = null;
			}
		}
		#endregion
		
		string GetDragPreviewText (ItemToolboxNode item)
		{
			ITextToolboxNode tn = item as ITextToolboxNode;
			if (tn == null) {
				LoggingService.LogWarning ("Cannot use non-ITextToolboxNode toolbox items in the text editor.");
				return null;
			}
			return tn.GetDragPreview (WorkbenchWindow.Document);
		}
		
		System.ComponentModel.ToolboxItemFilterAttribute[] IToolboxConsumer.ToolboxFilterAttributes {
			get {
				return new System.ComponentModel.ToolboxItemFilterAttribute[] {};
			}
		}
			
		bool ICustomFilteringToolboxConsumer.SupportsItem (ItemToolboxNode item)
		{
			ITextToolboxNode textNode = item as ITextToolboxNode;
			if (textNode == null)
				return false;
			
			//string filename = this.IsUntitled ? UntitledName : ContentName;
			//int i = filename.LastIndexOf ('.');
			//string ext = i < 0? null : filename.Substring (i + 1);
			
			return textNode.IsCompatibleWith (WorkbenchWindow.Document);
		}
		
		public TargetEntry[] DragTargets { 
			get {
				return ClipboardActions.CopyOperation.TargetEntries;
			}
		}
				
		bool IToolboxConsumer.CustomFilterSupports (ItemToolboxNode item)
		{
			return false;
		}
		
		string IToolboxConsumer.DefaultItemDomain { 
			get {
				return "Text";
			}
		}
		#endregion
		
		#region IZoomable
		bool IZoomable.EnableZoomIn {
			get {
				return TextEditor.Options.CanZoomIn;
			}
		}
		
		bool IZoomable.EnableZoomOut {
			get {
				return TextEditor.Options.CanZoomOut;
			}
		}
		
		bool IZoomable.EnableZoomReset {
			get {
				return TextEditor.Options.CanResetZoom;
			}
		}
		
		void IZoomable.ZoomIn ()
		{
			TextEditor.Options.ZoomIn ();
		}
		
		void IZoomable.ZoomOut ()
		{
			TextEditor.Options.ZoomOut ();
		}
		
		void IZoomable.ZoomReset ()
		{
			TextEditor.Options.ZoomReset ();
		}

		#region ITextEditorResolver implementation 
		
		public Microsoft.CodeAnalysis.ISymbol GetLanguageItem (int offset)
		{
			MonoDevelop.Ide.Editor.DocumentRegion region;
			return SourceEditorWidget.TextEditor.GetLanguageItem (offset, out region);
		}
		
		public Microsoft.CodeAnalysis.ISymbol GetLanguageItem (int offset, string expression)
		{
			return SourceEditorWidget.TextEditor.GetLanguageItem (offset, expression);
		}
		#endregion 
		
		#region ISupportsProjectReload implementaion
		
		public override ProjectReloadCapability ProjectReloadCapability {
			get {
				return ProjectReloadCapability.Full;
			}
		}

		#endregion
		
		#endregion
		public TextEditorData GetTextEditorData ()
		{
			var editor = TextEditor;
			if (editor == null)
				return null;
			return editor.GetTextEditorData ();
		}

		public void InsertTemplate (CodeTemplate template, MonoDevelop.Ide.Editor.TextEditor editor, DocumentContext context)
		{
			TextEditor.InsertTemplate (template, editor, context);
		}

		void CorrectIndenting ()
		{
			var doc = IdeApp.Workbench.ActiveDocument?.Editor;
			if (doc == null)
				return;
			var formatter = CodeFormatterService.GetFormatter (Document.MimeType);
			if (formatter == null || !formatter.SupportsCorrectingIndent)
				return;
			var policies = Project != null ? Project.Policies : null;
			var editorData = TextEditor.GetTextEditorData ();
			if (TextEditor.IsSomethingSelected) {
				using (var undo = TextEditor.OpenUndoGroup ()) {
					var selection = TextEditor.MainSelection;
					var anchor = selection.GetAnchorOffset (editorData);
					var lead = selection.GetLeadOffset (editorData);
					var version = TextEditor.Document.Version;
					int max = selection.MaxLine;
					for (int i = TextEditor.MainSelection.MinLine; i <= max; i++) {
						formatter.CorrectIndenting (policies, doc, i);
					}
					editorData.SetSelection (version.MoveOffsetTo (editorData.Document.Version, anchor), version.MoveOffsetTo (editorData.Document.Version, lead));
				}
			} else {
				formatter.CorrectIndenting (policies, doc, TextEditor.Caret.Line);
			}
		}

		protected override object OnGetContent (Type type)
		{
			if (type.Equals (typeof(TextEditorData)))
				return TextEditor.GetTextEditorData ();
			return base.OnGetContent (type);
		}

		#region widget command handlers
		[CommandHandler (SearchCommands.EmacsFindNext)]
		public void EmacsFindNext ()
		{
			widget.EmacsFindNext ();
		}
		
		[CommandHandler (SearchCommands.EmacsFindPrevious)]
		public void EmacsFindPrevious ()
		{
			widget.EmacsFindPrevious ();
		}
		
		[CommandHandler (SearchCommands.Find)]
		public void ShowSearchWidget ()
		{
			widget.ShowSearchWidget ();
		}
		
		[CommandHandler (SearchCommands.Replace)]
		public void ShowReplaceWidget ()
		{
			widget.ShowReplaceWidget ();
		}
		
		[CommandUpdateHandler (SearchCommands.UseSelectionForFind)]
		protected void OnUpdateUseSelectionForFind (CommandInfo info)
		{
			widget.OnUpdateUseSelectionForFind (info);
		}
		
		[CommandHandler (SearchCommands.UseSelectionForFind)]
		public void UseSelectionForFind ()
		{
			widget.UseSelectionForFind ();
		}
		
		[CommandUpdateHandler (SearchCommands.UseSelectionForReplace)]
		protected void OnUpdateUseSelectionForReplace (CommandInfo info)
		{
			widget.OnUpdateUseSelectionForReplace (info);
		}
		
		[CommandHandler (SearchCommands.UseSelectionForReplace)]
		public void UseSelectionForReplace ()
		{
			widget.UseSelectionForReplace ();
		}
		
		[CommandHandler (SearchCommands.GotoLineNumber)]
		public void ShowGotoLineNumberWidget ()
		{
			widget.ShowGotoLineNumberWidget ();
		}

		[CommandHandler (SearchCommands.FindNext)]
		public SearchResult FindNext ()
		{
			return widget.FindNext ();
		}

		[CommandUpdateHandler (SearchCommands.FindNext)]
		[CommandUpdateHandler (SearchCommands.FindPrevious)]
		void UpdateFindNextAndPrev (CommandInfo cinfo)
		{
			cinfo.Enabled = !string.IsNullOrEmpty (SearchAndReplaceOptions.SearchPattern);
		}

		[CommandHandler (SearchCommands.FindPrevious)]
		public SearchResult FindPrevious ()
		{
			return widget.FindPrevious ();
		}
		
		[CommandHandler (SearchCommands.FindNextSelection)]
		public SearchResult FindNextSelection ()
		{
			return widget.FindNextSelection ();
		}
		
		[CommandHandler (SearchCommands.FindPreviousSelection)]
		public SearchResult FindPreviousSelection ()
		{
			return widget.FindPreviousSelection ();
		}
		
		[CommandHandler (HelpCommands.Help)]
		internal void MonodocResolver ()
		{
			widget.MonodocResolver ();
		}
		
		[CommandUpdateHandler (HelpCommands.Help)]
		internal void MonodocResolverUpdate (CommandInfo cinfo)
		{
			widget.MonodocResolverUpdate (cinfo);
		}

		[CommandHandler (SourceEditorCommands.NextIssue)]
		void NextIssue ()
		{
			widget.NextIssue ();
		}	

		[CommandHandler (SourceEditorCommands.PrevIssue)]
		void PrevIssue ()
		{
			widget.PrevIssue ();
		}

		[CommandHandler (SourceEditorCommands.NextIssueError)]
		void NextIssueError ()
		{
			widget.NextIssueError ();
		}	

		[CommandHandler (SourceEditorCommands.PrevIssueError)]
		void PrevIssueError ()
		{
			widget.PrevIssueError ();
		}
		#endregion

		IReadonlyTextDocument ITextEditorImpl.Document {
			get {
				return widget.TextEditor.Document;
			}
		}

		event EventHandler ITextEditorImpl.SelectionChanged {
			add {
				TextEditor.SelectionChanged += value;
			}
			remove {
				TextEditor.SelectionChanged -= value;
			}
		}

		event EventHandler<Xwt.MouseMovedEventArgs> ITextEditorImpl.MouseMoved {
			add {
				TextEditor.BeginHover += value;
			}
			remove {
				TextEditor.BeginHover -= value;
			}
		}

		event EventHandler ITextEditorImpl.VAdjustmentChanged {
			add {
				TextEditor.VAdjustment.ValueChanged += value;
			}
			remove {
				TextEditor.VAdjustment.ValueChanged -= value;
			}
		}

		event EventHandler ITextEditorImpl.HAdjustmentChanged {
			add {
				TextEditor.HAdjustment.ValueChanged += value;
			}
			remove {
				TextEditor.HAdjustment.ValueChanged -= value;
			}
		}

		public event EventHandler CaretPositionChanged;
		bool hasCaretPositionChanged;
		protected virtual void OnCaretPositionChanged (EventArgs e)
		{
			if (widget.TextEditor.Document.IsInAtomicUndo) {
				hasCaretPositionChanged = true;
				return;
			}
			var handler = CaretPositionChanged;
			if (handler != null)
				handler (this, e);
		}

		public event EventHandler BeginAtomicUndoOperation;

		protected virtual void OnBeginUndo (EventArgs e)
		{
			hasCaretPositionChanged = false;
			var handler = BeginAtomicUndoOperation;
			if (handler != null)
				handler (this, e);
		}

		public event EventHandler EndAtomicUndoOperation;

		protected virtual void OnEndUndo (EventArgs e)
		{
			var handler = EndAtomicUndoOperation;
			if (handler != null)
				handler (this, e);
			if (hasCaretPositionChanged) {
				OnCaretPositionChanged (e);
				hasCaretPositionChanged = false;
			}
		}

		void ITextEditorImpl.SetSelection (int anchorOffset, int leadOffset)
		{
			TextEditor.SetSelection (anchorOffset, leadOffset);
		}

		void ITextEditorImpl.ClearSelection ()
		{
			TextEditor.ClearSelection ();
		}

		void ITextEditorImpl.CenterToCaret ()
		{
			TextEditor.CenterToCaret ();
		}

		void ITextEditorImpl.StartCaretPulseAnimation ()
		{
			TextEditor.StartCaretPulseAnimation ();
		}

		int ITextEditorImpl.EnsureCaretIsNotVirtual ()
		{
			return TextEditor.GetTextEditorData ().EnsureCaretIsNotVirtual ();
		}

		void ITextEditorImpl.FixVirtualIndentation ()
		{
			TextEditor.GetTextEditorData ().FixVirtualIndentation ();
		}

		object ITextEditorImpl.CreateNativeControl ()
		{
			return widget != null ? widget.Vbox : null;
		}

		string ITextEditorImpl.FormatString (int offset, string code)
		{
			return TextEditor.GetTextEditorData ().FormatString (offset, code);
		}

		void ITextEditorImpl.StartInsertionMode (InsertionModeOptions insertionModeOptions)
		{
			var mode = new InsertionCursorEditMode (TextEditor, insertionModeOptions.InsertionPoints.Select (ip => new Mono.TextEditor.InsertionPoint ( 
				new DocumentLocation (ip.Location.Line, ip.Location.Column),
				(Mono.TextEditor.NewLineInsertion)ip.LineBefore,
				(Mono.TextEditor.NewLineInsertion)ip.LineAfter
			)).ToList ());
			if (mode.InsertionPoints.Count == 0) {
				return;
			}
			var helpWindow = new Mono.TextEditor.PopupWindow.InsertionCursorLayoutModeHelpWindow ();
			helpWindow.TitleText = insertionModeOptions.Operation;
			mode.HelpWindow = helpWindow;
			mode.CurIndex = insertionModeOptions.FirstSelectedInsertionPoint;
			mode.StartMode ();
			mode.Exited += delegate(object s, Mono.TextEditor.InsertionCursorEventArgs iCArgs) {
				if (insertionModeOptions.ModeExitedAction != null) {
					insertionModeOptions.ModeExitedAction (new MonoDevelop.Ide.Editor.InsertionCursorEventArgs (iCArgs.Success,
																												iCArgs.Success ? 
					                                                                                            new MonoDevelop.Ide.Editor.InsertionPoint (
						                                                                                            new MonoDevelop.Ide.Editor.DocumentLocation (iCArgs.InsertionPoint.Location.Line, iCArgs.InsertionPoint.Location.Column),
						                                                                                            (MonoDevelop.Ide.Editor.NewLineInsertion)iCArgs.InsertionPoint.LineBefore, 
						                                                                                            (MonoDevelop.Ide.Editor.NewLineInsertion)iCArgs.InsertionPoint.LineAfter) 
					                                                                                            : null
																											   ));
				}
			};
		}

		void ITextEditorImpl.StartTextLinkMode (TextLinkModeOptions textLinkModeOptions)
		{
			var convertedLinks = new List<Mono.TextEditor.TextLink> ();
			foreach (var link in textLinkModeOptions.Links) {
				var convertedLink = new Mono.TextEditor.TextLink (link.Name);
				convertedLink.IsEditable = link.IsEditable;
				convertedLink.IsIdentifier = link.IsIdentifier;
				var func = link.GetStringFunc;
				if (func != null) {
					convertedLink.GetStringFunc = delegate(Func<string, string> arg) {
						return new ListDataProviderWrapper (func (arg));
					};
				}
				foreach (var segment in link.Links) {
					convertedLink.AddLink (new TextSegment (segment.Offset, segment.Length)); 
				}
				convertedLinks.Add (convertedLink); 
			}

			var tle = new TextLinkEditMode (TextEditor, 0, convertedLinks);
			tle.SetCaretPosition = false;
			if (tle.ShouldStartTextLinkMode) {
				tle.OldMode = TextEditor.CurrentMode;
				if (textLinkModeOptions.ModeExitedAction != null) {
					tle.Cancel += (sender, e) => textLinkModeOptions.ModeExitedAction (new TextLinkModeEventArgs (false));
					tle.Exited += (sender, e) => {
						for (int i = 0; i < convertedLinks.Count; i++) {
							textLinkModeOptions.Links[i].CurrentText = convertedLinks[i].CurrentText;
						}
						textLinkModeOptions.ModeExitedAction (new TextLinkModeEventArgs (true));
						
					};
				}
				var undoOperation = TextEditor.OpenUndoGroup ();
				tle.Exited += (object sender, EventArgs e) => undoOperation.Dispose ();
				tle.StartMode ();
				TextEditor.CurrentMode = tle;
			}
		}

		MonoDevelop.Ide.Editor.DocumentLocation ITextEditorImpl.PointToLocation (double xp, double yp, bool endAtEol)
		{
			var pt = TextEditor.PointToLocation (xp, yp);
			return new MonoDevelop.Ide.Editor.DocumentLocation (pt.Line, pt.Column);
		}

		Xwt.Point ITextEditorImpl.LocationToPoint (int line, int column)
		{
			var p = TextEditor.LocationToPoint (line, column);
			return new Xwt.Point (p.X, p.Y);
		}

		void ITextEditorImpl.AddMarker (IDocumentLine line, ITextLineMarker lineMarker)
		{
			var debugPair = lineMarker as DebugMarkerPair;
			if (debugPair != null) {
				debugPair.AddTo (TextEditor.Document, (DocumentLine)line);
				return;
			}
			var textLineMarker = lineMarker as TextLineMarker;
			if (textLineMarker == null)
				throw new InvalidOperationException ("Tried to add an incompatible text marker. Use the MarkerHost to create compatible ones.");

			if (lineMarker is IUnitTestMarker) {
				var actionMargin = TextEditor.ActionMargin;
				if (actionMargin != null) {
					actionMargin.IsVisible = true;
				}
			}

			TextEditor.Document.AddMarker ((DocumentLine)line, textLineMarker);
		}

		void ITextEditorImpl.RemoveMarker (ITextLineMarker lineMarker)
		{
			var debugPair = lineMarker as DebugMarkerPair;
			if (debugPair != null) {
				debugPair.Remove ();
				return;
			}
			var textLineMarker = lineMarker as TextLineMarker;
			if (textLineMarker == null)
				throw new InvalidOperationException ("Tried to add an incompatible text marker.");
			TextEditor.Document.RemoveMarker (textLineMarker);
		}

		IEnumerable<ITextLineMarker> ITextEditorImpl.GetLineMarkers (IDocumentLine line)
		{
			return ((DocumentLine)line).Markers.OfType<ITextLineMarker> ();
		}

		IEnumerable<ITextSegmentMarker> ITextEditorImpl.GetTextSegmentMarkersAt (MonoDevelop.Core.Text.ISegment segment)
		{
			return TextEditor.Document.GetTextSegmentMarkersAt (new TextSegment (segment.Offset, segment.Length)).OfType<ITextSegmentMarker> ();
		}

		IEnumerable<ITextSegmentMarker> ITextEditorImpl.GetTextSegmentMarkersAt (int offset)
		{
			return TextEditor.Document.GetTextSegmentMarkersAt (offset).OfType<ITextSegmentMarker> ();
		}

		void ITextEditorImpl.AddMarker (ITextSegmentMarker marker)
		{
			var textSegmentMarker = marker as TextSegmentMarker;
			if (textSegmentMarker == null)
				throw new InvalidOperationException ("Tried to add an incompatible text marker. Use the MarkerHost to create compatible ones.");
			TextEditor.Document.AddMarker (textSegmentMarker);
		}

		bool ITextEditorImpl.RemoveMarker (ITextSegmentMarker marker)
		{
			var textSegmentMarker = marker as TextSegmentMarker;
			if (textSegmentMarker == null)
				throw new InvalidOperationException ("Tried to remove an incompatible text marker.");
			return TextEditor.Document.RemoveMarker (textSegmentMarker);
		}

		IFoldSegment ITextEditorImpl.CreateFoldSegment (int offset, int length, bool isFolded)
		{
			return new FoldSegment (TextEditor.Document, "...", offset, length, FoldingType.Unknown) { IsCollapsed = isFolded };
		}

		void ITextEditorImpl.SetFoldings (IEnumerable<IFoldSegment> foldings)
		{
			if (this.isDisposed || !TextEditor.Options.ShowFoldMargin)
				return;
			TextEditor.Document.UpdateFoldSegments (foldings.Cast<FoldSegment> ().ToList (), true);
		}

		IEnumerable<IFoldSegment> ITextEditorImpl.GetFoldingsContaining (int offset)
		{
			return TextEditor.Document.GetFoldingsFromOffset (offset).Cast<IFoldSegment> ();
		}

		IEnumerable<IFoldSegment> ITextEditorImpl.GetFoldingsIn (int offset, int length)
		{
			return TextEditor.Document.GetFoldingContaining (offset, length).Cast<IFoldSegment> ();
		}

		MonoDevelop.Ide.Editor.ITextEditorOptions ITextEditorImpl.Options {
			get {
				return((StyledSourceEditorOptions)TextEditor.Options).OptionsCore;
			}
			set {
				((StyledSourceEditorOptions)TextEditor.Options).OptionsCore = value;
			}
		}

		IReadOnlyList<Caret> ITextEditorImpl.Carets {
			get {
				return new Caret [] { TextEditor.Caret };
			}
		}

		bool ITextEditorImpl.IsSomethingSelected {
			get {
				return TextEditor.IsSomethingSelected;
			}
		}

		MonoDevelop.Ide.Editor.SelectionMode ITextEditorImpl.SelectionMode {
			get {
				return (MonoDevelop.Ide.Editor.SelectionMode)TextEditor.SelectionMode;
			}
		}

		MonoDevelop.Core.Text.ISegment ITextEditorImpl.SelectionRange {
			get {
				var range = TextEditor.SelectionRange;
				return MonoDevelop.Core.Text.TextSegment.FromBounds (range.Offset, range.EndOffset);
			}
			set {
				TextEditor.SelectionRange = new TextSegment (value.Offset, value.Length);
			}
		}
		
		int ITextEditorImpl.SelectionAnchorOffset {
			get {
				return TextEditor.SelectionAnchor;
			}
			set {
				TextEditor.SelectionAnchor = value;
			}
		}

		int ITextEditorImpl.SelectionLeadOffset {
			get {
				return TextEditor.SelectionLead;
			}
			set {
				TextEditor.SelectionLead = value;
			}
		}

		bool ITextEditorImpl.SuppressTooltips {
			get {
				return TextEditor.GetTextEditorData ().SuppressTooltips;
			}
			set {
				if (value)
					TextEditor.HideTooltip ();
				TextEditor.GetTextEditorData ().SuppressTooltips = value;
			}
		}

		MonoDevelop.Ide.Editor.DocumentRegion ITextEditorImpl.SelectionRegion {
			get {
				return new MonoDevelop.Ide.Editor.DocumentRegion (
					TextEditor.MainSelection.Start.Line,
					TextEditor.MainSelection.Start.Column,
					TextEditor.MainSelection.End.Line,
					TextEditor.MainSelection.End.Column
				);
			}
			set {
				TextEditor.MainSelection = new MonoDevelop.Ide.Editor.Selection (
					value.BeginLine,
					value.BeginColumn,
					value.EndLine,
					value.EndColumn
				);
			}
		}

		IEditorActionHost ITextEditorImpl.Actions {
			get {
				return this;
			}
		}

		double ITextEditorImpl.LineHeight {
			get {
				return TextEditor.GetTextEditorData ().LineHeight;
			}
		}

		ITextMarkerFactory ITextEditorImpl.TextMarkerFactory {
			get {
				return this;
			}
		}

		MonoDevelop.Ide.Editor.EditMode ITextEditorImpl.EditMode {
			get {
				if (TextEditor.CurrentMode is TextLinkEditMode)
					return MonoDevelop.Ide.Editor.EditMode.TextLink;
				if (TextEditor.CurrentMode is InsertionCursorEditMode)
					return MonoDevelop.Ide.Editor.EditMode.CursorInsertion;
				return MonoDevelop.Ide.Editor.EditMode.Edit;
			}
		}

		string ITextEditorImpl.GetVirtualIndentationString (int lineNumber)
		{
			if (!TextEditor.GetTextEditorData ().HasIndentationTracker)
				return TextEditor.GetLineIndent (lineNumber);
			return TextEditor.GetTextEditorData ().GetIndentationString (lineNumber, 1);
		}

		void ITextEditorImpl.SetIndentationTracker (IndentationTracker indentationTracker)
		{
			TextEditor.GetTextEditorData ().IndentationTracker = indentationTracker;
		}

		void ITextEditorImpl.SetSelectionSurroundingProvider (SelectionSurroundingProvider surroundingProvider)
		{
			TextEditor.GetTextEditorData ().SelectionSurroundingProvider = surroundingProvider;
		}
		
		void ITextEditorImpl.SetTextPasteHandler (TextPasteHandler textPasteHandler)
		{
			var data = TextEditor.GetTextEditorData ();
			if (textPasteHandler == null) {
				data.TextPasteHandler = null;
				return;
			}
			data.TextPasteHandler = textPasteHandler;
		}

		internal Stack<EditSession> editSessions = new Stack<EditSession> ();

		public EditSession CurrentSession {
			get {
				return editSessions.Count () > 0 ? editSessions.Peek () : null;
			}
		}

		public void StartSession (EditSession session)
		{
			if (session == null)
				throw new ArgumentNullException (nameof (session));
			editSessions.Push (session);
			session.SessionStarted ();
		}

		public void EndSession ()
		{
			if (editSessions.Count == 0)
				throw new InvalidOperationException ("No edit session was started.");
			var session = editSessions.Pop ();
			session.Dispose ();
		}

		void ITextEditorImpl.ScrollTo (int offset)
		{
			TextEditor.ScrollTo (offset); 
		}

		void ITextEditorImpl.CenterTo (int offset)
		{
			TextEditor.CenterTo (offset); 
		}

		void ITextEditorImpl.ClearTooltipProviders ()
		{
			TextEditor.ClearTooltipProviders ();
		}

		IEnumerable<MonoDevelop.Ide.Editor.TooltipProvider> ITextEditorImpl.TooltipProvider {
			get {
				foreach (var p in GetTextEditorData ().TooltipProviders) {
					var wrapper = p as TooltipProviderWrapper;
					if (wrapper == null)
						continue;
					yield return wrapper.OriginalProvider;
				}
			}
		}

		void ITextEditorImpl.AddTooltipProvider (MonoDevelop.Ide.Editor.TooltipProvider provider)
		{
			TextEditor.AddTooltipProvider (new TooltipProviderWrapper (provider));
		}

		void ITextEditorImpl.RemoveTooltipProvider (MonoDevelop.Ide.Editor.TooltipProvider provider)
		{
			foreach (var p in GetTextEditorData ().TooltipProviders) {
				var wrapper = p as TooltipProviderWrapper;
				if (wrapper == null)
					continue;
				if (wrapper.OriginalProvider == provider) {
					TextEditor.RemoveTooltipProvider (p);
					return;
				}
			}
		}

		Xwt.Point ITextEditorImpl.GetEditorWindowOrigin ()
		{
			int ox, oy;
			TextEditor.GdkWindow.GetOrigin (out ox, out oy); 
			return new Xwt.Point (ox, oy);
		}

		Xwt.Rectangle ITextEditorImpl.GetEditorAllocation ()
		{
			var alloc = TextEditor.Allocation;
			return new Xwt.Rectangle (alloc.X, alloc.Y, alloc.Width, alloc.Height);
		}


		TextEditorExtension ITextEditorImpl.EditorExtension {
			get {
				return TextEditor.EditorExtension;
			}
			set {
				TextEditor.EditorExtension = value;
			}
		}


		SemanticHighlighting ITextEditorImpl.SemanticHighlighting {
			get {
				return TextEditor.SemanticHighlighting;
			}
			set {
				TextEditor.SemanticHighlighting = value;
			}
		}

		ISyntaxHighlighting ITextEditorImpl.SyntaxHighlighting {
			get {
				return TextEditor.SyntaxHighlighting;
			}
			set {
				TextEditor.SyntaxHighlighting = value;
			}
		}


		string ITextEditorImpl.GetPangoMarkup (int offset, int length, bool fitIdeStyle)
		{
			return TextEditor.GetTextEditorData ().GetMarkup (offset, length, false, replaceTabs:false, fitIdeStyle:fitIdeStyle);
		}

		void ITextEditorImpl.SetUsageTaskProviders (IEnumerable<UsageProviderEditorExtension> providers)
		{
			widget.ClearUsageTaskProvider ();
			foreach (var p in providers) {
				widget.AddUsageTaskProvider (p);
			}
		}

		void ITextEditorImpl.SetQuickTaskProviders (IEnumerable<IQuickTaskProvider> providers)
		{
			widget.ClearQuickTaskProvider ();
			foreach (var p in providers) {
				widget.AddQuickTaskProvider (p);
			}
		}


		class BracketMatcherTextMarker : TextSegmentMarker
		{
			public BracketMatcherTextMarker (int offset, int length) : base (offset, length)
			{
			}

			public override void DrawBackground (MonoTextEditor editor, Cairo.Context cr, LineMetrics metrics, int startOffset, int endOffset)
			{
				try {
					double fromX, toX;
					GetLineDrawingPosition (metrics, startOffset, out fromX, out toX);

					fromX = Math.Max (fromX, editor.TextViewMargin.XOffset);
					toX = Math.Max (toX, editor.TextViewMargin.XOffset);
					if (fromX < toX) {
						var bracketMatch = new Cairo.Rectangle (fromX + 0.5, metrics.LineYRenderStartPosition + 0.5, toX - fromX - 1, editor.LineHeight - 2);
						if (editor.TextViewMargin.BackgroundRenderer == null) {
							cr.SetSourceColor (editor.ColorStyle.BraceMatchingRectangle.Color);
							cr.Rectangle (bracketMatch);
							cr.FillPreserve ();
							cr.SetSourceColor (editor.ColorStyle.BraceMatchingRectangle.SecondColor);
							cr.Stroke ();
						}
					}
				} catch (Exception e) {
					LoggingService.LogError ($"Error while drawing bracket matcher ({this}) startOffset={startOffset} lineCharLength={metrics.Layout.LineChars.Length}", e);
				}
			}

			void GetLineDrawingPosition (LineMetrics metrics, int startOffset, out double fromX, out double toX)
			{
				var startXPos = metrics.TextRenderStartPosition;
				var endXPos = metrics.TextRenderEndPosition;
				int start = this.Offset;
				int end = this.EndOffset;

				uint curIndex = 0, byteIndex = 0;
				TextViewMargin.TranslateToUTF8Index (metrics.Layout.LineChars, (uint)Math.Min (start - startOffset, metrics.Layout.LineChars.Length), ref curIndex, ref byteIndex);

				int x_pos = metrics.Layout.Layout.IndexToPos ((int)byteIndex).X;

				fromX = startXPos + (int)(x_pos / Pango.Scale.PangoScale);

				TextViewMargin.TranslateToUTF8Index (metrics.Layout.LineChars, (uint)Math.Min (end - startOffset, metrics.Layout.LineChars.Length), ref curIndex, ref byteIndex);
				x_pos = metrics.Layout.Layout.IndexToPos ((int)byteIndex).X;

				toX = startXPos + (int)(x_pos / Pango.Scale.PangoScale);
			}
		}

		List<BracketMatcherTextMarker> bracketMarkers = new List<BracketMatcherTextMarker> ();

		void ITextEditorImpl.UpdateBraceMatchingResult (BraceMatchingResult? result)
		{
			if (result.HasValue) {
				if (bracketMarkers.Count > 0 && result.Value.LeftSegment.Offset == bracketMarkers [0].Offset)
					return;
				ClearBracketMarkers ();
				bracketMarkers.Add (new BracketMatcherTextMarker (result.Value.LeftSegment.Offset, result.Value.LeftSegment.Length));
				bracketMarkers.Add (new BracketMatcherTextMarker (result.Value.RightSegment.Offset, result.Value.RightSegment.Length));
				bracketMarkers.ForEach (marker => widget.TextEditor.Document.AddMarker (marker));
			} else {
				ClearBracketMarkers ();
			}
		}

		void ClearBracketMarkers ()
		{
			bracketMarkers.ForEach (marker => widget.TextEditor.Document.RemoveMarker (marker));
			bracketMarkers.Clear ();
		}

		public event EventHandler<MonoDevelop.Ide.Editor.LineEventArgs> LineChanged;

		public event EventHandler<MonoDevelop.Ide.Editor.LineEventArgs> LineInserted;

		void HandleLineInserted (object sender, Mono.TextEditor.LineEventArgs e)
		{
			var handler = LineInserted;
			if (handler != null)
				handler (this, new MonoDevelop.Ide.Editor.LineEventArgs (e.Line));
		}

		public event EventHandler<MonoDevelop.Ide.Editor.LineEventArgs> LineRemoved;

		void HandleLineRemoved (object sender, Mono.TextEditor.LineEventArgs e)
		{
			var handler = LineRemoved;
			if (handler != null)
				handler (this, new MonoDevelop.Ide.Editor.LineEventArgs (e.Line));
		}

		public double ZoomLevel {
			get { return TextEditor != null && TextEditor.Options != null ? TextEditor.Options.Zoom : 1d; }
			set { if (TextEditor != null && TextEditor.Options != null) TextEditor.Options.Zoom = value; }
		}
		event EventHandler ITextEditorImpl.ZoomLevelChanged {
			add {
				TextEditor.Options.ZoomChanged += value;
			}
			remove {
				TextEditor.Options.ZoomChanged += value;
			}
		}

		public void AddOverlay (Control messageOverlayContent, Func<int> sizeFunc)
		{
			widget.AddOverlay (messageOverlayContent.GetNativeWidget<Widget> (), sizeFunc);
		}

		public void RemoveOverlay (Control messageOverlayContent)
		{
			widget.RemoveOverlay (messageOverlayContent.GetNativeWidget<Widget> ());
		}

		void TextViewMargin_LineShown (object sender, Mono.TextEditor.LineEventArgs e)
		{
			LineShown?.Invoke (this, new Ide.Editor.LineEventArgs (e.Line));
		}

		public IEnumerable<IDocumentLine> VisibleLines {
			get {
				foreach (var v in TextEditor.TextViewMargin.CachedLine) {
					yield return v;
				}
			}
		}

		public event EventHandler<Ide.Editor.LineEventArgs> LineShown;




		#region IEditorActionHost implementation

		void IEditorActionHost.MoveCaretDown ()
		{
			CaretMoveActions.Down (TextEditor.GetTextEditorData ());
		}

		void IEditorActionHost.MoveCaretUp ()
		{
			CaretMoveActions.Up (TextEditor.GetTextEditorData ());
		}

		void IEditorActionHost.MoveCaretRight ()
		{
			CaretMoveActions.Right (TextEditor.GetTextEditorData ());
		}

		void IEditorActionHost.MoveCaretLeft ()
		{
			CaretMoveActions.Left (TextEditor.GetTextEditorData ());
		}

		void IEditorActionHost.MoveCaretToLineEnd ()
		{
			CaretMoveActions.LineEnd (TextEditor.GetTextEditorData ());
		}

		void IEditorActionHost.MoveCaretToLineStart ()
		{
			CaretMoveActions.LineHome (TextEditor.GetTextEditorData ());
		}

		void IEditorActionHost.MoveCaretToDocumentStart ()
		{
			CaretMoveActions.ToDocumentStart (TextEditor.GetTextEditorData ());
		}

		void IEditorActionHost.MoveCaretToDocumentEnd ()
		{
			CaretMoveActions.ToDocumentEnd (TextEditor.GetTextEditorData ());
		}

		void IEditorActionHost.Backspace ()
		{
			DeleteActions.Backspace (TextEditor.GetTextEditorData ());
		}

		void IEditorActionHost.ClipboardCopy ()
		{
			ClipboardActions.Copy (TextEditor.GetTextEditorData ());
		}

		void IEditorActionHost.ClipboardCut ()
		{
			ClipboardActions.Cut (TextEditor.GetTextEditorData ());
		}

		void IEditorActionHost.ClipboardPaste ()
		{
			ClipboardActions.Paste (TextEditor.GetTextEditorData ());
		}

		void IEditorActionHost.NewLine ()
		{
			MiscActions.InsertNewLine (TextEditor.GetTextEditorData ());
		}

		void IEditorActionHost.SwitchCaretMode ()
		{
			TextEditor.RunAction (MiscActions.SwitchCaretMode);
		}

		void IEditorActionHost.InsertTab ()
		{
			TextEditor.RunAction (MiscActions.InsertTab);
		}

		void IEditorActionHost.RemoveTab ()
		{
			TextEditor.RunAction (MiscActions.RemoveTab);
		}

		void IEditorActionHost.InsertNewLine ()
		{
			TextEditor.RunAction (MiscActions.InsertNewLine);
		}

		void IEditorActionHost.DeletePreviousWord ()
		{
			TextEditor.RunAction (DeleteActions.PreviousWord);
		}

		void IEditorActionHost.DeleteNextWord ()
		{
			TextEditor.RunAction (DeleteActions.NextWord);
		}

		void IEditorActionHost.DeletePreviousSubword ()
		{
			TextEditor.RunAction (DeleteActions.PreviousSubword);
		}

		void IEditorActionHost.DeleteNextSubword ()
		{
			TextEditor.RunAction (DeleteActions.NextSubword);
		}

		void IEditorActionHost.StartCaretPulseAnimation ()
		{
			TextEditor.StartCaretPulseAnimation ();
		}

		void IEditorActionHost.RecenterEditor ()
		{
			TextEditor.RunAction (MiscActions.RecenterEditor);
		}

		void IEditorActionHost.JoinLines ()
		{
			using (var undo = Document.OpenUndoGroup ()) {
				TextEditor.RunAction (Mono.TextEditor.Vi.ViActions.Join);
			}
		}

		void IEditorActionHost.MoveNextSubWord ()
		{
			TextEditor.RunAction (SelectionActions.MoveNextSubword);
		}

		void IEditorActionHost.MovePrevSubWord ()
		{
			TextEditor.RunAction (SelectionActions.MovePreviousSubword);
		}

		void IEditorActionHost.MoveNextWord ()
		{
			TextEditor.RunAction (CaretMoveActions.NextWord);
		}

		void IEditorActionHost.MovePrevWord ()
		{
			TextEditor.RunAction (CaretMoveActions.PreviousWord);
		}

		void IEditorActionHost.PageUp ()
		{
			TextEditor.RunAction (CaretMoveActions.PageUp);
		}

		void IEditorActionHost.PageDown ()
		{
			TextEditor.RunAction (CaretMoveActions.PageDown);
		}

		void IEditorActionHost.DeleteCurrentLine ()
		{
			TextEditor.RunAction (DeleteActions.CaretLine);
		}

		void IEditorActionHost.DeleteCurrentLineToEnd ()
		{
			TextEditor.RunAction (DeleteActions.CaretLineToEnd);
		}

		void IEditorActionHost.ScrollLineUp ()
		{
			TextEditor.RunAction (ScrollActions.Up);
		}

		void IEditorActionHost.ScrollLineDown ()
		{
			TextEditor.RunAction (ScrollActions.Down);
		}

		void IEditorActionHost.ScrollPageUp ()
		{
			TextEditor.RunAction (ScrollActions.PageUp);
		}

		void IEditorActionHost.ScrollPageDown ()
		{
			TextEditor.RunAction (ScrollActions.PageDown);
		}

		void IEditorActionHost.MoveBlockUp ()
		{
			using (var undo = TextEditor.OpenUndoGroup ()) {
				TextEditor.RunAction (MiscActions.MoveBlockUp);
				CorrectIndenting ();
			}
		}

		void IEditorActionHost.MoveBlockDown ()
		{
			using (var undo = TextEditor.OpenUndoGroup ()) {
				TextEditor.RunAction (MiscActions.MoveBlockDown);
				CorrectIndenting ();
			}
		}

		void IEditorActionHost.ToggleBlockSelectionMode ()
		{
			TextEditor.SelectionMode = TextEditor.SelectionMode == MonoDevelop.Ide.Editor.SelectionMode.Normal ? MonoDevelop.Ide.Editor.SelectionMode.Block : MonoDevelop.Ide.Editor.SelectionMode.Normal;
			TextEditor.QueueDraw ();
		}

		void IEditorActionHost.IndentSelection ()
		{
			if (widget.TextEditor.IsSomethingSelected) {
				MiscActions.IndentSelection (widget.TextEditor.GetTextEditorData ());
			} else {
				int offset = widget.TextEditor.LocationToOffset (widget.TextEditor.Caret.Line, 1);
				widget.TextEditor.Insert (offset, widget.TextEditor.Options.IndentationString);
			}
		}

		void IEditorActionHost.UnIndentSelection ()
		{
			MiscActions.RemoveTab (widget.TextEditor.GetTextEditorData ());
		}

		#endregion


		#region ISegmentMarkerHost implementation

		ITextSegmentMarker ITextMarkerFactory.CreateUsageMarker (MonoDevelop.Ide.Editor.TextEditor editor, Usage usage)
		{
			return new UsageSegmentMarker (usage);
		}

		IUrlTextLineMarker ITextMarkerFactory.CreateUrlTextMarker (MonoDevelop.Ide.Editor.TextEditor editor, IDocumentLine line, string value, MonoDevelop.Ide.Editor.UrlType url, string syntax, int startCol, int endCol)
		{
			return new UrlTextLineMarker (TextEditor.Document, line, value, (Mono.TextEditor.UrlType)url, syntax, startCol, endCol);
		}

		ICurrentDebugLineTextMarker ITextMarkerFactory.CreateCurrentDebugLineTextMarker (MonoDevelop.Ide.Editor.TextEditor editor, int offset, int length)
		{
			return new CurrentDebugLineTextMarker (TextEditor, offset, length);
		}

		ITextLineMarker ITextMarkerFactory.CreateAsmLineMarker (MonoDevelop.Ide.Editor.TextEditor editor)
		{
			return new AsmLineMarker ();
		}

		IUnitTestMarker ITextMarkerFactory.CreateUnitTestMarker (MonoDevelop.Ide.Editor.TextEditor editor, UnitTestMarkerHost host, UnitTestLocation unitTestLocation)
		{
			return new UnitTestMarker (TextEditor, host, unitTestLocation);
		}

		IMessageBubbleLineMarker ITextMarkerFactory.CreateMessageBubbleLineMarker (MonoDevelop.Ide.Editor.TextEditor editor)
		{
			return new MessageBubbleTextMarker (messageBubbleCache);
		}

		IGenericTextSegmentMarker ITextMarkerFactory.CreateGenericTextSegmentMarker (MonoDevelop.Ide.Editor.TextEditor editor, TextSegmentMarkerEffect effect, int offset, int length)
		{
			switch (effect) {
			case TextSegmentMarkerEffect.DottedLine:
			case TextSegmentMarkerEffect.WavedLine:
				return new GenericUnderlineMarker (new TextSegment (offset, length), effect);
			case TextSegmentMarkerEffect.GrayOut:
				return new GrayOutMarker (new TextSegment (offset, length));
			default:
				throw new ArgumentOutOfRangeException ();
			}
		}

		public ILinkTextMarker CreateLinkMarker (MonoDevelop.Ide.Editor.TextEditor editor, int offset, int length, Action<LinkRequest> activateLink)
		{
			return new LinkMarker (offset, length, activateLink);
		}

		ISmartTagMarker ITextMarkerFactory.CreateSmartTagMarker (MonoDevelop.Ide.Editor.TextEditor editor, int offset, MonoDevelop.Ide.Editor.DocumentLocation realLocation)
		{
			return new SmartTagMarker (offset, realLocation);
		}

		IErrorMarker ITextMarkerFactory.CreateErrorMarker (MonoDevelop.Ide.Editor.TextEditor editor, MonoDevelop.Ide.TypeSystem.Error info, int offset, int length)
		{
			return new ErrorMarker (info, offset, length);
		}
		#endregion


		#region Command handlers
		[CommandHandler (ScrollbarCommand.Top)]
		void GotoTop ()
		{
			widget.QuickTaskStrip.GotoTop ();
		}

		[CommandHandler (ScrollbarCommand.Bottom)]
		void GotoBottom ()
		{
			widget.QuickTaskStrip.GotoBottom ();
		}

		[CommandHandler (ScrollbarCommand.PgUp)]
		void GotoPgUp ()
		{
			widget.QuickTaskStrip.GotoPgUp ();
		}

		[CommandHandler (ScrollbarCommand.PgDown)]
		void GotoPgDown ()
		{
			widget.QuickTaskStrip.GotoPgDown ();
		}

		[CommandUpdateHandler (ScrollbarCommand.ShowTasks)]
		void UpdateShowMap (CommandInfo info)
		{
			widget.QuickTaskStrip.UpdateShowMap (info);
		}

		[CommandHandler (ScrollbarCommand.ShowTasks)]
		void ShowMap ()
		{
			widget.QuickTaskStrip.ShowMap ();
		}

		[CommandUpdateHandler (ScrollbarCommand.ShowMinimap)]
		void UpdateShowFull (CommandInfo info)
		{
			widget.QuickTaskStrip.UpdateShowFull (info);
		}

		[CommandHandler (ScrollbarCommand.ShowMinimap)]
		void ShowFull ()
		{
			widget.QuickTaskStrip.ShowFull ();
		}

		#endregion
	
	

		public event EventHandler FocusLost;

		void TextArea_FocusOutEvent (object o, FocusOutEventArgs args)
		{
			FocusLost?.Invoke (this, EventArgs.Empty);
		}

		void ITextEditorImpl.GrabFocus ()
		{
			this.TextEditor.GrabFocus ();
		}

	}
} <|MERGE_RESOLUTION|>--- conflicted
+++ resolved
@@ -234,12 +234,8 @@
 			TaskService.TaskToggled += HandleErrorListPadTaskToggled;
 			widget.TextEditor.Options.Changed += HandleWidgetTextEditorOptionsChanged;
 			IdeApp.Preferences.DefaultHideMessageBubbles.Changed += HandleIdeAppPreferencesDefaultHideMessageBubblesChanged;
-<<<<<<< HEAD
 			// Document.AddAnnotation (this);
-=======
-			Document.AddAnnotation (this);
 			widget.TextEditor.Document.MimeTypeChanged += Document_MimeTypeChanged;
->>>>>>> d420c316
 			if (document != null) {
 				Document.MimeType = document.MimeType;
 				Document.FileName = document.FileName;
@@ -995,15 +991,12 @@
 			widget.TextEditor.Document.EndUndo -= HandleEndUndo;
 			widget.TextEditor.Caret.PositionChanged -= HandlePositionChanged; 
 			widget.TextEditor.IconMargin.ButtonPressed -= OnIconButtonPress;
-<<<<<<< HEAD
+			widget.TextEditor.IconMargin.MouseMoved -= OnIconMarginMouseMoved;
+			widget.TextEditor.IconMargin.MouseLeave -= OnIconMarginMouseLeave;
 			widget.TextEditor.Document.TextChanging -= OnTextReplacing;
 			widget.TextEditor.Document.TextChanged -= OnTextReplaced;
-=======
-			widget.TextEditor.IconMargin.MouseMoved -= OnIconMarginMouseMoved;
-			widget.TextEditor.IconMargin.MouseLeave -= OnIconMarginMouseLeave;
-			widget.TextEditor.Document.TextReplacing -= OnTextReplacing;
-			widget.TextEditor.Document.TextReplaced -= OnTextReplaced;
->>>>>>> d420c316
+
+
 			widget.TextEditor.Document.ReadOnlyCheckDelegate = null;
 			widget.TextEditor.Options.Changed -= HandleWidgetTextEditorOptionsChanged;
 			widget.TextEditor.TextViewMargin.LineShown -= TextViewMargin_LineShown;
