--- conflicted
+++ resolved
@@ -527,9 +527,6 @@
 			this.lastActiveEditor = editor;
 		}
 			
-<<<<<<< HEAD
-		Gtk.Paned splitContainer;
-=======
 		#region Error underlining
 		List<ErrorMarker> errors = new List<ErrorMarker> ();
 		uint resetTimerId;
@@ -600,7 +597,6 @@
 	
 		
 		Gtk.Paned splitContainer = null;
->>>>>>> cef6ba97
 		public bool IsSplitted {
 			get {
 				return splitContainer != null;
@@ -1407,26 +1403,15 @@
 		{
 			tasks.Clear ();
 			if (doc != null) {
-				foreach (var cmt in doc.TagComments) {
-					var newTask = new QuickTask (cmt.Text, cmt.Region.Begin, Severity.Hint);
+				foreach (var cmt in await doc.GetTagCommentsAsync()) {
+					var newTask = new QuickTask (cmt.Text, textEditor.LocationToOffset (cmt.Region.Begin.Line, cmt.Region.Begin.Column), DiagnosticSeverity.Info);
 					tasks.Add (newTask);
 				}
 			
-<<<<<<< HEAD
-			foreach (var cmt in await doc.GetTagCommentsAsync()) {
-				var newTask = new QuickTask (cmt.Text, textEditor.LocationToOffset (cmt.Region.Begin.Line, cmt.Region.Begin.Column), DiagnosticSeverity.Info);
-				tasks.Add (newTask);
-			}
-			
-			foreach (var error in await doc.GetErrorsAsync()) {
-				var newTask = new QuickTask (error.Message, textEditor.LocationToOffset (error.Region.Begin.Line, error.Region.Begin.Column), error.ErrorType == MonoDevelop.Ide.TypeSystem.ErrorType.Error ? DiagnosticSeverity.Error : DiagnosticSeverity.Warning);
-				tasks.Add (newTask);
-=======
-				foreach (var error in doc.Errors) {
-					var newTask = new QuickTask (error.Message, error.Region.Begin, error.ErrorType == ErrorType.Error ? Severity.Error : Severity.Warning);
+				foreach (var error in await doc.GetErrorsAsync()) {
+					var newTask = new QuickTask (error.Message, textEditor.LocationToOffset (error.Region.Begin.Line, error.Region.Begin.Column), error.ErrorType == MonoDevelop.Ide.TypeSystem.ErrorType.Error ? DiagnosticSeverity.Error : DiagnosticSeverity.Warning);
 					tasks.Add (newTask);
 				}
->>>>>>> cef6ba97
 			}
 			OnTasksUpdated (EventArgs.Empty);
 		}
