<ExtensionModel>

	<ExtensionPoint path = "/MonoDevelop/VersionControl/VersionControlSystems" name = "Version control systems">
		<Description>Version control systems</Description>
		<ExtensionNode name="Class">
			<Description>The specified class must subclass VersionControlSystem.</Description>
		</ExtensionNode>
	</ExtensionPoint>

	<ExtensionPoint path = "/MonoDevelop/VersionControl/CommitDialogExtensions" name = "Commit dialog extensions">
		<Description>Commit dialog extensions.</Description>
		<ExtensionNode name="Class">
			<Description>The specified class must subclass CommitDialogExtension.</Description>
		</ExtensionNode>
	</ExtensionPoint>

	<ExtensionPoint path = "/MonoDevelop/VersionControl/StatusViewCommands" name = "Status View Commands">
		<Description>Commands to be shown in the context menu of the status view. The id must match an existing code. The provided type must be a subclass of VersionControlCommandHandler.</Description>
		<ExtensionNode name="CommandItem" />
		<ExtensionNode name="SeparatorItem" type="MonoDevelop.Components.Commands.ExtensionNodes.SeparatorItemCodon" />
	</ExtensionPoint>

	<ExtensionPoint path = "/MonoDevelop/VersionControl/BlameView/ContextMenu" name = "Blame view context menu">
		<Description>Context menu for the blame view.</Description>
		<ExtensionNodeSet id="MonoDevelop.Components.Commands.ItemSet" />
	</ExtensionPoint>

	<ExtensionPoint path = "/MonoDevelop/VersionControl/DiffViewHandler" name = "Diff view handler">
		<Description>Handler used to create the a diff view which can display the current file.</Description>
		<ExtensionNode name="Handler" objectType="MonoDevelop.VersionControl.IVersionControlViewHandler" />
	</ExtensionPoint>

	<Extension path = "/MonoDevelop/VersionControl/DiffViewHandler">
		<Handler class = "MonoDevelop.VersionControl.DefaultDiffViewHandler" />
	</Extension>

	<ExtensionPoint path = "/MonoDevelop/VersionControl/BlameViewHandler" name = "Blame view handler">
		<Description>Handler used to create the a blame view which can display the current file.</Description>
		<ExtensionNode name="Handler" objectType="MonoDevelop.VersionControl.IVersionControlViewHandler" />
	</ExtensionPoint>

	<Extension path = "/MonoDevelop/VersionControl/BlameViewHandler">
		<Handler class = "MonoDevelop.VersionControl.DefaultBlameViewHandler" />
	</Extension>

	<ExtensionPoint path = "/MonoDevelop/VersionControl/LogViewHandler" name = "Log view handler">
		<Description>Handler used to create the a log view which can display the current file.</Description>
		<ExtensionNode name="Handler" objectType="MonoDevelop.VersionControl.IVersionControlViewHandler" />
	</ExtensionPoint>

	<Extension path = "/MonoDevelop/VersionControl/LogViewHandler">
		<Handler class = "MonoDevelop.VersionControl.DefaultLogViewHandler" />
	</Extension>

	<ExtensionPoint path = "/MonoDevelop/VersionControl/MergeViewHandler" name = "Merge view handler">
		<Description>Handler used to create the a merge view which can display the current file.</Description>
		<ExtensionNode name="Handler" objectType="MonoDevelop.VersionControl.IVersionControlViewHandler" />
	</ExtensionPoint>

	<Extension path = "/MonoDevelop/VersionControl/MergeViewHandler">
		<Handler class = "MonoDevelop.VersionControl.DefaultMergeViewHandler" />
	</Extension>

	<ExtensionPoint path = "/MonoDevelop/VersionControl/DiffView/ContextMenu" name = "Diff view context menu">
		<Description>Context menu for the diff view.</Description>
		<ExtensionNodeSet id="MonoDevelop.Components.Commands.ItemSet" />
	</ExtensionPoint>

	<Extension path = "/MonoDevelop/Core/FileSystemExtensions">
		<Class class = "MonoDevelop.VersionControl.VersionControlFileSystemExtension" insertafter = "MidStep" />
	</Extension>

	<Extension path = "/MonoDevelop/Ide/Pads/ProjectPad">
		<PadOption id = "ShowVersionControlOverlays" _label = "Show Version Control Overlay Icons" defaultValue = "True" />
		<NodeBuilder id = "VersionControlNodeExtension" class = "MonoDevelop.VersionControl.VersionControlNodeExtension"/>
	</Extension>

	<Extension path = "/MonoDevelop/Core/StockIcons">
		<StockIcon stockid = "vc-add-command" resource = "vcs-added-16.png" size="Menu" />
		<StockIcon stockid = "vc-remove-command" resource = "vcs-removed-16.png" size="Menu" />
		<StockIcon stockid = "vc-rename-command" resource = "vcs-renamed-16.png" size="Menu" />
		<StockIcon stockid = "vc-resolve-command" resource = "vcs-conflicted-16.png" size="Menu" />
		<StockIcon stockid = "vc-revert-command" resource = "revert-16.png" size="Menu" />
		<StockIcon stockid = "vc-diff" resource = "diff-16.png" size="Menu" />
		<StockIcon stockid = "vc-log" resource = "log-16.png" size="Menu" />
		<StockIcon stockid = "vc-status" resource = "local-status-16.png" size="Menu" />
		<StockIcon stockid = "vc-update" resource = "pull-16.png" size="Menu" />
		<StockIcon stockid = "vc-push" resource = "push-16.png" size="Menu" />
		<StockIcon stockid = "vc-commit" resource = "commit-16.png" size="Menu" />
		<StockIcon stockid = "vc-remote-status" resource = "remote-status-16.png" size="Menu" />
		<StockIcon stockid = "vc-comment" resource = "comment-16.png" size="Menu" />
		<StockIcon stockid = "vc-status-refresh" resource = "refresh-16.png" size="Menu" />
		<StockIcon stockid = "md-version-control" resource = "version-control-16.png" size="Menu" />
		<StockIcon stockid = "vc-file-added" resource = "vcs-added-16.png" size="Menu" />
		<StockIcon stockid = "vc-file-removed" resource = "vcs-removed-16.png" size="Menu" />
		<StockIcon stockid = "vc-file-renamed" resource = "vcs-renamed-16.png" size="Menu" />
		<StockIcon stockid = "vc-file-modified" resource = "vcs-modified-16.png" size="Menu" />
		<StockIcon stockid = "vc-file-conflicted" resource = "vcs-conflicted-16.png" size="Menu" />
		<StockIcon stockid = "vc-repository" resource = "repository-16.png" size="Menu" />
		<StockIcon stockid = "vc-tag" resource = "tag-16.png" size="Menu" />
		<StockIcon stockid = "vc-branch" resource = "branch-16.png" size="Menu" />
		<StockIcon stockid = "md-prefs-git" resource="prefs-git-16.png" size="Menu" />
		<StockIcon stockid = "md-prefs-commit-message-style" resource="prefs-commit-message-style-16.png" size="Menu" />
		<StockIcon stockid = "md-prefs-version-control" resource="prefs-version-control-16.png" size="Menu" />
	</Extension>

	<Extension path = "/MonoDevelop/Ide/Commands">
		<Category _name = "Version Control" id = "VersionControl">
		<Command id = "MonoDevelop.VersionControl.Commands.Add"
			_label = "_Add"
			icon = "vc-add-command"
			defaultHandler = "MonoDevelop.VersionControl.AddCommandHandler"
			description = "Add node to repository in the next commit."/>
		<Command id = "MonoDevelop.VersionControl.Commands.Remove"
			_label = "_Remove"
			icon = "vc-remove-command"
			defaultHandler = "MonoDevelop.VersionControl.RemoveCommandHandler"
			description = "Remove node to repository in the next commit."/>
		<Command id = "MonoDevelop.VersionControl.Commands.Diff"
			_label = "_Diff"
			icon = "vc-diff"
			defaultHandler = "MonoDevelop.VersionControl.CurrentFileDiffHandler"
			description = "Show the changes made to the local copy since the last update."/>
		<Command id = "MonoDevelop.VersionControl.Commands.Revert"
			_label = "_Revert"
			icon = "vc-revert-command"
			defaultHandler = "MonoDevelop.VersionControl.RevertCommandHandler"
			description = "Restore pristine working copy file (undo most local edits)."/>
		<Command id = "MonoDevelop.VersionControl.Commands.Log"
			_label = "_Log"
			icon = "vc-log"
			defaultHandler = "MonoDevelop.VersionControl.CurrentFileLogHandler"
			description = "Shows the commit history of the file or folder."/>
		<Command id = "MonoDevelop.VersionControl.Commands.Status"
			_label = "_Review and Commit"
			icon = "vc-status"
			description = "Shows the status of files in the folder."/>
		<Command id = "MonoDevelop.VersionControl.Commands.SolutionStatus"
			_label = "_Review Solution and Commit"
			icon = "vc-status"
			defaultHandler="MonoDevelop.VersionControl.StatusCommandHandler"
			description = "Shows the status of files in the solution."/>
		<Command id = "MonoDevelop.VersionControl.Commands.Update"
			_label = "_Update"
			icon = "gtk-refresh"
			description = "Updates the local copy with remote changes."/>
		<Command id = "MonoDevelop.VersionControl.Commands.UpdateSolution"
			_label = "_Update Solution"
			icon = "gtk-refresh"
			defaultHandler="MonoDevelop.VersionControl.UpdateCommandHandler"
			description = "Updates the local copy with remote changes."/>
		<Command id = "MonoDevelop.VersionControl.Commands.Publish"
<<<<<<< HEAD
			_label = "_Publish..."
			icon = "vc-push"
=======
			_label = "_Publish in Version Control..."
>>>>>>> bfe44fe0
			description = "Publish actual project into repository."/>
		<Command id = "MonoDevelop.VersionControl.Commands.Checkout"
			defaultHandler = "MonoDevelop.VersionControl.CheckoutCommand"
			_label = "C_heckout..."
			icon = "vc-update"
			description = "Checkout a project from repository."/>
		<Command id = "MonoDevelop.VersionControl.Commands.Lock"
			_label = "Lock"
			defaultHandler = "MonoDevelop.VersionControl.LockCommandHandler"
			description = "Lock files in the repository, so that no other user can change them."/>
		<Command id = "MonoDevelop.VersionControl.Commands.Unlock"
			_label = "Release Lock"
			defaultHandler = "MonoDevelop.VersionControl.UnlockCommandHandler"
			description = "Unlock files in the repository, so that other user can change them."/>
		<Command id = "MonoDevelop.VersionControl.Commands.Annotate"
			_label = "Blame"
			defaultHandler = "MonoDevelop.VersionControl.CurrentFileBlameHandler"
			description = "Show the origin of each line in a file."/>
		<Command id = "MonoDevelop.VersionControl.Commands.CreatePatch"
			_label = "Create _Patch"
			icon = "vc-diff"
			description = "Create a patch representing local changes."/>
		<Command id = "MonoDevelop.VersionControl.Commands.Ignore"
			_label = "Add to ignore list"
			description = "Add items to version control ignore list"/>
		<Command id = "MonoDevelop.VersionControl.Commands.Unignore"
			_label = "Remove from ignore list"
			description = "Removes items to version control ignore list"/>
		<Command id = "MonoDevelop.VersionControl.Commands.ResolveConflicts"
			_label = "Resolve Conflicts"
			description = "Resolve conflicts on the project file."/>

		<Command id = "MonoDevelop.VersionControl.Views.BlameCommands.CopyRevision"
			_label = "_Copy revision"/>
		<Command id = "MonoDevelop.VersionControl.Views.BlameCommands.ShowDiff"
			_label = "_Show diff"/>
		<Command id = "MonoDevelop.VersionControl.Views.BlameCommands.ShowLog"
			_label = "S_how log"/>
		<Command id = "MonoDevelop.VersionControl.Views.BlameCommands.ShowBlameBefore"
			_label = "Show _blame before"/>
		</Category>
	</Extension>

	<Extension path = "/MonoDevelop/Ide/ContextMenu/DocumentTab">
		<ItemSet id = "VersionControl" _label = "_Version Control" insertafter = "SaveSeparator">
			<CommandItem id = "MonoDevelop.VersionControl.Commands.Diff"/>
			<CommandItem id = "MonoDevelop.VersionControl.Commands.Log"/>
			<CommandItem id = "MonoDevelop.VersionControl.Commands.Annotate"/>
		</ItemSet>
		<SeparatorItem/>
	</Extension>

	<Extension path = "/MonoDevelop/Ide/MainMenu">
		<ItemSet id = "VersionControl" _label = "Versio_n Control" insertafter = "Run" >
			<CommandItem id = "MonoDevelop.VersionControl.Commands.Checkout" />
			<CommandItem id = "MonoDevelop.VersionControl.Commands.Publish"/>
			<SeparatorItem/>
			<CommandItem id = "MonoDevelop.VersionControl.Commands.UpdateSolution"/>
			<CommandItem id = "MonoDevelop.VersionControl.Commands.SolutionStatus"/>
			<SeparatorItem/>
			<CommandItem id = "MonoDevelop.VersionControl.Commands.Add"/>
			<CommandItem id = "MonoDevelop.VersionControl.Commands.Remove"/>
			<CommandItem id = "MonoDevelop.VersionControl.Commands.Revert"/>
			<CommandItem id = "MonoDevelop.VersionControl.Commands.Lock"/>
			<CommandItem id = "MonoDevelop.VersionControl.Commands.Unlock"/>
			<CommandItem id = "MonoDevelop.VersionControl.Commands.Ignore"/>
			<CommandItem id = "MonoDevelop.VersionControl.Commands.Unignore"/>
			<SeparatorItem/>
			<CommandItem id = "MonoDevelop.VersionControl.Commands.Diff"/>
			<CommandItem id = "MonoDevelop.VersionControl.Commands.Log"/>
			<CommandItem id = "MonoDevelop.VersionControl.Commands.Annotate"/>
		</ItemSet>
	</Extension>

	<Extension path = "/MonoDevelop/SourceEditor2/ContextMenu/Editor">
		<ItemSet id = "VersionControl" _label = "_Version Control">
			<CommandItem id = "MonoDevelop.VersionControl.Commands.Diff"/>
			<CommandItem id = "MonoDevelop.VersionControl.Commands.Log"/>
			<CommandItem id = "MonoDevelop.VersionControl.Commands.Annotate"/>
		</ItemSet>
	</Extension>

	<Extension path = "/MonoDevelop/Ide/ContextMenu/ProjectPad">
		<Condition id="ItemType" value="IFileItem|IFolderItem">
			<ItemSet id = "VersionControl" _label = "_Version Control" insertafter = "Tools">
				<CommandItem id = "MonoDevelop.VersionControl.Commands.ResolveConflicts"/>
				<Condition id="ItemType" value="Project|WorkspaceItem">
					<CommandItem id = "MonoDevelop.VersionControl.Commands.Publish"/>
				</Condition>
				<CommandItem id = "MonoDevelop.VersionControl.Commands.Add"/>
				<CommandItem id = "MonoDevelop.VersionControl.Commands.Remove"/>
				<CommandItem id = "MonoDevelop.VersionControl.Commands.Revert"/>
				<CommandItem id = "MonoDevelop.VersionControl.Commands.Ignore"/>
				<CommandItem id = "MonoDevelop.VersionControl.Commands.Unignore"/>
				<Condition id="ItemType" value="IFileItem">
					<CommandItem id = "MonoDevelop.VersionControl.Commands.Lock"/>
					<CommandItem id = "MonoDevelop.VersionControl.Commands.Unlock"/>
				</Condition>
				<SeparatorItem id = "CommandSeparator" />
				<CommandItem id = "MonoDevelop.VersionControl.Commands.Update"/>
				<CommandItem id = "MonoDevelop.VersionControl.Commands.Status"/>
				<CommandItem id = "MonoDevelop.VersionControl.Commands.Diff"/>
				<CommandItem id = "MonoDevelop.VersionControl.Commands.CreatePatch"/>
				<CommandItem id = "MonoDevelop.VersionControl.Commands.Log"/>
				<Condition id="ItemType" value="IFileItem">
					<CommandItem id = "MonoDevelop.VersionControl.Commands.Annotate"/>
				</Condition>
			</ItemSet>
			<SeparatorItem />
		</Condition>
	</Extension>
	<Extension path = "/MonoDevelop/VersionControl/StatusViewCommands">
		<CommandItem id = "MonoDevelop.Ide.Commands.ViewCommands.Open" type="MonoDevelop.VersionControl.OpenCommandHandler"/>
		<SeparatorItem id = "CommandSeparator0" />
		<CommandItem id = "MonoDevelop.VersionControl.Commands.Update" type="MonoDevelop.VersionControl.AddinCommandHandler"/>
		<CommandItem id = "MonoDevelop.VersionControl.Commands.Diff" type="MonoDevelop.VersionControl.AddinCommandHandler"/>
		<CommandItem id = "MonoDevelop.VersionControl.Commands.CreatePatch" type="MonoDevelop.VersionControl.AddinCommandHandler"/>
		<CommandItem id = "MonoDevelop.VersionControl.Commands.Log" type="MonoDevelop.VersionControl.AddinCommandHandler"/>
		<SeparatorItem id = "CommandSeparator1" />
		<CommandItem id = "MonoDevelop.VersionControl.Commands.Remove" type="MonoDevelop.VersionControl.AddinCommandHandler"/>
		<CommandItem id = "MonoDevelop.VersionControl.Commands.Revert" type="MonoDevelop.VersionControl.AddinCommandHandler"/>
		<SeparatorItem id = "CommandSeparator2" />
		<CommandItem id = "MonoDevelop.VersionControl.Commands.Lock" type="MonoDevelop.VersionControl.AddinCommandHandler"/>
		<CommandItem id = "MonoDevelop.VersionControl.Commands.Unlock" type="MonoDevelop.VersionControl.AddinCommandHandler"/>
		<SeparatorItem id = "CommandSeparator3" />
	</Extension>
	<!--
	<Extension path="/MonoDevelop/SourceEditor2/ContextMenu/Editor">

		<CommandItem id = "MonoDevelop.VersionControl.Commands.ShowAnnotations"/>
		<CommandItem id = "MonoDevelop.VersionControl.Commands.HideAnnotations"/>
	</Extension>	-->

	<Extension path = "/MonoDevelop/ProjectModel/Gui/ItemOptionPanels">
		<Section id="VersionControl" _label="Version Control" icon="md-prefs-version-control">
			<Condition id="ItemType" value="Solution">
				<Section id="VersionControlGeneral" _label="General" fill="true" class="MonoDevelop.VersionControl.VersionControlSolutionOptionsPanel" icon="md-prefs-version-control" />
			</Condition>
			<ComplexCondition>
				<Or>
					<Condition id="ItemType" value="SolutionFolderItem" />
					<Condition id="ItemType" value="Solution" />
				</Or>
				<Section id="VersionControlGeneral" _label="Commit Message Style" fill="true" class="MonoDevelop.VersionControl.VersionControlPolicyPanel" icon="md-prefs-commit-message-style" />
			</ComplexCondition>
		</Section>
	</Extension>

	<Extension path = "/MonoDevelop/ProjectModel/Gui/DefaultPolicyPanels/VersionControl">
		<Section id="VersionControlGeneral" _label = "Commit Message Style" fill="true" class="MonoDevelop.VersionControl.VersionControlPolicyPanel" icon="md-prefs-commit-message-style" />
	</Extension>

	<Extension path = "/MonoDevelop/Ide/GlobalOptionsDialog/VersionControl">
		<Section id = "VersionControlGeneral" _label = "General" fill="true" class="MonoDevelop.VersionControl.VersionControlGeneralOptionsPanel"  icon="md-prefs-version-control" />
		<Section id = "VersionControlGeneral" _label = "Commit Message Style" fill="true" class="MonoDevelop.VersionControl.VersionControlPolicyPanel" icon="md-prefs-commit-message-style" />
	</Extension>

	<Extension path = "/MonoDevelop/ProjectModel/PolicySets/Mono" >
		<Policies resource="Policies.xml"/>
	</Extension>

	<Extension path = "/MonoDevelop/TypeSystem/Parser">
		<Parser class = "MonoDevelop.VersionControl.Views.DiffParser" id = "DiffParser" mimeType="text/x-patch" />
	</Extension>

	<Extension path = "/MonoDevelop/Ide/StartupHandlers">
		<Class class = "MonoDevelop.VersionControl.Views.SubviewAttachmentHandler"/>
	</Extension>

	<Extension path = "/MonoDevelop/VersionControl/BlameView/ContextMenu">
		<CommandItem id = "MonoDevelop.Ide.Commands.EditCommands.Cut" />
		<CommandItem id = "MonoDevelop.Ide.Commands.EditCommands.Copy" />
		<CommandItem id = "MonoDevelop.Ide.Commands.EditCommands.Paste" />
	</Extension>

	<Extension path = "/MonoDevelop/VersionControl/DiffView/ContextMenu">
		<CommandItem id = "MonoDevelop.Ide.Commands.EditCommands.Cut" />
		<CommandItem id = "MonoDevelop.Ide.Commands.EditCommands.Copy" />
		<CommandItem id = "MonoDevelop.Ide.Commands.EditCommands.Paste" />
	</Extension>

	<Extension path = "/MonoDevelop/Core/UserDataMigration">
		<!-- 2.4 -->
		<Migration sourceVersion="2.4" kind="Cache" path="version-control-commit-msg" />
		<Migration sourceVersion="2.4" kind="Config" path="VersionControl.config" />
		<!-- 2.6+ -->
		<Migration sourceVersion="2.6+" kind="Cache" path="version-control-commit-msg" />
		<Migration sourceVersion="2.6+" kind="Config" path="VersionControl.config" />
	</Extension>
</ExtensionModel><|MERGE_RESOLUTION|>--- conflicted
+++ resolved
@@ -150,12 +150,8 @@
 			defaultHandler="MonoDevelop.VersionControl.UpdateCommandHandler"
 			description = "Updates the local copy with remote changes."/>
 		<Command id = "MonoDevelop.VersionControl.Commands.Publish"
-<<<<<<< HEAD
-			_label = "_Publish..."
+			_label = "_Publish in Version Control..."
 			icon = "vc-push"
-=======
-			_label = "_Publish in Version Control..."
->>>>>>> bfe44fe0
 			description = "Publish actual project into repository."/>
 		<Command id = "MonoDevelop.VersionControl.Commands.Checkout"
 			defaultHandler = "MonoDevelop.VersionControl.CheckoutCommand"
