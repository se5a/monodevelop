<?xml version="1.0" encoding="utf-8"?>
<Project DefaultTargets="Build" xmlns="http://schemas.microsoft.com/developer/msbuild/2003" ToolsVersion="4.0">
  <PropertyGroup>
    <Configuration Condition=" '$(Configuration)' == '' ">Debug</Configuration>
    <Platform Condition=" '$(Platform)' == '' ">AnyCPU</Platform>
    <ProductVersion>8.0.30703</ProductVersion>
    <SchemaVersion>2.0</SchemaVersion>
    <ProjectGuid>{19DE0F35-D204-4FD8-A553-A19ECE05E24D}</ProjectGuid>
    <OutputType>Library</OutputType>
    <AssemblyName>MonoDevelop.VersionControl</AssemblyName>
    <RootNamespace>MonoDevelop.VersionControl</RootNamespace>
    <TargetFrameworkVersion>v4.5</TargetFrameworkVersion>
  </PropertyGroup>
  <PropertyGroup Condition=" '$(Configuration)|$(Platform)' == 'Debug|AnyCPU' ">
    <DebugSymbols>True</DebugSymbols>
    <DebugType>full</DebugType>
    <Optimize>False</Optimize>
    <OutputPath>..\..\..\..\build\AddIns\VersionControl\</OutputPath>
    <ErrorReport>prompt</ErrorReport>
    <WarningLevel>4</WarningLevel>
    <Execution>
      <Execution clr-version="Net_2_0" />
    </Execution>
    <DefineConstants>DEBUG</DefineConstants>
    <NoWarn>1591;1573</NoWarn>
    <DocumentationFile>..\..\..\..\build\AddIns\VersionControl\MonoDevelop.VersionControl.xml</DocumentationFile>
  </PropertyGroup>
  <PropertyGroup Condition=" '$(Configuration)|$(Platform)' == 'Release|AnyCPU' ">
    <DebugType>pdbonly</DebugType>
    <Optimize>True</Optimize>
    <OutputPath>..\..\..\..\build\AddIns\VersionControl\</OutputPath>
    <ErrorReport>prompt</ErrorReport>
    <WarningLevel>4</WarningLevel>
    <Execution>
      <Execution clr-version="Net_2_0" />
    </Execution>
    <DebugSymbols>true</DebugSymbols>
    <NoWarn>1591;1573</NoWarn>
    <DocumentationFile>..\..\..\..\build\AddIns\VersionControl\MonoDevelop.VersionControl.xml</DocumentationFile>
  </PropertyGroup>
  <ItemGroup>
    <ProjectReference Include="..\..\..\core\MonoDevelop.Core\MonoDevelop.Core.csproj">
      <Project>{7525BB88-6142-4A26-93B9-A30C6983390A}</Project>
      <Name>MonoDevelop.Core</Name>
      <Private>False</Private>
    </ProjectReference>
    <ProjectReference Include="..\..\..\core\MonoDevelop.Ide\MonoDevelop.Ide.csproj">
      <Project>{27096E7F-C91C-4AC6-B289-6897A701DF21}</Project>
      <Name>MonoDevelop.Ide</Name>
      <Private>False</Private>
    </ProjectReference>
    <ProjectReference Include="..\..\..\core\Mono.Texteditor\Mono.TextEditor.csproj">
      <Project>{A2329308-3751-4DBD-9A75-5F7B8B024625}</Project>
      <Name>Mono.TextEditor</Name>
      <Private>False</Private>
    </ProjectReference>
    <ProjectReference Include="..\..\MonoDevelop.SourceEditor2\MonoDevelop.SourceEditor.csproj">
      <Project>{F8F92AA4-A376-4679-A9D4-60E7B7FBF477}</Project>
      <Name>MonoDevelop.SourceEditor</Name>
      <Private>False</Private>
    </ProjectReference>
    <ProjectReference Include="..\..\MonoDevelop.DesignerSupport\MonoDevelop.DesignerSupport.csproj">
      <Project>{2C24D515-4A2C-445C-8419-C09231913CFA}</Project>
      <Name>MonoDevelop.DesignerSupport</Name>
      <Private>False</Private>
    </ProjectReference>
    <ProjectReference Include="..\..\MonoDevelop.Debugger\MonoDevelop.Debugger.csproj">
      <Project>{2357AABD-08C7-4808-A495-8FF2D3CDFDB0}</Project>
      <Name>MonoDevelop.Debugger</Name>
      <Private>False</Private>
    </ProjectReference>
    <ProjectReference Include="..\..\..\..\external\nrefactory\ICSharpCode.NRefactory\ICSharpCode.NRefactory.csproj">
      <Project>{3B2A5653-EC97-4001-BB9B-D90F1AF2C371}</Project>
      <Name>ICSharpCode.NRefactory</Name>
      <Private>False</Private>
    </ProjectReference>
    <ProjectReference Include="..\..\..\..\external\mono-addins\Mono.Addins\Mono.Addins.csproj">
      <Project>{91DD5A2D-9FE3-4C3C-9253-876141874DAD}</Project>
      <Name>Mono.Addins</Name>
      <Private>False</Private>
    </ProjectReference>
    <ProjectReference Include="..\..\..\..\external\debugger-libs\Mono.Debugging\Mono.Debugging.csproj">
      <Project>{90C99ADB-7D4B-4EB4-98C2-40BD1B14C7D2}</Project>
      <Name>Mono.Debugging</Name>
      <Private>False</Private>
    </ProjectReference>
    <ProjectReference Include="..\..\..\..\external\xwt\Xwt\Xwt.csproj">
      <Project>{92494904-35FA-4DC9-BDE9-3A3E87AC49D3}</Project>
      <Name>Xwt</Name>
      <Private>False</Private>
    </ProjectReference>
  </ItemGroup>
  <ItemGroup>
    <Reference Include="System.Data" />
    <Reference Include="Mono.Posix" />
    <Reference Include="System" />
    <Reference Include="System.Xml" />
    <Reference Include="pango-sharp, Version=2.12.0.0, Culture=neutral, PublicKeyToken=35e10195dab3c99f">
      <SpecificVersion>False</SpecificVersion>
    </Reference>
    <Reference Include="atk-sharp, Version=2.12.0.0, Culture=neutral, PublicKeyToken=35e10195dab3c99f">
      <SpecificVersion>False</SpecificVersion>
    </Reference>
    <Reference Include="gdk-sharp, Version=2.12.0.0, Culture=neutral, PublicKeyToken=35e10195dab3c99f">
      <SpecificVersion>False</SpecificVersion>
    </Reference>
    <Reference Include="gtk-sharp, Version=2.12.0.0, Culture=neutral, PublicKeyToken=35e10195dab3c99f">
      <SpecificVersion>False</SpecificVersion>
    </Reference>
    <Reference Include="glib-sharp, Version=2.12.0.0, Culture=neutral, PublicKeyToken=35e10195dab3c99f">
      <SpecificVersion>False</SpecificVersion>
    </Reference>
    <Reference Include="System.Core" />
    <Reference Include="Mono.Cairo" />
  </ItemGroup>
  <ItemGroup>
    <EmbeddedResource Include="icons\added-overlay-16.png">
      <LogicalName>added-overlay-16.png</LogicalName>
    </EmbeddedResource>
    <EmbeddedResource Include="icons\added-overlay-16%402x.png">
      <LogicalName>added-overlay-16@2x.png</LogicalName>
    </EmbeddedResource>
    <EmbeddedResource Include="icons\modified-overlay-16.png">
      <LogicalName>modified-overlay-16.png</LogicalName>
    </EmbeddedResource>
    <EmbeddedResource Include="icons\modified-overlay-16%402x.png">
      <LogicalName>modified-overlay-16@2x.png</LogicalName>
    </EmbeddedResource>
    <EmbeddedResource Include="icons\conflict-overlay-16.png">
      <LogicalName>conflict-overlay-16.png</LogicalName>
    </EmbeddedResource>
    <EmbeddedResource Include="icons\conflict-overlay-16%402x.png">
      <LogicalName>conflict-overlay-16@2x.png</LogicalName>
    </EmbeddedResource>
    <EmbeddedResource Include="icons\locked-overlay-16.png">
      <LogicalName>locked-overlay-16.png</LogicalName>
    </EmbeddedResource>
    <EmbeddedResource Include="icons\locked-overlay-16%402x.png">
      <LogicalName>locked-overlay-16@2x.png</LogicalName>
    </EmbeddedResource>
    <EmbeddedResource Include="VersionControl.addin.xml">
      <LogicalName>VersionControl.addin.xml</LogicalName>
    </EmbeddedResource>
    <EmbeddedResource Include="icons\removed-overlay-16.png">
      <LogicalName>removed-overlay-16.png</LogicalName>
    </EmbeddedResource>
    <EmbeddedResource Include="icons\removed-overlay-16%402x.png">
      <LogicalName>removed-overlay-16@2x.png</LogicalName>
    </EmbeddedResource>
    <EmbeddedResource Include="icons\renamed-overlay-16.png">
      <LogicalName>renamed-overlay-16.png</LogicalName>
    </EmbeddedResource>
    <EmbeddedResource Include="icons\renamed-overlay-16%402x.png">
      <LogicalName>renamed-overlay-16@2x.png</LogicalName>
    </EmbeddedResource>
    <EmbeddedResource Include="icons\ignored-overlay-16.png">
      <LogicalName>ignored-overlay-16.png</LogicalName>
    </EmbeddedResource>
    <EmbeddedResource Include="icons\ignored-overlay-16%402x.png">
      <LogicalName>ignored-overlay-16@2x.png</LogicalName>
    </EmbeddedResource>
    <EmbeddedResource Include="icons\repository-16.png">
      <LogicalName>repository-16.png</LogicalName>
    </EmbeddedResource>
    <EmbeddedResource Include="icons\repository-16%402x.png">
      <LogicalName>repository-16@2x.png</LogicalName>
    </EmbeddedResource>
    <EmbeddedResource Include="icons\versioned-overlay-16.png">
      <LogicalName>versioned-overlay-16.png</LogicalName>
    </EmbeddedResource>
    <EmbeddedResource Include="icons\versioned-overlay-16%402x.png">
      <LogicalName>versioned-overlay-16@2x.png</LogicalName>
    </EmbeddedResource>
    <EmbeddedResource Include="icons\unversioned-overlay-16.png">
      <LogicalName>unversioned-overlay-16.png</LogicalName>
    </EmbeddedResource>
    <EmbeddedResource Include="icons\unversioned-overlay-16%402x.png">
      <LogicalName>unversioned-overlay-16@2x.png</LogicalName>
    </EmbeddedResource>
    <EmbeddedResource Include="icons\lock-required-overlay-16.png">
      <LogicalName>lock-required-overlay-16.png</LogicalName>
    </EmbeddedResource>
    <EmbeddedResource Include="icons\lock-required-overlay-16%402x.png">
      <LogicalName>lock-required-overlay-16@2x.png</LogicalName>
    </EmbeddedResource>
    <EmbeddedResource Include="icons\unlocked-overlay-16.png">
      <LogicalName>unlocked-overlay-16.png</LogicalName>
    </EmbeddedResource>
    <EmbeddedResource Include="icons\unlocked-overlay-16%402x.png">
      <LogicalName>unlocked-overlay-16@2x.png</LogicalName>
    </EmbeddedResource>
    <EmbeddedResource Include="Policies.xml">
      <LogicalName>Policies.xml</LogicalName>
    </EmbeddedResource>
    <EmbeddedResource Include="gtk-gui\gui.stetic">
      <LogicalName>gui.stetic</LogicalName>
    </EmbeddedResource>
    <EmbeddedResource Include="icons\version-control-16.png">
      <LogicalName>version-control-16.png</LogicalName>
    </EmbeddedResource>
    <EmbeddedResource Include="icons\version-control-16%402x.png">
      <LogicalName>version-control-16@2x.png</LogicalName>
    </EmbeddedResource>
    <EmbeddedResource Include="icons\log-16.png">
      <LogicalName>log-16.png</LogicalName>
    </EmbeddedResource>
    <EmbeddedResource Include="icons\log-16%402x.png">
      <LogicalName>log-16@2x.png</LogicalName>
    </EmbeddedResource>
    <EmbeddedResource Include="icons\diff-16.png">
      <LogicalName>diff-16.png</LogicalName>
    </EmbeddedResource>
    <EmbeddedResource Include="icons\diff-16%402x.png">
      <LogicalName>diff-16@2x.png</LogicalName>
    </EmbeddedResource>
    <EmbeddedResource Include="icons\pull-16.png">
      <LogicalName>pull-16.png</LogicalName>
    </EmbeddedResource>
    <EmbeddedResource Include="icons\pull-16%402x.png">
      <LogicalName>pull-16@2x.png</LogicalName>
    </EmbeddedResource>
    <EmbeddedResource Include="icons\push-16.png">
      <LogicalName>push-16.png</LogicalName>
    </EmbeddedResource>
    <EmbeddedResource Include="icons\push-16%402x.png">
      <LogicalName>push-16@2x.png</LogicalName>
    </EmbeddedResource>
    <EmbeddedResource Include="icons\refresh-16.png">
      <LogicalName>refresh-16.png</LogicalName>
    </EmbeddedResource>
    <EmbeddedResource Include="icons\refresh-16%402x.png">
      <LogicalName>refresh-16@2x.png</LogicalName>
    </EmbeddedResource>
    <EmbeddedResource Include="icons\local-status-16.png">
      <LogicalName>local-status-16.png</LogicalName>
    </EmbeddedResource>
    <EmbeddedResource Include="icons\local-status-16%402x.png">
      <LogicalName>local-status-16@2x.png</LogicalName>
    </EmbeddedResource>
    <EmbeddedResource Include="icons\commit-16.png">
      <LogicalName>commit-16.png</LogicalName>
    </EmbeddedResource>
    <EmbeddedResource Include="icons\commit-16%402x.png">
      <LogicalName>commit-16@2x.png</LogicalName>
    </EmbeddedResource>
    <EmbeddedResource Include="icons\remote-status-16.png">
      <LogicalName>remote-status-16.png</LogicalName>
    </EmbeddedResource>
    <EmbeddedResource Include="icons\remote-status-16%402x.png">
      <LogicalName>remote-status-16@2x.png</LogicalName>
    </EmbeddedResource>
    <EmbeddedResource Include="icons\vcs-added-16.png">
      <LogicalName>vcs-added-16.png</LogicalName>
    </EmbeddedResource>
    <EmbeddedResource Include="icons\vcs-added-16%402x.png">
      <LogicalName>vcs-added-16@2x.png</LogicalName>
    </EmbeddedResource>
    <EmbeddedResource Include="icons\vcs-removed-16.png">
      <LogicalName>vcs-removed-16.png</LogicalName>
    </EmbeddedResource>
    <EmbeddedResource Include="icons\vcs-removed-16%402x.png">
      <LogicalName>vcs-removed-16@2x.png</LogicalName>
    </EmbeddedResource>
    <EmbeddedResource Include="icons\vcs-renamed-16.png">
      <LogicalName>vcs-renamed-16.png</LogicalName>
    </EmbeddedResource>
    <EmbeddedResource Include="icons\vcs-renamed-16%402x.png">
      <LogicalName>vcs-renamed-16@2x.png</LogicalName>
    </EmbeddedResource>
    <EmbeddedResource Include="icons\vcs-conflicted-16.png">
      <LogicalName>vcs-conflicted-16.png</LogicalName>
    </EmbeddedResource>
    <EmbeddedResource Include="icons\vcs-conflicted-16%402x.png">
      <LogicalName>vcs-conflicted-16@2x.png</LogicalName>
    </EmbeddedResource>
    <EmbeddedResource Include="icons\vcs-modified-16.png">
      <LogicalName>vcs-modified-16.png</LogicalName>
    </EmbeddedResource>
    <EmbeddedResource Include="icons\vcs-modified-16%402x.png">
      <LogicalName>vcs-modified-16@2x.png</LogicalName>
    </EmbeddedResource>
    <EmbeddedResource Include="icons\comment-16.png">
      <LogicalName>comment-16.png</LogicalName>
    </EmbeddedResource>
    <EmbeddedResource Include="icons\comment-16%402x.png">
      <LogicalName>comment-16@2x.png</LogicalName>
    </EmbeddedResource>
    <EmbeddedResource Include="icons\revert-16.png">
      <LogicalName>revert-16.png</LogicalName>
    </EmbeddedResource>
    <EmbeddedResource Include="icons\revert-16%402x.png">
      <LogicalName>revert-16@2x.png</LogicalName>
    </EmbeddedResource>
    <EmbeddedResource Include="icons\branch-16.png">
      <LogicalName>branch-16.png</LogicalName>
    </EmbeddedResource>
    <EmbeddedResource Include="icons\branch-16%402x.png">
      <LogicalName>branch-16@2x.png</LogicalName>
    </EmbeddedResource>
    <EmbeddedResource Include="icons\tag-16.png">
      <LogicalName>tag-16.png</LogicalName>
    </EmbeddedResource>
    <EmbeddedResource Include="icons\tag-16%402x.png">
      <LogicalName>tag-16@2x.png</LogicalName>
    </EmbeddedResource>
    <EmbeddedResource Include="icons\prefs-git-16.png">
      <LogicalName>prefs-git-16.png</LogicalName>
    </EmbeddedResource>
    <EmbeddedResource Include="icons\prefs-git-16%402x.png">
      <LogicalName>prefs-git-16@2x.png</LogicalName>
    </EmbeddedResource>
    <EmbeddedResource Include="icons\prefs-commit-message-style-16.png">
      <LogicalName>prefs-commit-message-style-16.png</LogicalName>
    </EmbeddedResource>
    <EmbeddedResource Include="icons\prefs-commit-message-style-16%402x.png">
      <LogicalName>prefs-commit-message-style-16@2x.png</LogicalName>
    </EmbeddedResource>
    <EmbeddedResource Include="icons\prefs-version-control-general-16.png">
      <LogicalName>prefs-version-control-general-16.png</LogicalName>
    </EmbeddedResource>
    <EmbeddedResource Include="icons\prefs-version-control-general-16%402x.png">
      <LogicalName>prefs-version-control-general-16@2x.png</LogicalName>
    </EmbeddedResource>
  </ItemGroup>
  <ItemGroup>
    <Compile Include="gtk-gui\generated.cs" />
    <Compile Include="MonoDevelop.VersionControl.Views\CellRendererDiff.cs" />
    <Compile Include="MonoDevelop.VersionControl.Views\LogView.cs" />
    <Compile Include="MonoDevelop.VersionControl.Views\StatusView.cs" />
    <Compile Include="MonoDevelop.VersionControl.Dialogs\CommitDialog.cs" />
    <Compile Include="MonoDevelop.VersionControl.Dialogs\EditRepositoryDialog.cs" />
    <Compile Include="MonoDevelop.VersionControl.Dialogs\SelectRepositoryDialog.cs" />
    <Compile Include="MonoDevelop.VersionControl\AddRemoveMoveCommand.cs" />
    <Compile Include="MonoDevelop.VersionControl\ChangeSet.cs" />
    <Compile Include="MonoDevelop.VersionControl\CheckoutCommand.cs" />
    <Compile Include="MonoDevelop.VersionControl\Commands.cs" />
    <Compile Include="MonoDevelop.VersionControl\CommitCommand.cs" />
    <Compile Include="MonoDevelop.VersionControl\CommitDialogExtension.cs" />
    <Compile Include="MonoDevelop.VersionControl\CommitEventHandler.cs" />
    <Compile Include="MonoDevelop.VersionControl\PublishCommand.cs" />
    <Compile Include="MonoDevelop.VersionControl\Repository.cs" />
    <Compile Include="MonoDevelop.VersionControl\RevertCommand.cs" />
    <Compile Include="MonoDevelop.VersionControl\Revision.cs" />
    <Compile Include="MonoDevelop.VersionControl\UnknownRepository.cs" />
    <Compile Include="MonoDevelop.VersionControl\UpdateCommand.cs" />
    <Compile Include="MonoDevelop.VersionControl\UrlBasedRepository.cs" />
    <Compile Include="MonoDevelop.VersionControl\UrlBasedRepositoryEditor.cs" />
    <Compile Include="MonoDevelop.VersionControl\VersionControlConfiguration.cs" />
    <Compile Include="MonoDevelop.VersionControl\VersionControlNodeExtension.cs" />
    <Compile Include="MonoDevelop.VersionControl\VersionControlService.cs" />
    <Compile Include="MonoDevelop.VersionControl\VersionControlSystem.cs" />
    <Compile Include="MonoDevelop.VersionControl\VersionInfo.cs" />
    <Compile Include="MonoDevelop.VersionControl\VersionStatus.cs" />
    <Compile Include="MonoDevelop.VersionControl\FileUpdateEventHandler.cs" />
    <Compile Include="MonoDevelop.VersionControl\VersionControlFileSystemExtension.cs" />
    <Compile Include="gtk-gui\MonoDevelop.VersionControl.Dialogs.SelectRepositoryDialog.cs" />
    <Compile Include="gtk-gui\MonoDevelop.VersionControl.Dialogs.EditRepositoryDialog.cs" />
    <Compile Include="gtk-gui\MonoDevelop.VersionControl.UrlBasedRepositoryEditor.cs" />
    <Compile Include="gtk-gui\MonoDevelop.VersionControl.Dialogs.CommitDialog.cs" />
    <Compile Include="MonoDevelop.VersionControl\RevertRevisionsCommands.cs" />
    <Compile Include="MonoDevelop.VersionControl\LockCommand.cs" />
    <Compile Include="MonoDevelop.VersionControl\UnlockCommand.cs" />
    <Compile Include="MonoDevelop.VersionControl\ChangeLogWriter.cs" />
    <Compile Include="MonoDevelop.VersionControl\VersionControlItem.cs" />
    <Compile Include="MonoDevelop.VersionControl\VersionControlItemList.cs" />
    <Compile Include="MonoDevelop.VersionControl\VersionControlCommandHandler.cs" />
    <Compile Include="AssemblyInfo.cs" />
    <Compile Include="MonoDevelop.VersionControl.Dialogs\CommitMessageStylePanelWidget.cs" />
    <Compile Include="gtk-gui\MonoDevelop.VersionControl.CommitMessageStylePanelWidget.cs" />
    <Compile Include="MonoDevelop.VersionControl\CommitMessageStyle.cs" />
    <Compile Include="MonoDevelop.VersionControl\CommitMessageFormat.cs" />
    <Compile Include="MonoDevelop.VersionControl\VersionControlPolicy.cs" />
    <Compile Include="MonoDevelop.VersionControl.Dialogs\VersionControlPolicyPanel.cs" />
    <Compile Include="MonoDevelop.VersionControl\CreatePatchCommand.cs" />
    <Compile Include="MonoDevelop.VersionControl.Views\DiffParser.cs" />
    <Compile Include="MonoDevelop.VersionControl.Views\BlameView.cs" />
    <Compile Include="MonoDevelop.VersionControl.Views\ComparisonWidget.cs" />
    <Compile Include="MonoDevelop.VersionControl.Views\BlameWidget.cs" />
    <Compile Include="MonoDevelop.VersionControl.Views\DropDownBox.cs" />
    <Compile Include="MonoDevelop.VersionControl.Views\ChangeSetView.cs" />
    <Compile Include="MonoDevelop.VersionControl.Views\MergeView.cs" />
    <Compile Include="MonoDevelop.VersionControl.Views\MergeWidget.cs" />
    <Compile Include="MonoDevelop.VersionControl.Views\EditorCompareWidgetBase.cs" />
    <Compile Include="MonoDevelop.VersionControl.Views\DiffView.cs" />
    <Compile Include="MonoDevelop.VersionControl.Views\DiffWidget.cs" />
    <Compile Include="gtk-gui\MonoDevelop.VersionControl.Views.DiffWidget.cs" />
    <Compile Include="MonoDevelop.VersionControl.Views\SubviewAttachmentHandler.cs" />
    <Compile Include="MonoDevelop.VersionControl.Views\LogWidget.cs" />
    <Compile Include="gtk-gui\MonoDevelop.VersionControl.Views.LogWidget.cs" />
    <Compile Include="MonoDevelop.VersionControl\IRepositoryEditor.cs" />
    <Compile Include="MonoDevelop.VersionControl\VersionControlOperation.cs" />
    <Compile Include="MonoDevelop.VersionControl.Views\VersionControlDocumentInfo.cs" />
    <Compile Include="MonoDevelop.VersionControl\IVersionControlViewHandler.cs" />
    <Compile Include="MonoDevelop.VersionControl\DefaultDiffViewHandler.cs" />
    <Compile Include="MonoDevelop.VersionControl\DefaultBlameViewHandler.cs" />
    <Compile Include="MonoDevelop.VersionControl\DefaultLogViewHandler.cs" />
    <Compile Include="MonoDevelop.VersionControl\DefaultMergeViewHandler.cs" />
    <Compile Include="MonoDevelop.VersionControl\LogCommand.cs" />
    <Compile Include="MonoDevelop.VersionControl\DiffCommand.cs" />
    <Compile Include="MonoDevelop.VersionControl\MergeCommand.cs" />
    <Compile Include="MonoDevelop.VersionControl\BlameCommand.cs" />
    <Compile Include="MonoDevelop.VersionControl\VersionInfoCache.cs" />
    <Compile Include="MonoDevelop.VersionControl\IgnoreCommand.cs" />
    <Compile Include="MonoDevelop.VersionControl\ResolveConflictsCommand.cs" />
    <Compile Include="MonoDevelop.VersionControl.Dialogs\VersionControlGeneralOptionsPanel.cs" />
    <Compile Include="MonoDevelop.VersionControl.Dialogs\VersionControlSolutionOptionsPanel.cs" />
    <Compile Include="AddinInfo.cs" />
    <Compile Include="MonoDevelop.VersionControl\VersionControlException.cs" />
<<<<<<< HEAD
    <Compile Include="MonoDevelop.VersionControl\VersionControlTask.cs" />
=======
    <Compile Include="MonoDevelop.VersionControl.Views\BaseView.cs" />
>>>>>>> 55d5a5dd
  </ItemGroup>
  <ItemGroup>
    <None Include="Makefile.am" />
  </ItemGroup>
  <Import Project="$(MSBuildBinPath)\Microsoft.CSharp.targets" />
</Project><|MERGE_RESOLUTION|>--- conflicted
+++ resolved
@@ -406,11 +406,8 @@
     <Compile Include="MonoDevelop.VersionControl.Dialogs\VersionControlSolutionOptionsPanel.cs" />
     <Compile Include="AddinInfo.cs" />
     <Compile Include="MonoDevelop.VersionControl\VersionControlException.cs" />
-<<<<<<< HEAD
     <Compile Include="MonoDevelop.VersionControl\VersionControlTask.cs" />
-=======
     <Compile Include="MonoDevelop.VersionControl.Views\BaseView.cs" />
->>>>>>> 55d5a5dd
   </ItemGroup>
   <ItemGroup>
     <None Include="Makefile.am" />
