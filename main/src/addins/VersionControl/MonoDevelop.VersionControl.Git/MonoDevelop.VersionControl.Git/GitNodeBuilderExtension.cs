//
// GitNodeBuilderExtension.cs
//
// Author:
//       Lluis Sanchez Gual <lluis@novell.com>
//
// Copyright (c) 2010 Novell, Inc (http://www.novell.com)
//
// Permission is hereby granted, free of charge, to any person obtaining a copy
// of this software and associated documentation files (the "Software"), to deal
// in the Software without restriction, including without limitation the rights
// to use, copy, modify, merge, publish, distribute, sublicense, and/or sell
// copies of the Software, and to permit persons to whom the Software is
// furnished to do so, subject to the following conditions:
//
// The above copyright notice and this permission notice shall be included in
// all copies or substantial portions of the Software.
//
// THE SOFTWARE IS PROVIDED "AS IS", WITHOUT WARRANTY OF ANY KIND, EXPRESS OR
// IMPLIED, INCLUDING BUT NOT LIMITED TO THE WARRANTIES OF MERCHANTABILITY,
// FITNESS FOR A PARTICULAR PURPOSE AND NONINFRINGEMENT. IN NO EVENT SHALL THE
// AUTHORS OR COPYRIGHT HOLDERS BE LIABLE FOR ANY CLAIM, DAMAGES OR OTHER
// LIABILITY, WHETHER IN AN ACTION OF CONTRACT, TORT OR OTHERWISE, ARISING FROM,
// OUT OF OR IN CONNECTION WITH THE SOFTWARE OR THE USE OR OTHER DEALINGS IN
// THE SOFTWARE.

using System;
using MonoDevelop.Ide.Gui.Components;
using MonoDevelop.Projects;
using System.Collections.Generic;
using MonoDevelop.Ide;
using MonoDevelop.Core;

namespace MonoDevelop.VersionControl.Git
{
	sealed class GitNodeBuilderExtension: NodeBuilderExtension
	{
<<<<<<< HEAD
		readonly Dictionary<FilePath,WorkspaceObject> repos = new Dictionary<FilePath, WorkspaceObject> ();
		
=======
		readonly Dictionary<FilePath,IWorkspaceObject> repos = new Dictionary<FilePath, IWorkspaceObject> ();

>>>>>>> dae48b57
		protected override void Initialize ()
		{
			base.Initialize ();
			IdeApp.FocusIn += HandleApplicationFocusIn;
			GitRepository.BranchSelectionChanged += HandleBranchSelectionChanged;
		}

		public override void Dispose ()
		{
			IdeApp.FocusIn -= HandleApplicationFocusIn;
			GitRepository.BranchSelectionChanged -= HandleBranchSelectionChanged;
			base.Dispose ();
		}

		public override bool CanBuildNode (Type dataType)
		{
			return typeof(WorkspaceObject).IsAssignableFrom (dataType);
		}

		public override void BuildNode (ITreeBuilder treeBuilder, object dataObject, NodeInfo nodeInfo)
		{
<<<<<<< HEAD
			WorkspaceObject ob = (WorkspaceObject) dataObject;
			GitRepository rep = VersionControlService.GetRepository (ob) as GitRepository;
			if (rep != null) {
				WorkspaceObject rob;
				if (repos.TryGetValue (rep.RootPath.CanonicalPath, out rob)) {
=======
			var ob = (IWorkspaceObject) dataObject;
			var rep = VersionControlService.GetRepository (ob) as GitRepository;
			if (rep != null) {
				IWorkspaceObject rob;
				if (repos.TryGetValue (rep.RootPath, out rob)) {
>>>>>>> dae48b57
					if (ob == rob)
						nodeInfo.Label += " (" + rep.GetCurrentBranch () + ")";
				}
			}
		}

		public override void OnNodeAdded (object dataObject)
		{
<<<<<<< HEAD
			WorkspaceObject ob = (WorkspaceObject) dataObject;
			GitRepository rep = VersionControlService.GetRepository (ob) as GitRepository;
			if (rep != null && !repos.ContainsKey (rep.RootPath.CanonicalPath)) {
=======
			var ob = (IWorkspaceObject) dataObject;
			var rep = VersionControlService.GetRepository (ob) as GitRepository;
			if (rep != null && !repos.ContainsKey (rep.RootPath)) {
>>>>>>> dae48b57
				repos [rep.RootPath] = ob;
			}
		}

		public override void OnNodeRemoved (object dataObject)
		{
<<<<<<< HEAD
			WorkspaceObject ob = (WorkspaceObject) dataObject;
			GitRepository rep = VersionControlService.GetRepository (ob) as GitRepository;
			WorkspaceObject rob;
			if (rep != null && repos.TryGetValue (rep.RootPath.CanonicalPath, out rob)) {
=======
			var ob = (IWorkspaceObject) dataObject;
			var rep = VersionControlService.GetRepository (ob) as GitRepository;
			IWorkspaceObject rob;
			if (rep != null && repos.TryGetValue (rep.RootPath, out rob)) {
>>>>>>> dae48b57
				if (ob == rob)
					repos.Remove (rep.RootPath);
			}
		}

		void HandleApplicationFocusIn (object sender, EventArgs e)
		{
			foreach (object ob in repos.Values) {
				ITreeBuilder tb = Context.GetTreeBuilder (ob);
				if (tb != null)
					tb.Update ();
			}
		}

		void HandleBranchSelectionChanged (object sender, EventArgs e)
		{
			HandleApplicationFocusIn (null, null);
		}
	}
}<|MERGE_RESOLUTION|>--- conflicted
+++ resolved
@@ -35,13 +35,8 @@
 {
 	sealed class GitNodeBuilderExtension: NodeBuilderExtension
 	{
-<<<<<<< HEAD
 		readonly Dictionary<FilePath,WorkspaceObject> repos = new Dictionary<FilePath, WorkspaceObject> ();
-		
-=======
-		readonly Dictionary<FilePath,IWorkspaceObject> repos = new Dictionary<FilePath, IWorkspaceObject> ();
 
->>>>>>> dae48b57
 		protected override void Initialize ()
 		{
 			base.Initialize ();
@@ -63,19 +58,11 @@
 
 		public override void BuildNode (ITreeBuilder treeBuilder, object dataObject, NodeInfo nodeInfo)
 		{
-<<<<<<< HEAD
-			WorkspaceObject ob = (WorkspaceObject) dataObject;
-			GitRepository rep = VersionControlService.GetRepository (ob) as GitRepository;
+			var ob = (WorkspaceObject) dataObject;
+			var rep = VersionControlService.GetRepository (ob) as GitRepository;
 			if (rep != null) {
 				WorkspaceObject rob;
-				if (repos.TryGetValue (rep.RootPath.CanonicalPath, out rob)) {
-=======
-			var ob = (IWorkspaceObject) dataObject;
-			var rep = VersionControlService.GetRepository (ob) as GitRepository;
-			if (rep != null) {
-				IWorkspaceObject rob;
 				if (repos.TryGetValue (rep.RootPath, out rob)) {
->>>>>>> dae48b57
 					if (ob == rob)
 						nodeInfo.Label += " (" + rep.GetCurrentBranch () + ")";
 				}
@@ -84,32 +71,19 @@
 
 		public override void OnNodeAdded (object dataObject)
 		{
-<<<<<<< HEAD
-			WorkspaceObject ob = (WorkspaceObject) dataObject;
-			GitRepository rep = VersionControlService.GetRepository (ob) as GitRepository;
-			if (rep != null && !repos.ContainsKey (rep.RootPath.CanonicalPath)) {
-=======
-			var ob = (IWorkspaceObject) dataObject;
+			var ob = (WorkspaceObject) dataObject;
 			var rep = VersionControlService.GetRepository (ob) as GitRepository;
 			if (rep != null && !repos.ContainsKey (rep.RootPath)) {
->>>>>>> dae48b57
 				repos [rep.RootPath] = ob;
 			}
 		}
 
 		public override void OnNodeRemoved (object dataObject)
 		{
-<<<<<<< HEAD
-			WorkspaceObject ob = (WorkspaceObject) dataObject;
-			GitRepository rep = VersionControlService.GetRepository (ob) as GitRepository;
+			var ob = (WorkspaceObject) dataObject;
+			var rep = VersionControlService.GetRepository (ob) as GitRepository;
 			WorkspaceObject rob;
-			if (rep != null && repos.TryGetValue (rep.RootPath.CanonicalPath, out rob)) {
-=======
-			var ob = (IWorkspaceObject) dataObject;
-			var rep = VersionControlService.GetRepository (ob) as GitRepository;
-			IWorkspaceObject rob;
 			if (rep != null && repos.TryGetValue (rep.RootPath, out rob)) {
->>>>>>> dae48b57
 				if (ob == rob)
 					repos.Remove (rep.RootPath);
 			}
