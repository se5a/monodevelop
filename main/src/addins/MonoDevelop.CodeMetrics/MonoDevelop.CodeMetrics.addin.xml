<Addin
        id = "CodeMetrics"
        namespace = "MonoDevelop"
        name = "Code Metrics"
        author = "Mike Krüger"
        copyright = "X11"
        url = "http://www.monodevelop.com/"
        description = "Provides code metric support for monodevelop"
        category = "IDE extensions"
<<<<<<< HEAD
        version = "2.9.1">
=======
        version = "2.8.4">
>>>>>>> c09cec98
	
	<Runtime>
		<Import assembly = "MonoDevelop.CodeMetrics.dll"/>
	</Runtime>

	<Dependencies>
<<<<<<< HEAD
		<Addin id="Core" version="2.9.1"/>
		<Addin id="Ide" version="2.9.1"/>
=======
		<Addin id="Core" version="2.8.4"/>
		<Addin id="Ide" version="2.8.4"/>
>>>>>>> c09cec98
	</Dependencies>
	
	<Extension path = "/MonoDevelop/Ide/Commands">
		<Command id = "MonoDevelop.CodeMetrics.Commands.ShowMetrics"
				defaultHandler = "MonoDevelop.CodeMetrics.ShowMetricsHandler"
				_label = "_Code Metrics" />
	</Extension>
	
	<Extension path = "/MonoDevelop/Ide/MainMenu/Project">
		<CommandItem id = "MonoDevelop.CodeMetrics.Commands.ShowMetrics" insertbefore="OptionsSeparator"/>
	</Extension>	
	
	<Extension path = "/MonoDevelop/Ide/Pads/ProjectPad">
		<NodeBuilder id = "CodeMetricsNodeExtension" class = "MonoDevelop.CodeMetrics.CodeMetricsNodeExtension"/>
	</Extension>
	
	<Extension path = "/MonoDevelop/Ide/ContextMenu/ProjectPad/Tools">
		<Condition id="ItemType" value="Solution|SolutionFolder|Project|ProjectFile|MonoDevelop.Ide.Gui.Pads.ProjectPad.ProjectFolder">
			<CommandItem id = "MonoDevelop.CodeMetrics.Commands.ShowMetrics" insertafter="FindInFilesSeparator" insertbefore="CombineOptionsSeparator"/>
		</Condition>
	</Extension>
</Addin><|MERGE_RESOLUTION|>--- conflicted
+++ resolved
@@ -7,24 +7,15 @@
         url = "http://www.monodevelop.com/"
         description = "Provides code metric support for monodevelop"
         category = "IDE extensions"
-<<<<<<< HEAD
         version = "2.9.1">
-=======
-        version = "2.8.4">
->>>>>>> c09cec98
 	
 	<Runtime>
 		<Import assembly = "MonoDevelop.CodeMetrics.dll"/>
 	</Runtime>
 
 	<Dependencies>
-<<<<<<< HEAD
 		<Addin id="Core" version="2.9.1"/>
 		<Addin id="Ide" version="2.9.1"/>
-=======
-		<Addin id="Core" version="2.8.4"/>
-		<Addin id="Ide" version="2.8.4"/>
->>>>>>> c09cec98
 	</Dependencies>
 	
 	<Extension path = "/MonoDevelop/Ide/Commands">
