// 
// RefactoringService.cs
//  
// Author:
//       Mike Krüger <mkrueger@novell.com>
// 
// Copyright (c) 2009 Novell, Inc (http://www.novell.com)
// 
// Permission is hereby granted, free of charge, to any person obtaining a copy
// of this software and associated documentation files (the "Software"), to deal
// in the Software without restriction, including without limitation the rights
// to use, copy, modify, merge, publish, distribute, sublicense, and/or sell
// copies of the Software, and to permit persons to whom the Software is
// furnished to do so, subject to the following conditions:
// 
// The above copyright notice and this permission notice shall be included in
// all copies or substantial portions of the Software.
// 
// THE SOFTWARE IS PROVIDED "AS IS", WITHOUT WARRANTY OF ANY KIND, EXPRESS OR
// IMPLIED, INCLUDING BUT NOT LIMITED TO THE WARRANTIES OF MERCHANTABILITY,
// FITNESS FOR A PARTICULAR PURPOSE AND NONINFRINGEMENT. IN NO EVENT SHALL THE
// AUTHORS OR COPYRIGHT HOLDERS BE LIABLE FOR ANY CLAIM, DAMAGES OR OTHER
// LIABILITY, WHETHER IN AN ACTION OF CONTRACT, TORT OR OTHERWISE, ARISING FROM,
// OUT OF OR IN CONNECTION WITH THE SOFTWARE OR THE USE OR OTHER DEALINGS IN
// THE SOFTWARE.

//#define PROFILE

using System;
using System.Collections.Generic;
using Mono.Addins;
using MonoDevelop.Core;
using MonoDevelop.Ide.Gui;
using System.Linq;
using MonoDevelop.AnalysisCore;
using System.Threading.Tasks;
using System.Threading;
using MonoDevelop.CodeActions;
using MonoDevelop.CodeIssues;
using MonoDevelop.Ide.TypeSystem;
using System.Diagnostics;
using MonoDevelop.Core.Instrumentation;
using MonoDevelop.Ide.Editor;

namespace MonoDevelop.Refactoring
{
	public static class RefactoringService
	{
		static RefactoringService ()
		{

		}
		
		class RenameHandler 
		{
			readonly IEnumerable<Change> changes;
			public RenameHandler (IEnumerable<Change> changes)
			{
				this.changes = changes;
			}
			public void FileRename (object sender, FileCopyEventArgs e)
			{
				foreach (FileCopyEventInfo args in e) {
					foreach (Change change in changes) {
						var replaceChange = change as TextReplaceChange;
						if (replaceChange == null)
							continue;
						if (args.SourceFile == replaceChange.FileName)
							replaceChange.FileName = args.TargetFile;
					}
				}
			}
		}
		
		public static void AcceptChanges (IProgressMonitor monitor, List<Change> changes)
		{
			AcceptChanges (monitor, changes, MonoDevelop.Ide.TextFileProvider.Instance);
		}
		
		public static void AcceptChanges (IProgressMonitor monitor, List<Change> changes, MonoDevelop.Ide.ITextFileProvider fileProvider)
		{
			var rctx = new RefactoringOptions (null, null);
			var handler = new RenameHandler (changes);
			FileService.FileRenamed += handler.FileRename;
			var fileNames = new HashSet<FilePath> ();
			for (int i = 0; i < changes.Count; i++) {
				changes[i].PerformChange (monitor, rctx);
				var replaceChange = changes[i] as TextReplaceChange;
				if (replaceChange == null)
					continue;
				for (int j = i + 1; j < changes.Count; j++) {
					var change = changes[j] as TextReplaceChange;
					if (change == null)
						continue;
					fileNames.Add (change.FileName);
					if (replaceChange.Offset >= 0 && change.Offset >= 0 && replaceChange.FileName == change.FileName) {
						if (replaceChange.Offset < change.Offset) {
							change.Offset -= replaceChange.RemovedChars;
							if (!string.IsNullOrEmpty (replaceChange.InsertedText))
								change.Offset += replaceChange.InsertedText.Length;
						} else if (replaceChange.Offset < change.Offset + change.RemovedChars) {
							change.RemovedChars = Math.Max (0, change.RemovedChars - replaceChange.RemovedChars);
							change.Offset = replaceChange.Offset + (!string.IsNullOrEmpty (replaceChange.InsertedText) ? replaceChange.InsertedText.Length : 0);
						}
					}
				}
			}
			FileService.NotifyFilesChanged (fileNames);
			FileService.FileRenamed -= handler.FileRename;
			TextReplaceChange.FinishRefactoringOperation ();
		}

<<<<<<< HEAD
//		public static void QueueQuickFixAnalysis (Document doc, TextLocation loc, CancellationToken token, Action<List<CodeAction>> callback)
//		{
//			var ext = doc.GetContent<MonoDevelop.AnalysisCore.Gui.ResultsEditorExtension> ();
//			var issues = ext != null ? ext.GetResultsAtOffset (doc.Editor.LocationToOffset (loc), token).OrderBy (r => r.Level).ToList () : new List<Result> ();
//
//			ThreadPool.QueueUserWorkItem (delegate {
//				try {
//					var result = new List<CodeAction> ();
//					foreach (var r in issues) {
//						if (token.IsCancellationRequested)
//							return;
//						var fresult = r as FixableResult;
//						if (fresult == null)
//							continue;
////						foreach (var action in FixOperationsHandler.GetActions (doc, fresult)) {
////							result.Add (new AnalysisContextActionProvider.AnalysisCodeAction (action, r) {
////								DocumentRegion = action.DocumentRegion
////							});
////						}
//					}
//					result.AddRange (GetValidActions (doc, loc).Result);
//					callback (result);
//				} catch (Exception ex) {
//					LoggingService.LogError ("Error in analysis service", ex);
//				}
//			});
//		}	
=======
		public static Task<IEnumerable<CodeAction>> GetValidActions (Document doc, MonoDevelop.Ide.Editor.DocumentLocation loc, CancellationToken cancellationToken = default (CancellationToken))
		{
			if (doc == null)
				throw new ArgumentNullException ("doc");
			return GetValidActions (doc.Editor, doc, loc, cancellationToken);
		}

		public static Task<IEnumerable<CodeAction>> GetValidActions (TextEditor editor, DocumentContext doc, MonoDevelop.Ide.Editor.DocumentLocation loc, CancellationToken cancellationToken = default (CancellationToken))
		{
			string disabledNodes = editor != null ? PropertyService.Get ("ContextActions." + editor.MimeType, "") ?? "" : "";
			var taskSource = new TaskCompletionSource<IEnumerable<CodeAction>>();

			var result = new List<CodeAction> ();
			var timer = InstrumentationService.CreateTimerCounter ("Source analysis background task", "Source analysis");
			timer.BeginTiming ();
			try {
				var parsedDocument = doc.ParsedDocument;
				if (editor != null && parsedDocument != null && parsedDocument.CreateRefactoringContext != null) {
					var ctx = parsedDocument.CreateRefactoringContext (editor, loc, doc, cancellationToken);
					if (ctx != null) {
						foreach (var provider in contextActions.Where (fix =>
							fix.MimeType == editor.MimeType &&
							disabledNodes.IndexOf (fix.IdString, StringComparison.Ordinal) < 0))
						{
							try {
								result.AddRange (provider.GetActions (editor, doc, ctx, loc, cancellationToken));
							} catch (Exception ex) {
								LoggingService.LogError ("Error in context action provider " + provider.Title, ex);
							}
						}
					}
				}
			} catch (Exception ex) {
				LoggingService.LogError ("Error in analysis service", ex);
			} finally {
				timer.EndTiming ();
			}
			taskSource.SetResult((IEnumerable<CodeAction>)result);
			return taskSource.Task;
		}

		public static void QueueQuickFixAnalysis (TextEditor editor, DocumentContext doc, MonoDevelop.Ide.Editor.DocumentLocation loc, CancellationToken token, Action<List<CodeAction>> callback)
		{
			var ext = doc.GetContent<MonoDevelop.AnalysisCore.Gui.ResultsEditorExtension> ();
			if (ext == null)
				LoggingService.LogWarning ("[Fix analysis] Warning no results editor extension found.");
			var issues = ext != null ? ext.GetResultsAtOffset (editor.LocationToOffset (loc), token).OrderBy (r => r.Level).ToList () : new List<Result> ();
			ThreadPool.QueueUserWorkItem (delegate {
				try {
					var result = new List<CodeAction> ();
					foreach (var r in issues) {
						if (token.IsCancellationRequested)
							return;
						var fresult = r as FixableResult;
						if (fresult == null)
							continue;
						foreach (var action in FixOperationsHandler.GetActions (editor, doc, fresult)) {
							result.Add (new AnalysisContextActionProvider.AnalysisCodeAction (action, r) {
								DocumentRegion = action.DocumentRegion
							});
						}
					}
					result.AddRange (GetValidActions (editor, doc, loc).Result);
					callback (result);
				} catch (Exception ex) {
					LoggingService.LogError ("Error in analysis service", ex);
				}
			});
		}	

		public static IList<CodeAction> ApplyFixes (IEnumerable<CodeAction> fixes, IRefactoringContext refactoringContext)
		{
			if (fixes == null)
				throw new ArgumentNullException ("fixes");
			if (refactoringContext == null)
				throw new ArgumentNullException ("refactoringContext");
			var allFixes = fixes as IList<CodeAction> ?? fixes.ToArray ();
			if (allFixes.Count == 0)
				return new List<CodeAction> ();
				
			var scriptProvider = refactoringContext as IRefactoringContext;
			if (scriptProvider == null) {
				return RunAll (allFixes, refactoringContext, null);
			}
			using (var script = scriptProvider.CreateScript ()) {
				return RunAll (allFixes, refactoringContext, script);
			}
		}
		
		public static void ApplyFix (CodeAction action, IRefactoringContext context)
		{
			using(var script = context.CreateScript ()) {
				action.Run (context, script);
			}
		}

		static List<CodeAction> RunAll (IEnumerable<CodeAction> allFixes, IRefactoringContext refactoringContext, object script)
		{
			var appliedFixes = new List<CodeAction> ();
			foreach (var fix in allFixes) {
				fix.Run (refactoringContext, script);
				appliedFixes.Add (fix);
			}
			return appliedFixes;
		}
>>>>>>> 22dfba59

		public static MonoDevelop.Ide.Editor.DocumentLocation GetCorrectResolveLocation (IReadonlyTextDocument editor, DocumentContext doc, MonoDevelop.Ide.Editor.DocumentLocation location)
		{
			if (doc == null)
				return location;
			if (editor == null || location.Column == 1)
				return location;

			/*if (editor is TextEditor) {
				if (((TextEditor)editor).IsSomethingSelected)
					return ((TextEditor)editor).SelectionRegion.Begin;
			}*/
			var line = editor.GetLine (location.Line);
			if (line == null || location.Column > line.LengthIncludingDelimiter)
				return location;
			int offset = editor.LocationToOffset (location);
			if (offset > 0 && !char.IsLetterOrDigit (editor.GetCharAt (offset)) && char.IsLetterOrDigit (editor.GetCharAt (offset - 1)))
				return new MonoDevelop.Ide.Editor.DocumentLocation (location.Line, location.Column - 1);
			return location;
		}

<<<<<<< HEAD
		//static readonly CodeAnalysisBatchRunner runner = new CodeAnalysisBatchRunner();
=======
		public static MonoDevelop.Ide.Editor.DocumentLocation GetCorrectResolveLocation (Document doc, MonoDevelop.Ide.Editor.DocumentLocation location)
		{
			if (doc == null)
				throw new ArgumentNullException ("doc");
			return GetCorrectResolveLocation (doc.Editor, doc, location);
		}

		static readonly CodeAnalysisBatchRunner runner = new CodeAnalysisBatchRunner();
>>>>>>> 22dfba59

		/// <summary>
		/// Queues a code analysis job.
		/// </summary>
		/// <param name="job">The job to queue.</param>
		/// <param name="progressMessage">
		/// The message used for a progress monitor, or null if no progress monitor should be used.
		/// </param>
//		public static IJobContext QueueCodeIssueAnalysis(IAnalysisJob job, string progressMessage = null)
//		{
//			if (progressMessage != null)
//				job = new ProgressMonitorWrapperJob (job, progressMessage);
//			return runner.QueueJob (job);
//			return null;
//		}
	}
}<|MERGE_RESOLUTION|>--- conflicted
+++ resolved
@@ -110,7 +110,6 @@
 			TextReplaceChange.FinishRefactoringOperation ();
 		}
 
-<<<<<<< HEAD
 //		public static void QueueQuickFixAnalysis (Document doc, TextLocation loc, CancellationToken token, Action<List<CodeAction>> callback)
 //		{
 //			var ext = doc.GetContent<MonoDevelop.AnalysisCore.Gui.ResultsEditorExtension> ();
@@ -138,113 +137,6 @@
 //				}
 //			});
 //		}	
-=======
-		public static Task<IEnumerable<CodeAction>> GetValidActions (Document doc, MonoDevelop.Ide.Editor.DocumentLocation loc, CancellationToken cancellationToken = default (CancellationToken))
-		{
-			if (doc == null)
-				throw new ArgumentNullException ("doc");
-			return GetValidActions (doc.Editor, doc, loc, cancellationToken);
-		}
-
-		public static Task<IEnumerable<CodeAction>> GetValidActions (TextEditor editor, DocumentContext doc, MonoDevelop.Ide.Editor.DocumentLocation loc, CancellationToken cancellationToken = default (CancellationToken))
-		{
-			string disabledNodes = editor != null ? PropertyService.Get ("ContextActions." + editor.MimeType, "") ?? "" : "";
-			var taskSource = new TaskCompletionSource<IEnumerable<CodeAction>>();
-
-			var result = new List<CodeAction> ();
-			var timer = InstrumentationService.CreateTimerCounter ("Source analysis background task", "Source analysis");
-			timer.BeginTiming ();
-			try {
-				var parsedDocument = doc.ParsedDocument;
-				if (editor != null && parsedDocument != null && parsedDocument.CreateRefactoringContext != null) {
-					var ctx = parsedDocument.CreateRefactoringContext (editor, loc, doc, cancellationToken);
-					if (ctx != null) {
-						foreach (var provider in contextActions.Where (fix =>
-							fix.MimeType == editor.MimeType &&
-							disabledNodes.IndexOf (fix.IdString, StringComparison.Ordinal) < 0))
-						{
-							try {
-								result.AddRange (provider.GetActions (editor, doc, ctx, loc, cancellationToken));
-							} catch (Exception ex) {
-								LoggingService.LogError ("Error in context action provider " + provider.Title, ex);
-							}
-						}
-					}
-				}
-			} catch (Exception ex) {
-				LoggingService.LogError ("Error in analysis service", ex);
-			} finally {
-				timer.EndTiming ();
-			}
-			taskSource.SetResult((IEnumerable<CodeAction>)result);
-			return taskSource.Task;
-		}
-
-		public static void QueueQuickFixAnalysis (TextEditor editor, DocumentContext doc, MonoDevelop.Ide.Editor.DocumentLocation loc, CancellationToken token, Action<List<CodeAction>> callback)
-		{
-			var ext = doc.GetContent<MonoDevelop.AnalysisCore.Gui.ResultsEditorExtension> ();
-			if (ext == null)
-				LoggingService.LogWarning ("[Fix analysis] Warning no results editor extension found.");
-			var issues = ext != null ? ext.GetResultsAtOffset (editor.LocationToOffset (loc), token).OrderBy (r => r.Level).ToList () : new List<Result> ();
-			ThreadPool.QueueUserWorkItem (delegate {
-				try {
-					var result = new List<CodeAction> ();
-					foreach (var r in issues) {
-						if (token.IsCancellationRequested)
-							return;
-						var fresult = r as FixableResult;
-						if (fresult == null)
-							continue;
-						foreach (var action in FixOperationsHandler.GetActions (editor, doc, fresult)) {
-							result.Add (new AnalysisContextActionProvider.AnalysisCodeAction (action, r) {
-								DocumentRegion = action.DocumentRegion
-							});
-						}
-					}
-					result.AddRange (GetValidActions (editor, doc, loc).Result);
-					callback (result);
-				} catch (Exception ex) {
-					LoggingService.LogError ("Error in analysis service", ex);
-				}
-			});
-		}	
-
-		public static IList<CodeAction> ApplyFixes (IEnumerable<CodeAction> fixes, IRefactoringContext refactoringContext)
-		{
-			if (fixes == null)
-				throw new ArgumentNullException ("fixes");
-			if (refactoringContext == null)
-				throw new ArgumentNullException ("refactoringContext");
-			var allFixes = fixes as IList<CodeAction> ?? fixes.ToArray ();
-			if (allFixes.Count == 0)
-				return new List<CodeAction> ();
-				
-			var scriptProvider = refactoringContext as IRefactoringContext;
-			if (scriptProvider == null) {
-				return RunAll (allFixes, refactoringContext, null);
-			}
-			using (var script = scriptProvider.CreateScript ()) {
-				return RunAll (allFixes, refactoringContext, script);
-			}
-		}
-		
-		public static void ApplyFix (CodeAction action, IRefactoringContext context)
-		{
-			using(var script = context.CreateScript ()) {
-				action.Run (context, script);
-			}
-		}
-
-		static List<CodeAction> RunAll (IEnumerable<CodeAction> allFixes, IRefactoringContext refactoringContext, object script)
-		{
-			var appliedFixes = new List<CodeAction> ();
-			foreach (var fix in allFixes) {
-				fix.Run (refactoringContext, script);
-				appliedFixes.Add (fix);
-			}
-			return appliedFixes;
-		}
->>>>>>> 22dfba59
 
 		public static MonoDevelop.Ide.Editor.DocumentLocation GetCorrectResolveLocation (IReadonlyTextDocument editor, DocumentContext doc, MonoDevelop.Ide.Editor.DocumentLocation location)
 		{
@@ -266,18 +158,7 @@
 			return location;
 		}
 
-<<<<<<< HEAD
 		//static readonly CodeAnalysisBatchRunner runner = new CodeAnalysisBatchRunner();
-=======
-		public static MonoDevelop.Ide.Editor.DocumentLocation GetCorrectResolveLocation (Document doc, MonoDevelop.Ide.Editor.DocumentLocation location)
-		{
-			if (doc == null)
-				throw new ArgumentNullException ("doc");
-			return GetCorrectResolveLocation (doc.Editor, doc, location);
-		}
-
-		static readonly CodeAnalysisBatchRunner runner = new CodeAnalysisBatchRunner();
->>>>>>> 22dfba59
 
 		/// <summary>
 		/// Queues a code analysis job.
