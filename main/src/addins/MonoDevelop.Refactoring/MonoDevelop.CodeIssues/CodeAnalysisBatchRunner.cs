--- conflicted
+++ resolved
@@ -107,14 +107,10 @@
 			if (file.BuildAction != BuildAction.Compile)
 				return;
 
-<<<<<<< HEAD
-			ITextDocument editor;
-=======
 			if (!(file.Project is DotNetProject))
 				return;
 
-			TextEditorData editor;
->>>>>>> 29e49044
+			ITextDocument editor;
 			try {
 				editor = TextFileProvider.Instance.GetTextEditorData (file.FilePath);
 			} catch (FileNotFoundException) {
