--- conflicted
+++ resolved
@@ -1,78 +1,75 @@
-﻿// 
-// FileConflictResolver.cs
-// 
-// Author:
-//   Matt Ward <ward.matt@gmail.com>
-// 
-// Copyright (C) 2013 Matthew Ward
-// 
-// Permission is hereby granted, free of charge, to any person obtaining
-// a copy of this software and associated documentation files (the
-// "Software"), to deal in the Software without restriction, including
-// without limitation the rights to use, copy, modify, merge, publish,
-// distribute, sublicense, and/or sell copies of the Software, and to
-// permit persons to whom the Software is furnished to do so, subject to
-// the following conditions:
-// 
-// The above copyright notice and this permission notice shall be
-// included in all copies or substantial portions of the Software.
-// 
-// THE SOFTWARE IS PROVIDED "AS IS", WITHOUT WARRANTY OF ANY KIND,
-// EXPRESS OR IMPLIED, INCLUDING BUT NOT LIMITED TO THE WARRANTIES OF
-// MERCHANTABILITY, FITNESS FOR A PARTICULAR PURPOSE AND
-// NONINFRINGEMENT. IN NO EVENT SHALL THE AUTHORS OR COPYRIGHT HOLDERS BE
-// LIABLE FOR ANY CLAIM, DAMAGES OR OTHER LIABILITY, WHETHER IN AN ACTION
-// OF CONTRACT, TORT OR OTHERWISE, ARISING FROM, OUT OF OR IN CONNECTION
-// WITH THE SOFTWARE OR THE USE OR OTHER DEALINGS IN THE SOFTWARE.
-//
-
-<<<<<<< HEAD
-=======
-using MonoDevelop.Core;
->>>>>>> 4191208b
-using MonoDevelop.Ide;
-using NuGet.ProjectManagement;
-
-namespace MonoDevelop.PackageManagement
-{
-	internal class FileConflictResolver : IFileConflictResolver
-	{
-		static AlertButton YesToAllButton = new AlertButton (GettextCatalog.GetString ("Yes to All"));
-		static AlertButton NoToAllButton = new AlertButton (GettextCatalog.GetString ("No to All"));
-		
-		AlertButton[] buttons = new AlertButton[] {
-			AlertButton.Yes,
-			YesToAllButton,
-			AlertButton.No,
-			NoToAllButton
-		};
-		
-		const int YesButtonIndex = 0;
-		const int YesToAllButtonIndex = 1;
-		const int NoButtonIndex = 2;
-		const int NoToAllButtonIndex = 3;
-		
-		public FileConflictAction ResolveFileConflict (string message)
-		{
-			AlertButton result = MessageService.AskQuestion(
-				GettextCatalog.GetString ("File Conflict"),
-				message,
-				NoButtonIndex, // "No" is default accept button.
-				buttons);
-			return MapResultToFileConflictResolution(result);
-		}
-		
-		FileConflictAction MapResultToFileConflictResolution (AlertButton result)
-		{
-			if (result == AlertButton.Yes) {
-				return FileConflictAction.Overwrite;
-			} else if (result == YesToAllButton) {
-				return FileConflictAction.OverwriteAll;
-			} else if (result == NoToAllButton) {
-				return FileConflictAction.IgnoreAll;
-			} else {
-				return FileConflictAction.Ignore;
-			}
-		}
-	}
-}
+﻿// 
+// FileConflictResolver.cs
+// 
+// Author:
+//   Matt Ward <ward.matt@gmail.com>
+// 
+// Copyright (C) 2013 Matthew Ward
+// 
+// Permission is hereby granted, free of charge, to any person obtaining
+// a copy of this software and associated documentation files (the
+// "Software"), to deal in the Software without restriction, including
+// without limitation the rights to use, copy, modify, merge, publish,
+// distribute, sublicense, and/or sell copies of the Software, and to
+// permit persons to whom the Software is furnished to do so, subject to
+// the following conditions:
+// 
+// The above copyright notice and this permission notice shall be
+// included in all copies or substantial portions of the Software.
+// 
+// THE SOFTWARE IS PROVIDED "AS IS", WITHOUT WARRANTY OF ANY KIND,
+// EXPRESS OR IMPLIED, INCLUDING BUT NOT LIMITED TO THE WARRANTIES OF
+// MERCHANTABILITY, FITNESS FOR A PARTICULAR PURPOSE AND
+// NONINFRINGEMENT. IN NO EVENT SHALL THE AUTHORS OR COPYRIGHT HOLDERS BE
+// LIABLE FOR ANY CLAIM, DAMAGES OR OTHER LIABILITY, WHETHER IN AN ACTION
+// OF CONTRACT, TORT OR OTHERWISE, ARISING FROM, OUT OF OR IN CONNECTION
+// WITH THE SOFTWARE OR THE USE OR OTHER DEALINGS IN THE SOFTWARE.
+//
+
+using MonoDevelop.Core;
+using MonoDevelop.Ide;
+using NuGet.ProjectManagement;
+
+namespace MonoDevelop.PackageManagement
+{
+	internal class FileConflictResolver : IFileConflictResolver
+	{
+		static AlertButton YesToAllButton = new AlertButton (GettextCatalog.GetString ("Yes to All"));
+		static AlertButton NoToAllButton = new AlertButton (GettextCatalog.GetString ("No to All"));
+		
+		AlertButton[] buttons = new AlertButton[] {
+			AlertButton.Yes,
+			YesToAllButton,
+			AlertButton.No,
+			NoToAllButton
+		};
+		
+		const int YesButtonIndex = 0;
+		const int YesToAllButtonIndex = 1;
+		const int NoButtonIndex = 2;
+		const int NoToAllButtonIndex = 3;
+		
+		public FileConflictAction ResolveFileConflict (string message)
+		{
+			AlertButton result = MessageService.AskQuestion(
+				GettextCatalog.GetString ("File Conflict"),
+				message,
+				NoButtonIndex, // "No" is default accept button.
+				buttons);
+			return MapResultToFileConflictResolution(result);
+		}
+		
+		FileConflictAction MapResultToFileConflictResolution (AlertButton result)
+		{
+			if (result == AlertButton.Yes) {
+				return FileConflictAction.Overwrite;
+			} else if (result == YesToAllButton) {
+				return FileConflictAction.OverwriteAll;
+			} else if (result == NoToAllButton) {
+				return FileConflictAction.IgnoreAll;
+			} else {
+				return FileConflictAction.Ignore;
+			}
+		}
+	}
+}