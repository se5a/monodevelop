//
// PackageManagementProgressMonitor.cs
//
// Author:
//       Matt Ward <matt.ward@xamarin.com>
//
// Copyright (c) 2014 Xamarin Inc. (http://xamarin.com)
//
// Permission is hereby granted, free of charge, to any person obtaining a copy
// of this software and associated documentation files (the "Software"), to deal
// in the Software without restriction, including without limitation the rights
// to use, copy, modify, merge, publish, distribute, sublicense, and/or sell
// copies of the Software, and to permit persons to whom the Software is
// furnished to do so, subject to the following conditions:
//
// The above copyright notice and this permission notice shall be included in
// all copies or substantial portions of the Software.
//
// THE SOFTWARE IS PROVIDED "AS IS", WITHOUT WARRANTY OF ANY KIND, EXPRESS OR
// IMPLIED, INCLUDING BUT NOT LIMITED TO THE WARRANTIES OF MERCHANTABILITY,
// FITNESS FOR A PARTICULAR PURPOSE AND NONINFRINGEMENT. IN NO EVENT SHALL THE
// AUTHORS OR COPYRIGHT HOLDERS BE LIABLE FOR ANY CLAIM, DAMAGES OR OTHER
// LIABILITY, WHETHER IN AN ACTION OF CONTRACT, TORT OR OTHERWISE, ARISING FROM,
// OUT OF OR IN CONNECTION WITH THE SOFTWARE OR THE USE OR OTHER DEALINGS IN
// THE SOFTWARE.

using System;
using System.Collections.Generic;
using System.IO;
using System.Linq;
using MonoDevelop.Core;
using MonoDevelop.Core.Execution;
<<<<<<< HEAD
using System.Threading;
=======
using MonoDevelop.Core.ProgressMonitoring;
>>>>>>> 3f5c8de6

namespace MonoDevelop.PackageManagement
{
	public class PackageManagementProgressMonitor : ProgressMonitor
	{
		ProgressMonitor consoleMonitor;
		CancellationTokenRegistration consoleMonitorReg;
		CancellationTokenRegistration statusMonitorReg;

		public ProgressMonitor ConsoleMonitor {
			get { return consoleMonitor; }
		}

		public IConsole Console {
			get { return (IConsole)this.consoleMonitor; }
		}

		public PackageManagementProgressMonitor (ProgressMonitor consoleMonitor, ProgressMonitor statusMonitor)
		{
			AddSlaveMonitor (statusMonitor);
			this.consoleMonitor = consoleMonitor;

			consoleMonitorReg = consoleMonitor.CancellationToken.Register (OnCancelRequested);
			statusMonitorReg = statusMonitor.CancellationToken.Register (OnCancelRequested);
		}

		protected override void OnWriteLog (string message)
		{
			consoleMonitor.Log.Write (message);
		}

		protected override void OnWriteErrorLog (string message)
		{
			consoleMonitor.ErrorLog.Write (message);
		}

		public override void Dispose ()
		{
			consoleMonitorReg.Dispose ();
			statusMonitorReg.Dispose ();

			foreach (var m in SuccessMessages)
				consoleMonitor.ReportSuccess (m);

			// Do not report warnings if there are errors otherwise the warnings will
			// appear at the end of the Package Console and hide the error which 
			// should be the last line of text visible to the user.
			if (Errors.Length == 0) {
				ReportAllWarningsButLastToConsole ();
			}

			ReportAllErrorsButLastToConsole ();

			consoleMonitor.Dispose ();
		}

		void ReportAllWarningsButLastToConsole ()
		{
<<<<<<< HEAD
			var warnings = Warnings.Distinct ().ToList ();
=======
			warnings = warnings.Distinct ().ToList ();
>>>>>>> 3f5c8de6
			RemoveLastItem (warnings);
			warnings.ForEach (warning => consoleMonitor.ReportWarning (warning));
		}

		void ReportAllErrorsButLastToConsole ()
		{
			var errors = Errors.ToList ();
			RemoveLastItem (errors);
			errors.ForEach (error => consoleMonitor.ReportError (error.Message, error.Exception));
		}

		static void RemoveLastItem<T> (List<T> items)
		{
			if (items.Count > 0) {
				items.RemoveAt (items.Count - 1);
			}
		}

		public object SyncRoot {
			get { return this; }
		}

		void OnCancelRequested ()
		{
			CancellationTokenSource.Cancel ();
		}
	}
}

<|MERGE_RESOLUTION|>--- conflicted
+++ resolved
@@ -1,129 +1,122 @@
-//
-// PackageManagementProgressMonitor.cs
-//
-// Author:
-//       Matt Ward <matt.ward@xamarin.com>
-//
-// Copyright (c) 2014 Xamarin Inc. (http://xamarin.com)
-//
-// Permission is hereby granted, free of charge, to any person obtaining a copy
-// of this software and associated documentation files (the "Software"), to deal
-// in the Software without restriction, including without limitation the rights
-// to use, copy, modify, merge, publish, distribute, sublicense, and/or sell
-// copies of the Software, and to permit persons to whom the Software is
-// furnished to do so, subject to the following conditions:
-//
-// The above copyright notice and this permission notice shall be included in
-// all copies or substantial portions of the Software.
-//
-// THE SOFTWARE IS PROVIDED "AS IS", WITHOUT WARRANTY OF ANY KIND, EXPRESS OR
-// IMPLIED, INCLUDING BUT NOT LIMITED TO THE WARRANTIES OF MERCHANTABILITY,
-// FITNESS FOR A PARTICULAR PURPOSE AND NONINFRINGEMENT. IN NO EVENT SHALL THE
-// AUTHORS OR COPYRIGHT HOLDERS BE LIABLE FOR ANY CLAIM, DAMAGES OR OTHER
-// LIABILITY, WHETHER IN AN ACTION OF CONTRACT, TORT OR OTHERWISE, ARISING FROM,
-// OUT OF OR IN CONNECTION WITH THE SOFTWARE OR THE USE OR OTHER DEALINGS IN
-// THE SOFTWARE.
-
-using System;
-using System.Collections.Generic;
-using System.IO;
-using System.Linq;
-using MonoDevelop.Core;
-using MonoDevelop.Core.Execution;
-<<<<<<< HEAD
-using System.Threading;
-=======
-using MonoDevelop.Core.ProgressMonitoring;
->>>>>>> 3f5c8de6
-
-namespace MonoDevelop.PackageManagement
-{
-	public class PackageManagementProgressMonitor : ProgressMonitor
-	{
-		ProgressMonitor consoleMonitor;
-		CancellationTokenRegistration consoleMonitorReg;
-		CancellationTokenRegistration statusMonitorReg;
-
-		public ProgressMonitor ConsoleMonitor {
-			get { return consoleMonitor; }
-		}
-
-		public IConsole Console {
-			get { return (IConsole)this.consoleMonitor; }
-		}
-
-		public PackageManagementProgressMonitor (ProgressMonitor consoleMonitor, ProgressMonitor statusMonitor)
-		{
-			AddSlaveMonitor (statusMonitor);
-			this.consoleMonitor = consoleMonitor;
-
-			consoleMonitorReg = consoleMonitor.CancellationToken.Register (OnCancelRequested);
-			statusMonitorReg = statusMonitor.CancellationToken.Register (OnCancelRequested);
-		}
-
-		protected override void OnWriteLog (string message)
-		{
-			consoleMonitor.Log.Write (message);
-		}
-
-		protected override void OnWriteErrorLog (string message)
-		{
-			consoleMonitor.ErrorLog.Write (message);
-		}
-
-		public override void Dispose ()
-		{
-			consoleMonitorReg.Dispose ();
-			statusMonitorReg.Dispose ();
-
-			foreach (var m in SuccessMessages)
-				consoleMonitor.ReportSuccess (m);
-
-			// Do not report warnings if there are errors otherwise the warnings will
-			// appear at the end of the Package Console and hide the error which 
-			// should be the last line of text visible to the user.
-			if (Errors.Length == 0) {
-				ReportAllWarningsButLastToConsole ();
-			}
-
-			ReportAllErrorsButLastToConsole ();
-
-			consoleMonitor.Dispose ();
-		}
-
-		void ReportAllWarningsButLastToConsole ()
-		{
-<<<<<<< HEAD
-			var warnings = Warnings.Distinct ().ToList ();
-=======
-			warnings = warnings.Distinct ().ToList ();
->>>>>>> 3f5c8de6
-			RemoveLastItem (warnings);
-			warnings.ForEach (warning => consoleMonitor.ReportWarning (warning));
-		}
-
-		void ReportAllErrorsButLastToConsole ()
-		{
-			var errors = Errors.ToList ();
-			RemoveLastItem (errors);
-			errors.ForEach (error => consoleMonitor.ReportError (error.Message, error.Exception));
-		}
-
-		static void RemoveLastItem<T> (List<T> items)
-		{
-			if (items.Count > 0) {
-				items.RemoveAt (items.Count - 1);
-			}
-		}
-
-		public object SyncRoot {
-			get { return this; }
-		}
-
-		void OnCancelRequested ()
-		{
-			CancellationTokenSource.Cancel ();
-		}
-	}
-}
-
+//
+// PackageManagementProgressMonitor.cs
+//
+// Author:
+//       Matt Ward <matt.ward@xamarin.com>
+//
+// Copyright (c) 2014 Xamarin Inc. (http://xamarin.com)
+//
+// Permission is hereby granted, free of charge, to any person obtaining a copy
+// of this software and associated documentation files (the "Software"), to deal
+// in the Software without restriction, including without limitation the rights
+// to use, copy, modify, merge, publish, distribute, sublicense, and/or sell
+// copies of the Software, and to permit persons to whom the Software is
+// furnished to do so, subject to the following conditions:
+//
+// The above copyright notice and this permission notice shall be included in
+// all copies or substantial portions of the Software.
+//
+// THE SOFTWARE IS PROVIDED "AS IS", WITHOUT WARRANTY OF ANY KIND, EXPRESS OR
+// IMPLIED, INCLUDING BUT NOT LIMITED TO THE WARRANTIES OF MERCHANTABILITY,
+// FITNESS FOR A PARTICULAR PURPOSE AND NONINFRINGEMENT. IN NO EVENT SHALL THE
+// AUTHORS OR COPYRIGHT HOLDERS BE LIABLE FOR ANY CLAIM, DAMAGES OR OTHER
+// LIABILITY, WHETHER IN AN ACTION OF CONTRACT, TORT OR OTHERWISE, ARISING FROM,
+// OUT OF OR IN CONNECTION WITH THE SOFTWARE OR THE USE OR OTHER DEALINGS IN
+// THE SOFTWARE.
+
+using System;
+using System.Collections.Generic;
+using System.IO;
+using System.Linq;
+using MonoDevelop.Core;
+using MonoDevelop.Core.Execution;
+using System.Threading;
+using MonoDevelop.Core.ProgressMonitoring;
+
+namespace MonoDevelop.PackageManagement
+{
+	public class PackageManagementProgressMonitor : ProgressMonitor
+	{
+		ProgressMonitor consoleMonitor;
+		CancellationTokenRegistration consoleMonitorReg;
+		CancellationTokenRegistration statusMonitorReg;
+
+		public ProgressMonitor ConsoleMonitor {
+			get { return consoleMonitor; }
+		}
+
+		public IConsole Console {
+			get { return (IConsole)this.consoleMonitor; }
+		}
+
+		public PackageManagementProgressMonitor (ProgressMonitor consoleMonitor, ProgressMonitor statusMonitor)
+		{
+			AddSlaveMonitor (statusMonitor);
+			this.consoleMonitor = consoleMonitor;
+
+			consoleMonitorReg = consoleMonitor.CancellationToken.Register (OnCancelRequested);
+			statusMonitorReg = statusMonitor.CancellationToken.Register (OnCancelRequested);
+		}
+
+		protected override void OnWriteLog (string message)
+		{
+			consoleMonitor.Log.Write (message);
+		}
+
+		protected override void OnWriteErrorLog (string message)
+		{
+			consoleMonitor.ErrorLog.Write (message);
+		}
+
+		public override void Dispose ()
+		{
+			consoleMonitorReg.Dispose ();
+			statusMonitorReg.Dispose ();
+
+			foreach (var m in SuccessMessages)
+				consoleMonitor.ReportSuccess (m);
+
+			// Do not report warnings if there are errors otherwise the warnings will
+			// appear at the end of the Package Console and hide the error which 
+			// should be the last line of text visible to the user.
+			if (Errors.Length == 0) {
+				ReportAllWarningsButLastToConsole ();
+			}
+
+			ReportAllErrorsButLastToConsole ();
+
+			consoleMonitor.Dispose ();
+		}
+
+		void ReportAllWarningsButLastToConsole ()
+		{
+			var warnings = Warnings.Distinct ().ToList ();
+			RemoveLastItem (warnings);
+			warnings.ForEach (warning => consoleMonitor.ReportWarning (warning));
+		}
+
+		void ReportAllErrorsButLastToConsole ()
+		{
+			var errors = Errors.ToList ();
+			RemoveLastItem (errors);
+			errors.ForEach (error => consoleMonitor.ReportError (error.Message, error.Exception));
+		}
+
+		static void RemoveLastItem<T> (List<T> items)
+		{
+			if (items.Count > 0) {
+				items.RemoveAt (items.Count - 1);
+			}
+		}
+
+		public object SyncRoot {
+			get { return this; }
+		}
+
+		void OnCancelRequested ()
+		{
+			CancellationTokenSource.Cancel ();
+		}
+	}
+}
+