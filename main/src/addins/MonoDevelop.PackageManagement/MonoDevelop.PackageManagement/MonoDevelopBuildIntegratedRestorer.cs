﻿//
// MonoDevelopBuildIntegratedRestorer.cs
//
// Author:
//       Matt Ward <matt.ward@xamarin.com>
//
// Copyright (c) 2016 Xamarin Inc. (http://xamarin.com)
//
// Permission is hereby granted, free of charge, to any person obtaining a copy
// of this software and associated documentation files (the "Software"), to deal
// in the Software without restriction, including without limitation the rights
// to use, copy, modify, merge, publish, distribute, sublicense, and/or sell
// copies of the Software, and to permit persons to whom the Software is
// furnished to do so, subject to the following conditions:
//
// The above copyright notice and this permission notice shall be included in
// all copies or substantial portions of the Software.
//
// THE SOFTWARE IS PROVIDED "AS IS", WITHOUT WARRANTY OF ANY KIND, EXPRESS OR
// IMPLIED, INCLUDING BUT NOT LIMITED TO THE WARRANTIES OF MERCHANTABILITY,
// FITNESS FOR A PARTICULAR PURPOSE AND NONINFRINGEMENT. IN NO EVENT SHALL THE
// AUTHORS OR COPYRIGHT HOLDERS BE LIABLE FOR ANY CLAIM, DAMAGES OR OTHER
// LIABILITY, WHETHER IN AN ACTION OF CONTRACT, TORT OR OTHERWISE, ARISING FROM,
// OUT OF OR IN CONNECTION WITH THE SOFTWARE OR THE USE OR OTHER DEALINGS IN
// THE SOFTWARE.

using System;
using System.Collections.Generic;
using System.Linq;
using System.Threading;
using System.Threading.Tasks;
using MonoDevelop.Core;
using NuGet.Commands;
using NuGet.Common;
using NuGet.Configuration;
using NuGet.LibraryModel;
using NuGet.PackageManagement;
using NuGet.Packaging;
using NuGet.ProjectManagement;
using NuGet.ProjectManagement.Projects;
using NuGet.Protocol.Core.Types;
using MonoDevelop.Ide;

namespace MonoDevelop.PackageManagement
{
	internal class MonoDevelopBuildIntegratedRestorer
	{
		IPackageManagementEvents packageManagementEvents;
		List<SourceRepository> sourceRepositories;
		ISettings settings;
		ExternalProjectReferenceContext context;

		public MonoDevelopBuildIntegratedRestorer (
			ISourceRepositoryProvider repositoryProvider,
			ISettings settings)
		{
			sourceRepositories = repositoryProvider.GetRepositories ().ToList ();
			this.settings = settings;

			packageManagementEvents = PackageManagementServices.PackageManagementEvents;

			context = CreateRestoreContext ();
		}

		public async Task RestorePackages (
			IEnumerable<BuildIntegratedNuGetProject> projects,
			CancellationToken cancellationToken)
		{
			var changedLocks = new List<FilePath> ();
			var affectedProjects = new List<BuildIntegratedNuGetProject> ();

			foreach (BuildIntegratedNuGetProject project in projects) {
				var changedLock = await RestorePackagesInternal (project, cancellationToken);
				if (changedLock != null) {
					changedLocks.Add (changedLock);
					affectedProjects.Add (project);
				}
			}

			if (changedLocks.Count > 0) {
				await Runtime.RunInMainThread (() => {
					FileService.NotifyFilesChanged (changedLocks);
					foreach (var project in affectedProjects) {
						NotifyProjectReferencesChanged (project);
					}
				});
			}
		}

		public async Task RestorePackages (
			BuildIntegratedNuGetProject project,
			CancellationToken cancellationToken)
		{
<<<<<<< HEAD
			var nugetPaths = NuGetPathContext.Create (settings);

=======
			var changedLock = await RestorePackagesInternal (project, cancellationToken);

			if (changedLock != null) {
				await Runtime.RunInMainThread (() => {
					FileService.NotifyFileChanged (changedLock);
					NotifyProjectReferencesChanged (project);
				});
			}
		}

		//returns the lock file, if it changed
		async Task<string> RestorePackagesInternal (
			BuildIntegratedNuGetProject project,
			CancellationToken cancellationToken)
		{
>>>>>>> 1f65e8b2
			RestoreResult restoreResult = await BuildIntegratedRestoreUtility.RestoreAsync (
				project,
				context,
				sourceRepositories, 
				nugetPaths.UserPackageFolder,
				nugetPaths.FallbackPackageFolders,
				cancellationToken);

			if (restoreResult.Success) {
				if (!object.Equals (restoreResult.LockFile, restoreResult.PreviousLockFile)) {
					return restoreResult.LockFilePath;
				}
			} else {
				ReportRestoreError (restoreResult);
			}
			return null;
		}

		static void NotifyProjectReferencesChanged (BuildIntegratedNuGetProject project)
		{
			var bips = project as BuildIntegratedProjectSystem;
			if (bips != null) {
				bips.Project.RefreshProjectBuilder ();
				bips.Project.DotNetProject.NotifyModified ("References");
			}
		}

		ILogger CreateLogger ()
		{
			return new PackageManagementLogger (packageManagementEvents);
		}

		ExternalProjectReferenceContext CreateRestoreContext ()
		{
			return new ExternalProjectReferenceContext (CreateLogger ());
		}

		void ReportRestoreError (RestoreResult restoreResult)
		{
			foreach (LibraryRange libraryRange in restoreResult.GetAllUnresolved ()) {
				packageManagementEvents.OnPackageOperationMessageLogged (
					NuGet.MessageLevel.Info,
					GettextCatalog.GetString ("Restore failed for '{0}'."),
					libraryRange.ToString ());
			}
			throw new ApplicationException (GettextCatalog.GetString ("Restore failed."));
		}

		public Task<bool> IsRestoreRequired (BuildIntegratedNuGetProject project)
		{
			var nugetPaths = NuGetPathContext.Create (settings);
			var packageFolderPaths = new List<string>();
			packageFolderPaths.Add (nugetPaths.UserPackageFolder);
			packageFolderPaths.AddRange (nugetPaths.FallbackPackageFolders);

			var projects = new BuildIntegratedNuGetProject[] { project };
			return BuildIntegratedRestoreUtility.IsRestoreRequired (projects, packageFolderPaths, context);
		}

		public async Task<IEnumerable<BuildIntegratedNuGetProject>> GetProjectsRequiringRestore (
			IEnumerable<BuildIntegratedNuGetProject> projects)
		{
			var projectsToBeRestored = new List<BuildIntegratedNuGetProject> ();

			foreach (BuildIntegratedNuGetProject project in projects) {
				bool restoreRequired = await IsRestoreRequired (project);
				if (restoreRequired) {
					projectsToBeRestored.Add (project);
				}
			}

			return projectsToBeRestored;
		}
	}
}

<|MERGE_RESOLUTION|>--- conflicted
+++ resolved
@@ -1,75 +1,75 @@
-﻿//
-// MonoDevelopBuildIntegratedRestorer.cs
-//
-// Author:
-//       Matt Ward <matt.ward@xamarin.com>
-//
-// Copyright (c) 2016 Xamarin Inc. (http://xamarin.com)
-//
-// Permission is hereby granted, free of charge, to any person obtaining a copy
-// of this software and associated documentation files (the "Software"), to deal
-// in the Software without restriction, including without limitation the rights
-// to use, copy, modify, merge, publish, distribute, sublicense, and/or sell
-// copies of the Software, and to permit persons to whom the Software is
-// furnished to do so, subject to the following conditions:
-//
-// The above copyright notice and this permission notice shall be included in
-// all copies or substantial portions of the Software.
-//
-// THE SOFTWARE IS PROVIDED "AS IS", WITHOUT WARRANTY OF ANY KIND, EXPRESS OR
-// IMPLIED, INCLUDING BUT NOT LIMITED TO THE WARRANTIES OF MERCHANTABILITY,
-// FITNESS FOR A PARTICULAR PURPOSE AND NONINFRINGEMENT. IN NO EVENT SHALL THE
-// AUTHORS OR COPYRIGHT HOLDERS BE LIABLE FOR ANY CLAIM, DAMAGES OR OTHER
-// LIABILITY, WHETHER IN AN ACTION OF CONTRACT, TORT OR OTHERWISE, ARISING FROM,
-// OUT OF OR IN CONNECTION WITH THE SOFTWARE OR THE USE OR OTHER DEALINGS IN
-// THE SOFTWARE.
-
-using System;
-using System.Collections.Generic;
-using System.Linq;
-using System.Threading;
-using System.Threading.Tasks;
-using MonoDevelop.Core;
-using NuGet.Commands;
-using NuGet.Common;
-using NuGet.Configuration;
-using NuGet.LibraryModel;
-using NuGet.PackageManagement;
-using NuGet.Packaging;
-using NuGet.ProjectManagement;
-using NuGet.ProjectManagement.Projects;
-using NuGet.Protocol.Core.Types;
+﻿//
+// MonoDevelopBuildIntegratedRestorer.cs
+//
+// Author:
+//       Matt Ward <matt.ward@xamarin.com>
+//
+// Copyright (c) 2016 Xamarin Inc. (http://xamarin.com)
+//
+// Permission is hereby granted, free of charge, to any person obtaining a copy
+// of this software and associated documentation files (the "Software"), to deal
+// in the Software without restriction, including without limitation the rights
+// to use, copy, modify, merge, publish, distribute, sublicense, and/or sell
+// copies of the Software, and to permit persons to whom the Software is
+// furnished to do so, subject to the following conditions:
+//
+// The above copyright notice and this permission notice shall be included in
+// all copies or substantial portions of the Software.
+//
+// THE SOFTWARE IS PROVIDED "AS IS", WITHOUT WARRANTY OF ANY KIND, EXPRESS OR
+// IMPLIED, INCLUDING BUT NOT LIMITED TO THE WARRANTIES OF MERCHANTABILITY,
+// FITNESS FOR A PARTICULAR PURPOSE AND NONINFRINGEMENT. IN NO EVENT SHALL THE
+// AUTHORS OR COPYRIGHT HOLDERS BE LIABLE FOR ANY CLAIM, DAMAGES OR OTHER
+// LIABILITY, WHETHER IN AN ACTION OF CONTRACT, TORT OR OTHERWISE, ARISING FROM,
+// OUT OF OR IN CONNECTION WITH THE SOFTWARE OR THE USE OR OTHER DEALINGS IN
+// THE SOFTWARE.
+
+using System;
+using System.Collections.Generic;
+using System.Linq;
+using System.Threading;
+using System.Threading.Tasks;
+using MonoDevelop.Core;
+using NuGet.Commands;
+using NuGet.Common;
+using NuGet.Configuration;
+using NuGet.LibraryModel;
+using NuGet.PackageManagement;
+using NuGet.Packaging;
+using NuGet.ProjectManagement;
+using NuGet.ProjectManagement.Projects;
+using NuGet.Protocol.Core.Types;
 using MonoDevelop.Ide;
-
-namespace MonoDevelop.PackageManagement
-{
-	internal class MonoDevelopBuildIntegratedRestorer
-	{
-		IPackageManagementEvents packageManagementEvents;
-		List<SourceRepository> sourceRepositories;
-		ISettings settings;
-		ExternalProjectReferenceContext context;
-
-		public MonoDevelopBuildIntegratedRestorer (
-			ISourceRepositoryProvider repositoryProvider,
-			ISettings settings)
-		{
-			sourceRepositories = repositoryProvider.GetRepositories ().ToList ();
-			this.settings = settings;
-
-			packageManagementEvents = PackageManagementServices.PackageManagementEvents;
-
-			context = CreateRestoreContext ();
-		}
-
-		public async Task RestorePackages (
-			IEnumerable<BuildIntegratedNuGetProject> projects,
-			CancellationToken cancellationToken)
-		{
+
+namespace MonoDevelop.PackageManagement
+{
+	internal class MonoDevelopBuildIntegratedRestorer
+	{
+		IPackageManagementEvents packageManagementEvents;
+		List<SourceRepository> sourceRepositories;
+		ISettings settings;
+		ExternalProjectReferenceContext context;
+
+		public MonoDevelopBuildIntegratedRestorer (
+			ISourceRepositoryProvider repositoryProvider,
+			ISettings settings)
+		{
+			sourceRepositories = repositoryProvider.GetRepositories ().ToList ();
+			this.settings = settings;
+
+			packageManagementEvents = PackageManagementServices.PackageManagementEvents;
+
+			context = CreateRestoreContext ();
+		}
+
+		public async Task RestorePackages (
+			IEnumerable<BuildIntegratedNuGetProject> projects,
+			CancellationToken cancellationToken)
+		{
 			var changedLocks = new List<FilePath> ();
 			var affectedProjects = new List<BuildIntegratedNuGetProject> ();
 
-			foreach (BuildIntegratedNuGetProject project in projects) {
+			foreach (BuildIntegratedNuGetProject project in projects) {
 				var changedLock = await RestorePackagesInternal (project, cancellationToken);
 				if (changedLock != null) {
 					changedLocks.Add (changedLock);
@@ -84,17 +84,13 @@
 						NotifyProjectReferencesChanged (project);
 					}
 				});
-			}
-		}
-
-		public async Task RestorePackages (
-			BuildIntegratedNuGetProject project,
-			CancellationToken cancellationToken)
-		{
-<<<<<<< HEAD
-			var nugetPaths = NuGetPathContext.Create (settings);
-
-=======
+			}
+		}
+
+		public async Task RestorePackages (
+			BuildIntegratedNuGetProject project,
+			CancellationToken cancellationToken)
+		{
 			var changedLock = await RestorePackagesInternal (project, cancellationToken);
 
 			if (changedLock != null) {
@@ -110,22 +106,23 @@
 			BuildIntegratedNuGetProject project,
 			CancellationToken cancellationToken)
 		{
->>>>>>> 1f65e8b2
-			RestoreResult restoreResult = await BuildIntegratedRestoreUtility.RestoreAsync (
-				project,
-				context,
-				sourceRepositories, 
-				nugetPaths.UserPackageFolder,
-				nugetPaths.FallbackPackageFolders,
-				cancellationToken);
-
+			var nugetPaths = NuGetPathContext.Create (settings);
+
+			RestoreResult restoreResult = await BuildIntegratedRestoreUtility.RestoreAsync (
+				project,
+				context,
+				sourceRepositories, 
+				nugetPaths.UserPackageFolder,
+				nugetPaths.FallbackPackageFolders,
+				cancellationToken);
+
 			if (restoreResult.Success) {
 				if (!object.Equals (restoreResult.LockFile, restoreResult.PreviousLockFile)) {
 					return restoreResult.LockFilePath;
 				}
 			} else {
-				ReportRestoreError (restoreResult);
-			}
+				ReportRestoreError (restoreResult);
+			}
 			return null;
 		}
 
@@ -136,54 +133,54 @@
 				bips.Project.RefreshProjectBuilder ();
 				bips.Project.DotNetProject.NotifyModified ("References");
 			}
-		}
-
-		ILogger CreateLogger ()
-		{
-			return new PackageManagementLogger (packageManagementEvents);
-		}
-
-		ExternalProjectReferenceContext CreateRestoreContext ()
-		{
-			return new ExternalProjectReferenceContext (CreateLogger ());
-		}
-
-		void ReportRestoreError (RestoreResult restoreResult)
-		{
-			foreach (LibraryRange libraryRange in restoreResult.GetAllUnresolved ()) {
-				packageManagementEvents.OnPackageOperationMessageLogged (
-					NuGet.MessageLevel.Info,
-					GettextCatalog.GetString ("Restore failed for '{0}'."),
-					libraryRange.ToString ());
-			}
-			throw new ApplicationException (GettextCatalog.GetString ("Restore failed."));
-		}
-
-		public Task<bool> IsRestoreRequired (BuildIntegratedNuGetProject project)
-		{
-			var nugetPaths = NuGetPathContext.Create (settings);
-			var packageFolderPaths = new List<string>();
-			packageFolderPaths.Add (nugetPaths.UserPackageFolder);
-			packageFolderPaths.AddRange (nugetPaths.FallbackPackageFolders);
-
-			var projects = new BuildIntegratedNuGetProject[] { project };
-			return BuildIntegratedRestoreUtility.IsRestoreRequired (projects, packageFolderPaths, context);
-		}
-
-		public async Task<IEnumerable<BuildIntegratedNuGetProject>> GetProjectsRequiringRestore (
-			IEnumerable<BuildIntegratedNuGetProject> projects)
-		{
-			var projectsToBeRestored = new List<BuildIntegratedNuGetProject> ();
-
-			foreach (BuildIntegratedNuGetProject project in projects) {
-				bool restoreRequired = await IsRestoreRequired (project);
-				if (restoreRequired) {
-					projectsToBeRestored.Add (project);
-				}
-			}
-
-			return projectsToBeRestored;
-		}
-	}
-}
-
+		}
+
+		ILogger CreateLogger ()
+		{
+			return new PackageManagementLogger (packageManagementEvents);
+		}
+
+		ExternalProjectReferenceContext CreateRestoreContext ()
+		{
+			return new ExternalProjectReferenceContext (CreateLogger ());
+		}
+
+		void ReportRestoreError (RestoreResult restoreResult)
+		{
+			foreach (LibraryRange libraryRange in restoreResult.GetAllUnresolved ()) {
+				packageManagementEvents.OnPackageOperationMessageLogged (
+					NuGet.MessageLevel.Info,
+					GettextCatalog.GetString ("Restore failed for '{0}'."),
+					libraryRange.ToString ());
+			}
+			throw new ApplicationException (GettextCatalog.GetString ("Restore failed."));
+		}
+
+		public Task<bool> IsRestoreRequired (BuildIntegratedNuGetProject project)
+		{
+			var nugetPaths = NuGetPathContext.Create (settings);
+			var packageFolderPaths = new List<string>();
+			packageFolderPaths.Add (nugetPaths.UserPackageFolder);
+			packageFolderPaths.AddRange (nugetPaths.FallbackPackageFolders);
+
+			var projects = new BuildIntegratedNuGetProject[] { project };
+			return BuildIntegratedRestoreUtility.IsRestoreRequired (projects, packageFolderPaths, context);
+		}
+
+		public async Task<IEnumerable<BuildIntegratedNuGetProject>> GetProjectsRequiringRestore (
+			IEnumerable<BuildIntegratedNuGetProject> projects)
+		{
+			var projectsToBeRestored = new List<BuildIntegratedNuGetProject> ();
+
+			foreach (BuildIntegratedNuGetProject project in projects) {
+				bool restoreRequired = await IsRestoreRequired (project);
+				if (restoreRequired) {
+					projectsToBeRestored.Add (project);
+				}
+			}
+
+			return projectsToBeRestored;
+		}
+	}
+}
+