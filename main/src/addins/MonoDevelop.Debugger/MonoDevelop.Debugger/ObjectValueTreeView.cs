// ObjectValueTree.cs
//
// Author:
//   Lluis Sanchez Gual <lluis@novell.com>
//
// Copyright (c) 2008 Novell, Inc (http://www.novell.com)
//
// Permission is hereby granted, free of charge, to any person obtaining a copy
// of this software and associated documentation files (the "Software"), to deal
// in the Software without restriction, including without limitation the rights
// to use, copy, modify, merge, publish, distribute, sublicense, and/or sell
// copies of the Software, and to permit persons to whom the Software is
// furnished to do so, subject to the following conditions:
//
// The above copyright notice and this permission notice shall be included in
// all copies or substantial portions of the Software.
//
// THE SOFTWARE IS PROVIDED "AS IS", WITHOUT WARRANTY OF ANY KIND, EXPRESS OR
// IMPLIED, INCLUDING BUT NOT LIMITED TO THE WARRANTIES OF MERCHANTABILITY,
// FITNESS FOR A PARTICULAR PURPOSE AND NONINFRINGEMENT. IN NO EVENT SHALL THE
// AUTHORS OR COPYRIGHT HOLDERS BE LIABLE FOR ANY CLAIM, DAMAGES OR OTHER
// LIABILITY, WHETHER IN AN ACTION OF CONTRACT, TORT OR OTHERWISE, ARISING FROM,
// OUT OF OR IN CONNECTION WITH THE SOFTWARE OR THE USE OR OTHER DEALINGS IN
// THE SOFTWARE.
//
//

using System;
using System.Text;
using System.Threading;
using System.Threading.Tasks;
using System.Collections.Generic;

using Gtk;
using Mono.Debugging.Client;
using MonoDevelop.Components;
using MonoDevelop.Core;
using MonoDevelop.Ide;
using MonoDevelop.Ide.CodeCompletion;
using MonoDevelop.Components.Commands;
using MonoDevelop.Ide.Commands;
using MonoDevelop.Ide.Editor.Extension;
using System.Linq;
using MonoDevelop.Ide.Fonts;

namespace MonoDevelop.Debugger
{
	[System.ComponentModel.ToolboxItem (true)]
	public class ObjectValueTreeView : TreeView, ICompletionWidget
	{
		readonly Dictionary<ObjectValue, TreeRowReference> nodes = new Dictionary<ObjectValue, TreeRowReference> ();
		readonly Dictionary<string, ObjectValue> cachedValues = new Dictionary<string, ObjectValue> ();
		readonly Dictionary<ObjectValue, Task> expandTasks = new Dictionary<ObjectValue, Task> ();
		readonly List<ObjectValue> enumerableLoading = new List<ObjectValue> ();
		readonly CancellationTokenSource cancellationTokenSource = new CancellationTokenSource ();
		readonly Dictionary<string, string> oldValues = new Dictionary<string, string> ();
		readonly List<ObjectValue> values = new List<ObjectValue> ();
		readonly List<string> valueNames = new List<string> ();

		readonly Xwt.Drawing.Image noLiveIcon;
		readonly Xwt.Drawing.Image liveIcon;

		readonly TreeViewState state;
		readonly TreeStore store;
		readonly string createMsg;
		bool restoringState;
		bool compact;
		StackFrame frame;
		bool disposed;
		
		bool columnsAdjusted;
		bool columnSizesUpdating;
		bool allowStoreColumnSizes;
		double expColWidth;
		double valueColWidth;
		double typeColWidth;

		readonly CellRendererTextWithIcon crtExp;
		readonly ValueCellRenderer crtValue;
		readonly CellRendererText crtType;
		readonly CellRendererRoundedButton crpButton;
		readonly CellRendererImage crpPin;
		readonly CellRendererImage crpLiveUpdate;
		readonly CellRendererImage crpViewer;
		Entry editEntry;
		Mono.Debugging.Client.CompletionData currentCompletionData;
		
		readonly TreeViewColumn expCol;
		readonly TreeViewColumn valueCol;
		readonly TreeViewColumn typeCol;
		readonly TreeViewColumn pinCol;
		
		static readonly CommandEntrySet menuSet;
		
		const int NameColumn = 0;
		const int ValueColumn = 1;
		const int TypeColumn = 2;
		public const int ObjectColumn = 3;
		const int NameEditableColumn = 4;
		const int ValueEditableColumn = 5;
		const int IconColumn = 6;
		const int NameColorColumn = 7;
		const int ValueColorColumn = 8;
		const int ValueButtonVisibleColumn = 9;
		const int PinIconColumn = 10;
		const int LiveUpdateIconColumn = 11;
		const int ViewerButtonVisibleColumn = 12;
		const int PreviewIconColumn = 13;
		const int EvaluateStatusIconColumn = 14;
		const int EvaluateStatusIconVisibleColumn = 15;
		const int ValueButtonTextColumn = 16;
		
		public event EventHandler StartEditing;
		public event EventHandler EndEditing;
		public event EventHandler PinStatusChanged;

		enum LocalCommands
		{
			AddWatch
		}
		
		static ObjectValueTreeView ()
		{
			// Context menu definition
			
			menuSet = new CommandEntrySet ();
			menuSet.AddItem (DebugCommands.AddWatch);
			menuSet.AddSeparator ();
			menuSet.AddItem (EditCommands.Copy);
			menuSet.AddItem (EditCommands.Rename);
			menuSet.AddItem (EditCommands.DeleteKey);
		}

		class CellRendererTextWithIcon : CellRendererText{

			IconId icon;

			[GLib.Property ("icon")]
			public string Icon {
				get {
					return icon;
				}
				set {
					icon = value;
				}
			}

			Xwt.Drawing.Image img {
				get {
					return ImageService.GetIcon (icon, IconSize.Menu);
				}
			}

			public override void GetSize (Widget widget, ref Gdk.Rectangle cell_area, out int x_offset, out int y_offset, out int width, out int height)
			{
				base.GetSize (widget, ref cell_area, out x_offset, out y_offset, out width, out height);
				if (!icon.IsNull)
					width += (int)(Xpad * 2 + img.Width);
			}

			protected override void Render (Gdk.Drawable window, Widget widget, Gdk.Rectangle background_area, Gdk.Rectangle cell_area, Gdk.Rectangle expose_area, CellRendererState flags)
			{
				base.Render (window, widget, background_area, cell_area, expose_area, flags);
				if (!icon.IsNull) {
					using (var ctx = Gdk.CairoHelper.Create (window)) {
						using (var layout = new Pango.Layout (widget.PangoContext)) {
							layout.FontDescription = FontService.SansFont.CopyModified (Ide.Gui.Styles.FontScale11);
							layout.FontDescription.Family = Family;
							layout.SetText (Text);
							int w, h;
							layout.GetPixelSize (out w, out h);
							var x = cell_area.X + w + 3 * Xpad;
							var y = cell_area.Y + cell_area.Height / 2 - (int)(img.Height / 2);
							ctx.DrawImage (widget, img, x, y);
						}
					}
				}
			}
		}

		class ValueCellRenderer : CellRendererText
		{
			public bool Compact;

			[GLib.Property ("texturl")]
			public string TextUrl {
				get {
					return Text;
				}
				set {
					Uri uri;

					try {
						if (value != null && Uri.TryCreate (value.Trim ('"', '{', '}'), UriKind.Absolute, out uri) && (uri.Scheme == "http" || uri.Scheme == "https")) {
							Underline = Pango.Underline.Single;
							Foreground = Ide.Gui.Styles.LinkForegroundColor.ToHexString (false);
						} else {
							Underline = Pango.Underline.None;
						}
					} catch (Exception) {
						// MONO BUG: Uri.TryCreate() throws when unicode characters are encountered. See bug #47364
						Underline = Pango.Underline.None;
					}

					Text = value;
				}
			}

			public override void GetSize (Widget widget, ref Gdk.Rectangle cell_area, out int x_offset, out int y_offset, out int width, out int height)
			{
				if (Compact)
					this.Ellipsize = Pango.EllipsizeMode.None;
				base.GetSize (widget, ref cell_area, out x_offset, out y_offset, out width, out height);
				if (Compact)
					this.Ellipsize = Pango.EllipsizeMode.End;
			}
		}

		class CellRendererColorPreview : CellRenderer
		{
			protected override void Render (Gdk.Drawable window, Widget widget, Gdk.Rectangle background_area, Gdk.Rectangle cell_area, Gdk.Rectangle expose_area, CellRendererState flags)
			{
				var darkColor = Color.WithIncreasedLight (-0.15);

				using (Cairo.Context cr = Gdk.CairoHelper.Create (window)) {
					double center_x = cell_area.X + Math.Round ((double)(cell_area.Width / 2d));
					double center_y = cell_area.Y + Math.Round ((double)(cell_area.Height / 2d));

					// TODO: VV: On retina this should be LineWidth = 0.5 and Arc size needs to match

					// @1x:
					cr.LineWidth = 1;
					cr.Arc (center_x, center_y, 5.5f, 0, 2 * Math.PI);

					cr.SetSourceRGBA (Color.Red, Color.Green, Color.Blue, 1);
					cr.FillPreserve ();
					cr.SetSourceRGBA (darkColor.Red, darkColor.Green, darkColor.Blue, 1);
					cr.Stroke ();
				}
			}

			public override void GetSize (Widget widget, ref Gdk.Rectangle cell_area, out int x_offset, out int y_offset, out int width, out int height)
			{
				x_offset = y_offset = 0;
				height = width = 16;
			}

			public Xwt.Drawing.Color Color { get; set; }
		}

		class CellRendererRoundedButton : CellRendererText {
			const int TopBottomPadding = 1;

			protected override void Render (Gdk.Drawable window, Widget widget, Gdk.Rectangle background_area, Gdk.Rectangle cell_area, Gdk.Rectangle expose_area, CellRendererState flags)
			{
				if (string.IsNullOrEmpty (Text)) {
					return;
				}
				using (var cr = Gdk.CairoHelper.Create (window)) {
					using (var layout = new Pango.Layout (widget.PangoContext)) {
						layout.SetText (Text);
						layout.FontDescription = FontDesc;
						layout.FontDescription.Family = Family;
						int w, h;
						layout.GetPixelSize (out w, out h);
						int xpad = (int)Xpad;
						cr.RoundedRectangle (
							cell_area.X + xpad + 0.5,
							cell_area.Y + TopBottomPadding + 0.5,
							w + (cell_area.Height - 2 * TopBottomPadding) - 1,
							cell_area.Height - TopBottomPadding * 2 - 1,
							(cell_area.Height - (TopBottomPadding * 2)) / 2);
						cr.LineWidth = 1;
						cr.SetSourceColor (Styles.ObjectValueTreeValuesButtonBackground.ToCairoColor ());
						cr.FillPreserve ();
						cr.SetSourceColor (Styles.ObjectValueTreeValuesButtonBorder.ToCairoColor ());
						cr.Stroke ();

						int YOffset = (cell_area.Height - h) / 2;
						if (((ObjectValueTreeView)widget).CompactView && !Platform.IsWindows)
							YOffset += 1;
						cr.SetSourceColor (Styles.ObjectValueTreeValuesButtonText.ToCairoColor ());
						cr.MoveTo (cell_area.X + (cell_area.Height - TopBottomPadding * 2 + 1) / 2 + xpad,
								   cell_area.Y + YOffset);
						cr.ShowLayout (layout);
					}
				}
			}

			public override void GetSize (Widget widget, ref Gdk.Rectangle cell_area, out int x_offset, out int y_offset, out int width, out int height)
			{
				base.GetSize (widget, ref cell_area, out x_offset, out y_offset, out width, out height);
				x_offset = y_offset = 0;
				if (string.IsNullOrEmpty (Text)) {
					width = 0;
					height = 0;
					return;
				}
				using (var layout = new Pango.Layout (widget.PangoContext)) {
					layout.SetText (Text);
					layout.FontDescription = FontDesc;
					layout.FontDescription.Family = Family;
					int w, h;
					layout.GetPixelSize (out w, out h);
					width = w + (height - 2 * TopBottomPadding) + 2 * (int)Xpad;
				}
			}
		}

		public ObjectValueTreeView ()
		{
			store = new TreeStore (typeof(string), typeof(string), typeof(string), typeof(ObjectValue), typeof(bool), typeof(bool), typeof(string), typeof(string), typeof(string), typeof(bool), typeof(string), typeof(Xwt.Drawing.Image), typeof(bool), typeof(string), typeof(Xwt.Drawing.Image), typeof(bool), typeof(string));
			Model = store;
			SearchColumn = -1; // disable the interactive search
			RulesHint = true;
			EnableSearch = false;
			AllowPopupMenu = true;
			Selection.Mode = Gtk.SelectionMode.Multiple;
			Selection.Changed += HandleSelectionChanged;
			ResetColumnSizes ();

			Pango.FontDescription newFont = FontService.SansFont.CopyModified (Ide.Gui.Styles.FontScale11);

			liveIcon = ImageService.GetIcon ("md-live", IconSize.Menu);
			noLiveIcon = liveIcon.WithAlpha (0.5);
			
			expCol = new TreeViewColumn ();
			expCol.Title = GettextCatalog.GetString ("Name");
			var crp = new CellRendererImage ();
			expCol.PackStart (crp, false);
			expCol.AddAttribute (crp, "stock_id", IconColumn);
			crtExp = new CellRendererTextWithIcon ();
			expCol.PackStart (crtExp, true);
			expCol.AddAttribute (crtExp, "text", NameColumn);
			expCol.AddAttribute (crtExp, "editable", NameEditableColumn);
			expCol.AddAttribute (crtExp, "foreground", NameColorColumn);
			expCol.AddAttribute (crtExp, "icon", PreviewIconColumn);
			expCol.Resizable = true;
			expCol.Sizing = TreeViewColumnSizing.Fixed;
			expCol.MinWidth = 15;
			expCol.AddNotification ("width", OnColumnWidthChanged);
			AppendColumn (expCol);
			
			valueCol = new TreeViewColumn ();
			valueCol.Title = GettextCatalog.GetString ("Value");
			var evaluateStatusCell = new CellRendererImage ();
			valueCol.PackStart (evaluateStatusCell, false);
			valueCol.AddAttribute (evaluateStatusCell, "visible", EvaluateStatusIconVisibleColumn);
			valueCol.AddAttribute (evaluateStatusCell, "image", EvaluateStatusIconColumn);
			var crColorPreview = new CellRendererColorPreview ();
			valueCol.PackStart (crColorPreview, false);
			valueCol.SetCellDataFunc (crColorPreview, ValueDataFunc);
			crpButton = new CellRendererRoundedButton ();
			valueCol.PackStart (crpButton, false);
			valueCol.AddAttribute (crpButton, "visible", ValueButtonVisibleColumn);
			valueCol.AddAttribute (crpButton, "text", ValueButtonTextColumn);
			crpViewer = new CellRendererImage ();
			crpViewer.Image = ImageService.GetIcon (Stock.Edit, IconSize.Menu);
			valueCol.PackStart (crpViewer, false);
			valueCol.AddAttribute (crpViewer, "visible", ViewerButtonVisibleColumn);
			crtValue = new ValueCellRenderer ();
			crtValue.Ellipsize = Pango.EllipsizeMode.End;
			valueCol.PackStart (crtValue, true);
			valueCol.AddAttribute (crtValue, "texturl", ValueColumn);
			valueCol.AddAttribute (crtValue, "editable", ValueEditableColumn);
			valueCol.AddAttribute (crtValue, "foreground", ValueColorColumn);
			valueCol.Resizable = true;
			valueCol.MinWidth = 15;
			valueCol.AddNotification ("width", OnColumnWidthChanged);
//			valueCol.Expand = true;
			valueCol.Sizing = TreeViewColumnSizing.Fixed;
			AppendColumn (valueCol);
			
			typeCol = new TreeViewColumn ();
			typeCol.Title = GettextCatalog.GetString ("Type");
			crtType = new CellRendererText ();
			typeCol.PackStart (crtType, true);
			typeCol.AddAttribute (crtType, "text", TypeColumn);
			typeCol.Resizable = true;
			typeCol.Sizing = TreeViewColumnSizing.Fixed;
			typeCol.MinWidth = 15;
			typeCol.AddNotification ("width", OnColumnWidthChanged);
//			typeCol.Expand = true;
			AppendColumn (typeCol);
			
			pinCol = new TreeViewColumn ();
			crpPin = new CellRendererImage ();
			pinCol.PackStart (crpPin, false);
			pinCol.AddAttribute (crpPin, "stock_id", PinIconColumn);
			crpLiveUpdate = new CellRendererImage ();
			pinCol.PackStart (crpLiveUpdate, false);
			pinCol.AddAttribute (crpLiveUpdate, "image", LiveUpdateIconColumn);
			pinCol.Resizable = false;
			pinCol.Visible = false;
			pinCol.Expand = false;
			pinCol.Sizing = TreeViewColumnSizing.Fixed;
			pinCol.FixedWidth = 16;
			AppendColumn (pinCol);
			
			state = new TreeViewState (this, NameColumn);
			
			crtExp.Edited += OnExpEdited;
			crtExp.EditingStarted += OnExpEditing;
			crtExp.EditingCanceled += OnEditingCancelled;
			crtValue.EditingStarted += OnValueEditing;
			crtValue.Edited += OnValueEdited;
			crtValue.EditingCanceled += OnEditingCancelled;

			createMsg = GettextCatalog.GetString ("Click here to add a new watch");
			CompletionWindowManager.WindowClosed += HandleCompletionWindowClosed;
			PreviewWindowManager.WindowClosed += HandlePreviewWindowClosed;
			ScrollAdjustmentsSet += HandleScrollAdjustmentsSet;


			expanderSize = (int)this.StyleGetProperty ("expander-size") + 4;//+4 is hardcoded in gtk.c code
			horizontal_separator = (int)this.StyleGetProperty ("horizontal-separator");
			grid_line_width = (int)this.StyleGetProperty ("grid-line-width");
			focus_line_width = (int)this.StyleGetProperty ("focus-line-width") * 2;//we just use *2 version in GetMaxWidth
		}

		static void ValueDataFunc (Gtk.TreeViewColumn tree_column, Gtk.CellRenderer cell, Gtk.TreeModel model, Gtk.TreeIter iter)
		{
			var val = (ObjectValue)model.GetValue (iter, ObjectColumn);
			Xwt.Drawing.Color? color;

			if (val != null && !val.IsNull && DebuggingService.HasGetConverter<Xwt.Drawing.Color> (val)) {
				try {
					color = DebuggingService.GetGetConverter<Xwt.Drawing.Color> (val).GetValue (val);
				} catch (Exception) {
					color = null;
				}
			} else {
				color = null;
			}
			if (color != null) {
				((CellRendererColorPreview)cell).Color = (Xwt.Drawing.Color)color;
				cell.Visible = true;
			} else {
				cell.Visible = false;
			}
		}

		int expanderSize;
		int horizontal_separator;
		int grid_line_width;
		int focus_line_width;

		int GetMaxWidth (TreeViewColumn column, TreeIter iter)
		{
			var path = Model.GetPath (iter);
			int x, y, w, h;
			int columnWidth = 0;
			column.CellSetCellData (Model, iter, false, false);
			var area = new Gdk.Rectangle (0, 0, 1000, 1000);
			bool firstCell = true;
			foreach (var cellRenderer in column.CellRenderers) {
				if (!cellRenderer.Visible)
					continue;
				if (!firstCell && columnWidth > 0)
					columnWidth += column.Spacing;
				cellRenderer.GetSize (this, ref area, out x, out y, out w, out h);
				columnWidth += w + focus_line_width;
				firstCell = false;
			}
			if (ExpanderColumn == column) {
				columnWidth += horizontal_separator + (path.Depth - 1) * LevelIndentation;
				if (ShowExpanders)
					columnWidth += path.Depth * expanderSize;
			} else {
				columnWidth += horizontal_separator;
			}
			if (this.GetRowExpanded (path)) {
				var childrenCount = Model.IterNChildren (iter);
				for (int i = 0; i < childrenCount; i++) {
					TreeIter childIter;
					if (!Model.IterNthChild (out childIter, iter, i))
						break;
					columnWidth = Math.Max (columnWidth, GetMaxWidth (column, childIter));
				}
			}
			return columnWidth;
		}

		void RecalculateWidth ()
		{
			TreeIter iter;
			if (!this.Model.GetIterFirst (out iter))
				return;
			foreach (var column in new [] { expCol, valueCol }) {//No need to calculate for Type and PinIcon columns
				column.FixedWidth = GetMaxWidth (column, iter);
			}
		}

		void HandleSelectionChanged (object sender, EventArgs e)
		{
			if (!currentHoverIter.Equals (TreeIter.Zero) && store.IterIsValid (currentHoverIter)) {
				if (Selection.IterIsSelected (currentHoverIter)) {
					SetPreviewButtonIcon (PreviewButtonIcons.Selected, currentHoverIter);
				} else {
					SetPreviewButtonIcon (iconBeforeSelected, currentHoverIter);
				}
			}
		}

		Adjustment oldHadjustment;
		Adjustment oldVadjustment;
		//Don't convert this event handler to override OnSetScrollAdjustments as it causes problems
		void HandleScrollAdjustmentsSet (object o, ScrollAdjustmentsSetArgs args)
		{
			if (oldHadjustment != null) {
				oldHadjustment.ValueChanged -= UpdatePreviewPosition;
				oldVadjustment.ValueChanged -= UpdatePreviewPosition;
			}
			oldHadjustment = Hadjustment;
			oldVadjustment = Vadjustment;
			oldHadjustment.ValueChanged += UpdatePreviewPosition;
			oldVadjustment.ValueChanged += UpdatePreviewPosition;
		}

		void UpdatePreviewPosition (object sender, EventArgs e)
		{
			UpdatePreviewPosition ();
		}

		void UpdatePreviewPosition ()
		{
			if (startPreviewCaret.IsEmpty)
				return;
			var newCaret = new Gdk.Rectangle (
				               (int)(startPreviewCaret.Left + (startHAdj - Hadjustment.Value)),
				               (int)(startPreviewCaret.Top + (startVAdj - Vadjustment.Value)),
				               startPreviewCaret.Width,
				               startPreviewCaret.Height);
			var treeViewRectangle = new Gdk.Rectangle (
				                        this.VisibleRect.X - (int)Hadjustment.Value,
				                        this.VisibleRect.Y - (int)Vadjustment.Value,
				                        this.VisibleRect.Width,
				                        this.VisibleRect.Height);
			if (treeViewRectangle.Contains (new Gdk.Point (
				    newCaret.X + newCaret.Width / 2,
				    newCaret.Y + newCaret.Height / 2 - (CompactView ? 0 : 30)))) {
				PreviewWindowManager.RepositionWindow (newCaret);
			} else {
				PreviewWindowManager.DestroyWindow ();
			}
		}

		void HandlePreviewWindowClosed (object sender, EventArgs e)
		{
			SetPreviewButtonIcon (PreviewButtonIcons.Hidden);
		}

		void HandleCompletionWindowClosed (object sender, EventArgs e)
		{
			currentCompletionData = null;
		}

		protected override void OnDestroyed ()
		{
			CompletionWindowManager.WindowClosed -= HandleCompletionWindowClosed;
			PreviewWindowManager.WindowClosed -= HandlePreviewWindowClosed;
			PreviewWindowManager.DestroyWindow ();
			crtExp.Edited -= OnExpEdited;
			crtExp.EditingStarted -= OnExpEditing;
			crtExp.EditingCanceled -= OnEditingCancelled;
			crtValue.EditingStarted -= OnValueEditing;
			crtValue.Edited -= OnValueEdited;
			crtValue.EditingCanceled -= OnEditingCancelled;

			typeCol.RemoveNotification ("width", OnColumnWidthChanged);
			valueCol.RemoveNotification ("width", OnColumnWidthChanged);
			expCol.RemoveNotification ("width", OnColumnWidthChanged);

			ScrollAdjustmentsSet -= HandleScrollAdjustmentsSet;
			if (oldHadjustment != null) {
				oldHadjustment.ValueChanged -= UpdatePreviewPosition;
				oldVadjustment.ValueChanged -= UpdatePreviewPosition;
				oldHadjustment = null;
				oldVadjustment = null;
			}

			values.Clear ();
			valueNames.Clear ();
			Frame = null;

			disposed = true;
			cancellationTokenSource.Cancel ();

			base.OnDestroyed ();
		}
		
		protected override void OnSizeAllocated (Gdk.Rectangle allocation)
		{
			base.OnSizeAllocated (allocation);
			AdjustColumnSizes ();
			UpdatePreviewPosition ();
		}
		
		protected override void OnShown ()
		{
			base.OnShown ();
			AdjustColumnSizes ();
			if (compact)
				RecalculateWidth ();
		}

		protected override void OnRealized ()
		{
			base.OnRealized ();
			AdjustColumnSizes ();
		}

		void OnColumnWidthChanged (object o, GLib.NotifyArgs args)
		{
			if (!columnSizesUpdating && allowStoreColumnSizes) {
				StoreColumnSizes ();
			}
		}

		void AdjustColumnSizes ()
		{
			if (!Visible || Allocation.Width <= 0 || columnSizesUpdating || compact)
				return;
			
			columnSizesUpdating = true;
			
			double width = (double) Allocation.Width;
			
			int texp = Math.Max ((int) (width * expColWidth), 1);
			if (texp != expCol.FixedWidth) {
				expCol.FixedWidth = texp;
			}
			
			if (typeCol.Visible) {
				int ttype = Math.Max ((int) (width * typeColWidth), 1);
				if (ttype != typeCol.FixedWidth) {
					typeCol.FixedWidth = ttype;
				}
			}
			
			int tval = Math.Max ((int) (width * valueColWidth), 1);

			if (tval != valueCol.FixedWidth) {
				valueCol.FixedWidth = tval;
				Application.Invoke (delegate { QueueResize (); });
			}
			
			columnSizesUpdating = false;
			columnsAdjusted = true;
		}
		
		void StoreColumnSizes ()
		{
			if (!IsRealized || !Visible || !columnsAdjusted || compact)
				return;
			
			double width = (double) Allocation.Width;
			expColWidth = ((double) expCol.Width) / width;
			valueColWidth = ((double) valueCol.Width) / width;
			if (typeCol.Visible)
				typeColWidth = ((double) typeCol.Width) / width;
		}
		
		void ResetColumnSizes ()
		{
			expColWidth = 0.3;
			valueColWidth = 0.5;
			typeColWidth = 0.2;
		}
		
		public StackFrame Frame {
			get {
				return frame;
			}
			set {
				frame = value;
				Update ();
			}
		}
				
		public void SaveState ()
		{
			state.Save ();
		}
		
		public void LoadState ()
		{
			restoringState = true;
			state.Load ();
			restoringState = false;
		}

		bool allowAdding;
		public bool AllowAdding {
			get {
				return allowAdding;
			}
			set {
				allowAdding = value;
				Refresh (false);
			}
		}

		bool allowEditing;
		public bool AllowEditing {
			get {
				return allowEditing;
			}
			set {
				allowEditing = value;
				Refresh (false);
			}
		}
		
		public bool AllowPinning {
			get { return pinCol.Visible; }
			set { pinCol.Visible = value; }
		}
		
		public bool RootPinAlwaysVisible { get; set; }

		bool allowExpanding = true;
		public bool AllowExpanding {
			get { return allowExpanding; }
			set { allowExpanding = value; }
		}

		public bool AllowPopupMenu {
			get; set;
		}

		static bool CanQueryDebugger {
			get {
				return DebuggingService.IsConnected && DebuggingService.IsPaused;
			}
		}
		
		PinnedWatch pinnedWatch = null;
		public PinnedWatch PinnedWatch {
			get {
				return pinnedWatch;
			}
			set {
				if (pinnedWatch == value)
					return;
				pinnedWatch = value;
				if (value == null) {
					pinCol.FixedWidth = 16;
				} else {
					pinCol.FixedWidth = 38;
				}
			}
		}
		
		public string PinnedWatchFile { get; set; }
		public int PinnedWatchLine { get; set; }
		
		public bool CompactView {
			get {
				return compact; 
			}
			set {
				compact = value;
				Pango.FontDescription newFont;
				if (compact) {
					newFont = FontService.SansFont.CopyModified (Ide.Gui.Styles.FontScale11);
					valueCol.MaxWidth = 800;
					crpViewer.Image = ImageService.GetIcon (Stock.Edit).WithSize (12,12);
				} else {
					newFont = FontService.SansFont.CopyModified (Ide.Gui.Styles.FontScale12);
					valueCol.MaxWidth = int.MaxValue;
				}
				crtValue.Compact = compact;
				typeCol.Visible = !compact;
				crtExp.FontDesc = newFont;
				crtValue.FontDesc = newFont;
				crtType.FontDesc = newFont;
				crpButton.FontDesc = newFont;
				ResetColumnSizes ();
				AdjustColumnSizes ();
			}
		}
		
		public void AddExpression (string exp)
		{
			valueNames.Add (exp);
			Refresh (false);
		}
		
		public void AddExpressions (IEnumerable<string> exps)
		{
			valueNames.AddRange (exps);
			Refresh (false);
		}
		
		public void RemoveExpression (string exp)
		{
			cachedValues.Remove (exp);
			valueNames.Remove (exp);
			Refresh (true);
		}
		
		public void AddValue (ObjectValue value)
		{
			values.Add (value);
			Refresh (false);
			if (compact)
				RecalculateWidth ();
		}
		
		public void AddValues (IEnumerable<ObjectValue> newValues)
		{
			foreach (ObjectValue val in newValues)
				values.Add (val);
			Refresh (false);
			if (compact)
				RecalculateWidth ();
		}
		
		public void RemoveValue (ObjectValue value)
		{
			values.Remove (value);
			Refresh (true);
			if (compact)
				RecalculateWidth ();
		}

		public void ReplaceValue (ObjectValue old, ObjectValue @new)
		{
			int idx = values.IndexOf (old);
			if (idx == -1)
				return;

			values [idx] = @new;
			Refresh (false);
			if (compact)
				RecalculateWidth ();
		}

		public void ClearAll ()
		{
			values.Clear ();
			cachedValues.Clear ();
			frame = null;
			Refresh (true);
		}
		
		public void ClearValues ()
		{
			values.Clear ();
			Refresh (true);
		}
		
		public void ClearExpressions ()
		{
			valueNames.Clear ();
			Update ();
		}
		
		public IEnumerable<string> Expressions {
			get { return valueNames; }
		}
		
		public void Update ()
		{
			cachedValues.Clear ();
			Refresh (true);
		}
		
		void Refresh (bool resetScrollPosition)
		{
			foreach (var val in new List<ObjectValue> (nodes.Keys))
				UnregisterValue (val);

			nodes.Clear ();

			// Note: this is a hack that ideally we could get rid of...
			if (IsRealized && resetScrollPosition)
				ScrollToPoint (0, 0);

			SaveState ();

			CleanPinIcon ();
			store.Clear ();
			
			bool showExpanders = AllowAdding;

			foreach (var val in values) {
				AppendValue (TreeIter.Zero, null, val);
				if (val.HasChildren)
					showExpanders = true;
			}
			
			if (valueNames.Count > 0) {
				ObjectValue[] expValues = GetValues (valueNames.ToArray ());
				for (int n = 0; n < expValues.Length; n++) {
					AppendValue (TreeIter.Zero, valueNames[n], expValues[n]);
					if (expValues[n].HasChildren)
						showExpanders = true;
				}
			}

			if (showExpanders)
				ShowExpanders = true;
			
			if (AllowAdding)
				store.AppendValues (createMsg, "", "", null, true, true, null, Ide.Gui.Styles.ColorGetHex (Styles.ObjectValueTreeValueDisabledText), Ide.Gui.Styles.ColorGetHex (Styles.ObjectValueTreeValueDisabledText));

			LoadState ();
		}

		public void Refresh ()
		{
			Refresh (true);
		}

		void HandleValueButton (TreeIter it)
		{
			var val = (ObjectValue)store.GetValue (it, ObjectColumn);
			if (val.Flags.HasFlag (ObjectValueFlags.IEnumerable)) {
				if (val.Name == "") {
					LoadIEnumerableChildren (it);
				} else {
					ExpandRow (store.GetPath (it), false);
				}
			} else {
				RefreshRow (it);
			}
		}

		void LoadIEnumerableChildren (TreeIter iter)
		{
			var value = (ObjectValue)store.GetValue (iter, ObjectColumn);
			if (enumerableLoading.Contains (value))
				return;
			enumerableLoading.Add (value);
			store.SetValue (iter, ValueButtonTextColumn, "");
			if (value.Name == "") {
				store.IterParent (out iter, iter);
				value = (ObjectValue)store.GetValue (iter, ObjectColumn);
			}

			int numberOfChildren = store.IterNChildren (iter);
			Task.Factory.StartNew<ObjectValue[]> (delegate (object arg) {
				try {
					return ((ObjectValue)arg).GetRangeOfChildren (numberOfChildren - 1, 20);
				} catch (Exception ex) {
					// Note: this should only happen if someone breaks ObjectValue.GetAllChildren()
					LoggingService.LogError ("Failed to get ObjectValue children.", ex);
					return new ObjectValue[0];
				}
			}, value, cancellationTokenSource.Token).ContinueWith (t => {
				TreeIter it;
				if (disposed)
					return;
				store.IterNthChild (out it, iter, numberOfChildren - 1);
				foreach (var child in t.Result) {
					SetValues (iter, it, null, child);
					RegisterValue (child, it);
					it = store.InsertNodeAfter (it);
				}
				ScrollToCell (store.GetPath (it), expCol, true, 0f, 0f);
				if (t.Result.Length == 20) {//If we get back 20 elements it means there is probably more...
					SetValues (iter, it, null, ObjectValue.CreateNullObject (null, "", "", ObjectValueFlags.IEnumerable));
				} else {
					store.Remove (ref it);
				}

				if (compact)
					RecalculateWidth ();
				enumerableLoading.Remove (value);
			}, cancellationTokenSource.Token, TaskContinuationOptions.NotOnCanceled, Xwt.Application.UITaskScheduler);
		}
		
		void RefreshRow (TreeIter iter)
		{
			var val = (ObjectValue) store.GetValue (iter, ObjectColumn);
			UnregisterValue (val);
			
			RemoveChildren (iter);
			TreeIter parent;
			if (!store.IterParent (out parent, iter))
				parent = TreeIter.Zero;

			if (CanQueryDebugger && frame != null) {
				var options = frame.DebuggerSession.Options.EvaluationOptions.Clone ();
				options.AllowMethodEvaluation = true;
				options.AllowToStringCalls = true;
				options.AllowTargetInvoke = true;
				options.EllipsizeStrings = false;

				string oldName = val.Name;
				val.Refresh (options);

				// Don't update the name for the values entered by the user
				if (store.IterDepth (iter) == 0)
					val.Name = oldName;
			}

			SetValues (parent, iter, val.Name, val);
			RegisterValue (val, iter);
		}

		void RemoveChildren (TreeIter iter)
		{
			TreeIter citer;

			while (store.IterChildren (out citer, iter)) {
				var val = (ObjectValue) store.GetValue (citer, ObjectColumn);
				if (val != null)
					UnregisterValue (val);
				RemoveChildren (citer);
				store.Remove (ref citer);
			}
		}

		void RegisterValue (ObjectValue val, TreeIter iter)
		{
			if (val.IsEvaluating) {
				nodes [val] = new TreeRowReference (store, store.GetPath (iter));
				val.ValueChanged += OnValueUpdated;
			}
		}

		void UnregisterValue (ObjectValue val)
		{
			val.ValueChanged -= OnValueUpdated;
			nodes.Remove (val);
		}

		void OnValueUpdated (object o, EventArgs a)
		{
			Application.Invoke (delegate {
				if (disposed)
					return;

				var val = (ObjectValue) o;
				TreeIter it;

				if (FindValue (val, out it)) {
					// Keep the expression name entered by the user
					if (store.IterDepth (it) == 0)
						val.Name = (string) store.GetValue (it, NameColumn);

					RemoveChildren (it);
					TreeIter parent;

					if (!store.IterParent (out parent, it))
						parent = TreeIter.Zero;
					
					// If it was an evaluating group, replace the node with the new nodes
					if (val.IsEvaluatingGroup) {
						if (val.ArrayCount == 0) {
							store.Remove (ref it);
						} else {
							SetValues (parent, it, null, val.GetArrayItem (0));
							RegisterValue (val, it);
							for (int n=1; n<val.ArrayCount; n++) {
								it = store.InsertNodeAfter (it);
								ObjectValue cval = val.GetArrayItem (n);
								SetValues (parent, it, null, cval);
								RegisterValue (cval, it);
							}
						}
					} else {
						SetValues (parent, it, val.Name, val);
					}
				}
				UnregisterValue (val);
				if (compact)
					RecalculateWidth ();
			});
		}

		bool FindValue (ObjectValue val, out TreeIter it)
		{
			TreeRowReference row;
			
			if (!nodes.TryGetValue (val, out row) || !row.Valid ()) {
				it = TreeIter.Zero;
				return false;
			}
			
			return store.GetIter (out it, row.Path);
		}
		
		public void ResetChangeTracking ()
		{
			oldValues.Clear ();
		}
		
		public void ChangeCheckpoint ()
		{
			oldValues.Clear ();
			
			TreeIter it;
			if (!store.GetIterFirst (out it))
				return;
			
			ChangeCheckpoint (it, "/");
		}
		
		void ChangeCheckpoint (TreeIter it, string path)
		{
			do {
				string name = (string) store.GetValue (it, NameColumn);
				string val = (string) store.GetValue (it, ValueColumn);
				oldValues [path + name] = val;
				TreeIter cit;
				if (GetRowExpanded (store.GetPath (it)) && store.IterChildren (out cit, it))
					ChangeCheckpoint (cit, path + name + "/");
			} while (store.IterNext (ref it));
		}
		
		void AppendValue (TreeIter parent, string name, ObjectValue val)
		{
			TreeIter iter;

			if (parent.Equals (TreeIter.Zero))
				iter = store.AppendNode ();
			else
				iter = store.AppendNode (parent);

			SetValues (parent, iter, name, val);
			RegisterValue (val, iter);
		}
		
		void SetValues (TreeIter parent, TreeIter it, string name, ObjectValue val)
		{
			string strval;
			bool canEdit;
			string nameColor = null;
			string valueColor = null;
			string valueButton = null;
			string evaluateStatusIcon = null;
			
			name = name ?? val.Name;

			bool hasParent = !parent.Equals (TreeIter.Zero);
			bool showViewerButton = false;
			
			string valPath;
			if (!hasParent)
				valPath = "/" + name;
			else
				valPath = GetIterPath (parent) + "/" + name;
			
			string oldValue;
			oldValues.TryGetValue (valPath, out oldValue);
			
			if (val.IsUnknown) {
				if (frame != null) {
					strval = GettextCatalog.GetString ("The name '{0}' does not exist in the current context.", val.Name);
					nameColor = Ide.Gui.Styles.ColorGetHex (Styles.ObjectValueTreeValueDisabledText);
					canEdit = false;
				} else {
					canEdit = !val.IsReadOnly;
					strval = string.Empty;
				}
				evaluateStatusIcon = MonoDevelop.Ide.Gui.Stock.Warning;
			} else if (val.IsError || val.IsNotSupported) {
				evaluateStatusIcon = MonoDevelop.Ide.Gui.Stock.Warning;
				strval = val.Value;
				int i = strval.IndexOf ('\n');
				if (i != -1)
					strval = strval.Substring (0, i);
				valueColor = Ide.Gui.Styles.ColorGetHex (Styles.ObjectValueTreeValueErrorText);
				canEdit = false;
			} else if (val.IsImplicitNotSupported) {
				strval = "";//val.Value; with new "Show Value" button we don't want to display message "Implicit evaluation is disabled"
				valueColor = Ide.Gui.Styles.ColorGetHex (Styles.ObjectValueTreeValueDisabledText);
				if (val.CanRefresh)
					valueButton = GettextCatalog.GetString ("Show Value");
				canEdit = false;
			} else if (val.IsEvaluating) {
				strval = GettextCatalog.GetString ("Evaluating...");

				evaluateStatusIcon = "md-spinner-16";

				valueColor = Ide.Gui.Styles.ColorGetHex (Styles.ObjectValueTreeValueDisabledText);
				if (val.IsEvaluatingGroup) {
					nameColor = Ide.Gui.Styles.ColorGetHex (Styles.ObjectValueTreeValueDisabledText);
					name = val.Name;
				}
				canEdit = false;
			} else if (val.Flags.HasFlag (ObjectValueFlags.IEnumerable)) {
				if (val.Name == "") {
					valueButton = GettextCatalog.GetString ("Show More");
				} else {
					valueButton = GettextCatalog.GetString ("Show Values");
				}
				strval = "";
				canEdit = false;
			} else {
				showViewerButton = !val.IsNull && DebuggingService.HasValueVisualizers (val);
				canEdit = val.IsPrimitive && !val.IsReadOnly;
				if (!val.IsNull && DebuggingService.HasInlineVisualizer (val)) {
					try {
						strval = DebuggingService.GetInlineVisualizer (val).InlineVisualize (val);
					} catch (Exception) {
						strval = val.DisplayValue ?? "(null)";
					}
				} else {
					strval = val.DisplayValue ?? "(null)";
				}
				if (oldValue != null && strval != oldValue)
					nameColor = valueColor = Ide.Gui.Styles.ColorGetHex (Styles.ObjectValueTreeValueModifiedText);
			}

			strval = strval.Replace ("\r\n", " ").Replace ("\n", " ");

			bool hasChildren = val.HasChildren;
			string icon = GetIcon (val.Flags);
			store.SetValue (it, NameColumn, name);
			store.SetValue (it, ValueColumn, strval);
			store.SetValue (it, TypeColumn, val.TypeName);
			store.SetValue (it, ObjectColumn, val);
			store.SetValue (it, NameEditableColumn, !hasParent && AllowAdding);
			store.SetValue (it, ValueEditableColumn, canEdit && AllowEditing);
			store.SetValue (it, IconColumn, icon);
			store.SetValue (it, NameColorColumn, nameColor);
			store.SetValue (it, ValueColorColumn, valueColor);
			store.SetValue (it, EvaluateStatusIconVisibleColumn, evaluateStatusIcon != null);
			store.LoadIcon (it, EvaluateStatusIconColumn, evaluateStatusIcon, IconSize.Menu);
			store.SetValue (it, ValueButtonVisibleColumn, valueButton != null);
			store.SetValue (it, ValueButtonTextColumn, valueButton);
			store.SetValue (it, ViewerButtonVisibleColumn, showViewerButton);
			if (ValidObjectForPreviewIcon (it))
				store.SetValue (it, PreviewIconColumn, "md-empty");

			if (!hasParent && PinnedWatch != null) {
				store.SetValue (it, PinIconColumn, "md-pin-down");
				if (PinnedWatch.LiveUpdate)
					store.SetValue (it, LiveUpdateIconColumn, liveIcon);
				else
					store.SetValue (it, LiveUpdateIconColumn, noLiveIcon);
			}
			if (RootPinAlwaysVisible && (!hasParent && PinnedWatch ==null && AllowPinning))
				store.SetValue (it, PinIconColumn, "md-pin-up");
			
			if (hasChildren) {
				// Add dummy node
				store.AppendValues (it, GettextCatalog.GetString ("Loading..."), "", "", null, false);
				if (!ShowExpanders)
					ShowExpanders = true;
				valPath += "/";
				foreach (var oldPath in oldValues.Keys) {
					if (oldPath.StartsWith (valPath, StringComparison.Ordinal)) {
						ExpandRow (store.GetPath (it), false);
						break;
					}
				}
			}
		}
		
		public static string GetIcon (ObjectValueFlags flags)
		{
			if ((flags & ObjectValueFlags.Field) != 0 && (flags & ObjectValueFlags.ReadOnly) != 0)
				return "md-literal";

			string global = (flags & ObjectValueFlags.Global) != 0 ? "static-" : string.Empty;
			string source;

			switch (flags & ObjectValueFlags.OriginMask) {
			case ObjectValueFlags.Property: source = "property"; break;
			case ObjectValueFlags.Type: source = "class"; global = string.Empty; break;
			case ObjectValueFlags.Method: source = "method"; break;
			case ObjectValueFlags.Literal: return "md-literal";
			case ObjectValueFlags.Namespace: return "md-name-space";
			case ObjectValueFlags.Group: return "md-open-resource-folder";
			case ObjectValueFlags.Field: source = "field"; break;
			case ObjectValueFlags.Variable: return "md-variable";
			default: return "md-empty";
			}

			string access;
			switch (flags & ObjectValueFlags.AccessMask) {
			case ObjectValueFlags.Private: access = "private-"; break;
			case ObjectValueFlags.Internal: access = "internal-"; break;
			case ObjectValueFlags.InternalProtected:
			case ObjectValueFlags.Protected: access = "protected-"; break;
			default: access = string.Empty; break;
			}
			
			return "md-" + access + global + source;
		}
		
		protected override bool OnTestExpandRow (TreeIter iter, TreePath path)
		{
			if (!restoringState) {
				if (!allowExpanding)
					return true;

				if (GetRowExpanded (path))
					return true;

				TreeIter parent;
				if (store.IterParent (out parent, iter)) {
					if (!GetRowExpanded (store.GetPath (parent)))
						return true;
				}
			}
			
			return base.OnTestExpandRow (iter, path);
		}
		
		protected override void OnRowCollapsed (TreeIter iter, TreePath path)
		{
			base.OnRowCollapsed (iter, path);

			if (compact)
				RecalculateWidth ();

			ScrollToCell (path, expCol, true, 0f, 0f);
		}

		static Task<ObjectValue[]> GetChildrenAsync (ObjectValue value, CancellationToken cancellationToken)
		{
			return Task.Factory.StartNew<ObjectValue[]> (delegate (object arg) {
				try {
					return ((ObjectValue) arg).GetAllChildren ();
				} catch (Exception ex) {
					// Note: this should only happen if someone breaks ObjectValue.GetAllChildren()
					LoggingService.LogError ("Failed to get ObjectValue children.", ex);
					return new ObjectValue[0];
				}
			}, value, cancellationToken);
		}

		void AddChildrenAsync (ObjectValue value, TreePathReference row)
		{
			Task task;

			if (expandTasks.TryGetValue (value, out task))
				return;

			task = GetChildrenAsync (value, cancellationTokenSource.Token).ContinueWith (t => {
				TreeIter iter, it;

				if (disposed)
					return;

				if (row.IsValid && store.GetIter (out iter, row.Path) && store.IterChildren (out it, iter)) {
					foreach (var child in t.Result) {
						SetValues (iter, it, null, child);
						RegisterValue (child, it);
						it = store.InsertNodeAfter (it);
					}

					store.Remove (ref it);

					if (compact)
						RecalculateWidth ();
				}

				expandTasks.Remove (value);
				row.Dispose ();
			}, cancellationTokenSource.Token, TaskContinuationOptions.NotOnCanceled, Xwt.Application.UITaskScheduler);
			expandTasks.Add (value, task);
		}
		
		protected override void OnRowExpanded (TreeIter iter, TreePath path)
		{
			TreeIter child;
			
			if (store.IterChildren (out child, iter)) {
				var value = (ObjectValue)store.GetValue (child, ObjectColumn);
				if (value == null) {
					value = (ObjectValue)store.GetValue (iter, ObjectColumn);
					if (value.HasFlag (ObjectValueFlags.IEnumerable)) {
						LoadIEnumerableChildren (iter);
					} else {
						AddChildrenAsync (value, new TreePathReference (store, store.GetPath (iter)));
					}
				}
			}

			base.OnRowExpanded (iter, path);

			if (compact)
				RecalculateWidth ();

			ScrollToCell (path, expCol, true, 0f, 0f);
		}
		
		string GetIterPath (TreeIter iter)
		{
			var path = new StringBuilder ();

			do {
				string name = (string) store.GetValue (iter, NameColumn);
				path.Insert (0, "/" + name);
			} while (store.IterParent (out iter, iter));

			return path.ToString ();
		}

		void OnExpEditing (object s, EditingStartedArgs args)
		{
			TreeIter iter;

			if (!store.GetIterFromString (out iter, args.Path))
				return;

			var entry = (Entry) args.Editable;
			if (entry.Text == createMsg)
				entry.Text = string.Empty;
			
			OnStartEditing (args);
		}
		
		void OnExpEdited (object s, EditedArgs args)
		{
			OnEndEditing ();
			
			TreeIter iter;
			if (!store.GetIterFromString (out iter, args.Path))
				return;

			if (store.GetValue (iter, ObjectColumn) == null) {
				if (args.NewText.Length > 0) {
					valueNames.Add (args.NewText);
					Refresh (false);
				}
			} else {
				string exp = (string) store.GetValue (iter, NameColumn);
				if (args.NewText == exp)
					return;
				
				int i = valueNames.IndexOf (exp);
				if (i == -1)
					return;

				if (args.NewText.Length != 0)
					valueNames [i] = args.NewText;
				else
					valueNames.RemoveAt (i);
				
				cachedValues.Remove (exp);
				Refresh (true);
			}
		}
		
		bool editing;
		
		void OnValueEditing (object s, EditingStartedArgs args)
		{
			TreeIter it;
			if (!store.GetIterFromString (out it, args.Path))
				return;
			
			var entry = (Entry) args.Editable;
			
			var val = store.GetValue (it, ObjectColumn) as ObjectValue;
			string strVal = null;
			if (val != null) {
				if (val.TypeName == "string") {
					var opt = frame.DebuggerSession.Options.EvaluationOptions.Clone ();
					opt.EllipsizeStrings = false;
					strVal = '"' + Mono.Debugging.Evaluation.ExpressionEvaluator.EscapeString ((string)val.GetRawValue (opt)) + '"';
				} else {
					strVal = val.Value;
				}
			}
			if (!string.IsNullOrEmpty (strVal))
				entry.Text = strVal;
			
			entry.GrabFocus ();
			OnStartEditing (args);
		}
		
		void OnValueEdited (object s, EditedArgs args)
		{
			OnEndEditing ();
			
			TreeIter it;
			if (!store.GetIterFromString (out it, args.Path))
				return;

			var val = (ObjectValue) store.GetValue (it, ObjectColumn);

			if (val == null)
				return;

			try {
				string newVal = args.NewText;
/*				if (newVal == null) {
					MessageService.ShowError (GettextCatalog.GetString ("Unregognized escape sequence."));
					return;
				}
*/				if (val.Value != newVal)
					val.Value = newVal;
			} catch (Exception ex) {
				LoggingService.LogError ("Could not set value for object '" + val.Name + "'", ex);
			}

			store.SetValue (it, ValueColumn, val.DisplayValue);

			// Update the color
			
			string newColor = null;
			
			string valPath = GetIterPath (it);
			string oldValue;
			if (oldValues.TryGetValue (valPath, out oldValue)) {
				if (oldValue != val.Value)
					newColor = Ide.Gui.Styles.ColorGetHex (Styles.ObjectValueTreeValueModifiedText);
			}
			
			store.SetValue (it, NameColorColumn, newColor);
			store.SetValue (it, ValueColorColumn, newColor);
		}
		
		void OnEditingCancelled (object s, EventArgs args)
		{
			OnEndEditing ();
		}
		
		void OnStartEditing (EditingStartedArgs args)
		{
			editing = true;
			editEntry = (Entry) args.Editable;
			editEntry.KeyPressEvent += OnEditKeyPress;
			editEntry.KeyReleaseEvent += OnEditKeyRelease;
			if (StartEditing != null)
				StartEditing (this, EventArgs.Empty);
		}

		void OnEndEditing ()
		{
			editing = false;
			editEntry.KeyPressEvent -= OnEditKeyPress;
			editEntry.KeyReleaseEvent -= OnEditKeyRelease;

			CompletionWindowManager.HideWindow ();
			currentCompletionData = null;
			if (EndEditing != null)
				EndEditing (this, EventArgs.Empty);
		}

		void OnEditKeyRelease (object sender, EventArgs e)
		{
			if (!wasHandled) {
				CompletionWindowManager.PostProcessKeyEvent (KeyDescriptor.FromGtk (key, keyChar, modifierState));
				PopupCompletion ((Entry) sender);
			}
		}

		bool wasHandled;
		CodeCompletionContext ctx;
		Gdk.Key key;
		char keyChar;
		Gdk.ModifierType modifierState;
		uint keyValue;

		[GLib.ConnectBeforeAttribute]
		void OnEditKeyPress (object s, KeyPressEventArgs args)
		{
			wasHandled = false;
			key = args.Event.Key;
			keyChar =  (char)args.Event.Key;
			modifierState = args.Event.State;
			keyValue = args.Event.KeyValue;

			if (currentCompletionData != null) {
				wasHandled  = CompletionWindowManager.PreProcessKeyEvent (KeyDescriptor.FromGtk (key, keyChar, modifierState));
				args.RetVal = wasHandled;
			}
		}

		static bool IsCompletionChar (char c)
		{
			return char.IsLetter (c) || c == '_' || c == '.';
		}

		void PopupCompletion (Entry entry)
		{
			char c = (char)Gdk.Keyval.ToUnicode (keyValue);
			if (currentCompletionData == null && IsCompletionChar (c)) {
				string expr = entry.Text.Substring (0, entry.CursorPosition);
				currentCompletionData = GetCompletionData (expr);
				if (currentCompletionData != null) {
					DebugCompletionDataList dataList = new DebugCompletionDataList (currentCompletionData);
					ctx = ((ICompletionWidget)this).CreateCodeCompletionContext (expr.Length - currentCompletionData.ExpressionLength);
					CompletionWindowManager.ShowWindow (null, c, dataList, this, ctx);
				} else {
					currentCompletionData = null;
				}
			}
		}

		TreeIter lastPinIter;

		enum PreviewButtonIcons
		{
			None,
			Hidden,
			RowHover,
			Hover,
			Active,
			Selected,
		}

		PreviewButtonIcons iconBeforeSelected;
		PreviewButtonIcons currentIcon;
		TreeIter currentHoverIter = TreeIter.Zero;

		bool ValidObjectForPreviewIcon (TreeIter it)
		{
			var obj = Model.GetValue (it, ObjectColumn) as ObjectValue;
			if (obj == null) {
				return false;
			} else {
				if (obj.IsNull)
					return false;
				if (obj.IsPrimitive) {
					//obj.DisplayValue.Contains ("|") is special case to detect enum with [Flags]
					return obj.TypeName == "string" || obj.DisplayValue.Contains ("|");
				}
				if (string.IsNullOrEmpty (obj.TypeName))
					return false;
			}
			return true;
		}

		void SetPreviewButtonIcon (PreviewButtonIcons icon, TreeIter it = default(TreeIter))
		{
			if (PreviewWindowManager.IsVisible || editing) {
				return;
			}
			if (!it.Equals (TreeIter.Zero)) {
				if (!ValidObjectForPreviewIcon (it)) {
					icon = PreviewButtonIcons.None;
				}
			}
			if (!currentHoverIter.Equals (it)) {
				if (!currentHoverIter.Equals (TreeIter.Zero) && store.IterIsValid (currentHoverIter)) {
					if (ValidObjectForPreviewIcon (currentHoverIter)) {
						if ((string)store.GetValue (currentHoverIter, PreviewIconColumn) != "md-empty")
							store.SetValue (currentHoverIter, PreviewIconColumn, "md-empty");
					}
				}
			}
			if (!it.Equals (TreeIter.Zero) && store.IterIsValid (it)) {
				if (icon == PreviewButtonIcons.Selected) {
					if ((currentIcon == PreviewButtonIcons.Active ||
					    currentIcon == PreviewButtonIcons.Hover ||
					    currentIcon == PreviewButtonIcons.RowHover) && it.Equals (TreeIter.Zero)) {
						iconBeforeSelected = currentIcon;
					}
				} else if (icon == PreviewButtonIcons.Active ||
				           icon == PreviewButtonIcons.Hover ||
				           icon == PreviewButtonIcons.RowHover) {
					iconBeforeSelected = icon;
					if (Selection.IterIsSelected (it)) {
						icon = PreviewButtonIcons.Selected;
					}
				}

				switch (icon) {
				case PreviewButtonIcons.None:
					if (store.GetValue (it, PreviewIconColumn) != null)
						store.SetValue (it, PreviewIconColumn, null);
					break;
				case PreviewButtonIcons.Hidden:
					if ((string)store.GetValue (it, PreviewIconColumn) != "md-empty")
						store.SetValue (it, PreviewIconColumn, "md-empty");
					break;
				case PreviewButtonIcons.RowHover:
					if ((string)store.GetValue (it, PreviewIconColumn) != "md-preview-normal")
						store.SetValue (it, PreviewIconColumn, "md-preview-normal");
					break;
				case PreviewButtonIcons.Hover:
					if ((string)store.GetValue (it, PreviewIconColumn) != "md-preview-hover")
						store.SetValue (it, PreviewIconColumn, "md-preview-hover");
					break;
				case PreviewButtonIcons.Active:
					if ((string)store.GetValue (it, PreviewIconColumn) != "md-preview-active")
						store.SetValue (it, PreviewIconColumn, "md-preview-active");
					break;
				case PreviewButtonIcons.Selected:
					if ((string)store.GetValue (it, PreviewIconColumn) != "md-preview-selected") {
						store.SetValue (it, PreviewIconColumn, "md-preview-selected");
					}
					break;
				}
				currentIcon = icon;
				currentHoverIter = it;
			} else {
				currentIcon = PreviewButtonIcons.None;
				currentHoverIter = TreeIter.Zero;
			}
		}


		protected override bool OnMotionNotifyEvent (Gdk.EventMotion evnt)
		{
			TreePath path;
			if (!editing && GetPathAtPos ((int)evnt.X, (int)evnt.Y, out path)) {

				TreeIter it;
				if (store.GetIter (out it, path)) {
					TreeViewColumn col;
					CellRenderer cr;
					if (GetCellAtPos ((int)evnt.X, (int)evnt.Y, out path, out col, out cr) && cr == crtExp) {
						using (var layout = new Pango.Layout (PangoContext)) {
							layout.FontDescription = crtExp.FontDesc.Copy ();
							layout.FontDescription.Family = crtExp.Family;
							layout.SetText ((string)store.GetValue (it, NameColumn));
							int w, h;
							layout.GetPixelSize (out w, out h);
							var cellArea = GetCellRendererArea (path, col, cr);
							var iconXOffset = cellArea.X + w + cr.Xpad * 3;
							if (iconXOffset < evnt.X &&
							   iconXOffset + 16 > evnt.X) {
								SetPreviewButtonIcon (PreviewButtonIcons.Hover, it);
							} else {
								SetPreviewButtonIcon (PreviewButtonIcons.RowHover, it);
							}
						}
					} else {
						SetPreviewButtonIcon (PreviewButtonIcons.RowHover, it);
					}

					if (AllowPinning) {
						if (path.Depth > 1 || PinnedWatch == null) {
							if (!it.Equals (lastPinIter)) {
								store.SetValue (it, PinIconColumn, "md-pin-up");
								CleanPinIcon ();
								if (path.Depth > 1 || !RootPinAlwaysVisible)
									lastPinIter = it;
							}
						}
					}
				}
			} else {
				SetPreviewButtonIcon (PreviewButtonIcons.Hidden);
			}
			return base.OnMotionNotifyEvent (evnt);
		}
		
		void CleanPinIcon ()
		{
			if (!lastPinIter.Equals (TreeIter.Zero) && store.IterIsValid (lastPinIter)) {
				store.SetValue (lastPinIter, PinIconColumn, null);
			}
			lastPinIter = TreeIter.Zero;
		}
		
		protected override bool OnLeaveNotifyEvent (Gdk.EventCrossing evnt)
		{
			if (!editing)
				CleanPinIcon ();
			SetPreviewButtonIcon (PreviewButtonIcons.Hidden);
			return base.OnLeaveNotifyEvent (evnt);
		}
		
		protected override bool OnKeyPressEvent (Gdk.EventKey evnt)
		{
			// Ignore if editing a cell
			if (editing)
				return base.OnKeyPressEvent (evnt);

			TreePath[] selected = Selection.GetSelectedRows ();
			bool changed = false;
			TreePath lastPath;

			if (selected == null || selected.Length < 1)
				return base.OnKeyPressEvent (evnt);

			switch (evnt.Key) {
			case Gdk.Key.Left:
			case Gdk.Key.KP_Left:
				foreach (var path in selected) {
					lastPath = path.Copy ();
					if (GetRowExpanded (path)) {
						CollapseRow (path);
						changed = true;
					} else if (path.Up ()) {
						Selection.UnselectPath (lastPath);
						Selection.SelectPath (path);
						changed = true;
					}
				}
				break;
			case Gdk.Key.Right:
			case Gdk.Key.KP_Right:
				foreach (var path in selected) {
					if (!GetRowExpanded (path)) {
						ExpandRow (path, false);
						changed = true;
					} else {
						lastPath = path.Copy ();
						path.Down ();
						if (lastPath.Compare (path) != 0) {
							Selection.UnselectPath (lastPath);
							Selection.SelectPath (path);
							changed = true;
						}
					}
				}
				break;
			case Gdk.Key.Delete:
			case Gdk.Key.KP_Delete:
			case Gdk.Key.BackSpace:
				string expression;
				ObjectValue val;
				TreeIter iter;

				if (!AllowEditing || !AllowAdding)
					return base.OnKeyPressEvent (evnt);

				// Note: since we'll be modifying the tree, we need to make changes from bottom to top
				Array.Sort (selected, new TreePathComparer (true));

				foreach (var path in selected) {
					if (!Model.GetIter (out iter, path))
						continue;

					val = (ObjectValue)store.GetValue (iter, ObjectColumn);
					expression = GetFullExpression (iter);

					// Lookup and remove
					if (val != null && values.Contains (val)) {
						RemoveValue (val);
						changed = true;
					} else if (!string.IsNullOrEmpty (expression) && valueNames.Contains (expression)) {
						RemoveExpression (expression);
						changed = true;
					}
				}
				break;
			}

			return changed || base.OnKeyPressEvent (evnt);
		}

		Gdk.Rectangle GetCellRendererArea (TreePath path, TreeViewColumn col, CellRenderer cr)
		{
			var rect = this.GetCellArea (path, col);
			int x, width;
			col.CellGetPosition (cr, out x, out width);
			return new Gdk.Rectangle (rect.X + x, rect.Y, width, rect.Height);
		}

		Gdk.Rectangle startPreviewCaret;
		double startHAdj;
		double startVAdj;

		protected override bool OnButtonPressEvent (Gdk.EventButton evnt)
		{
			allowStoreColumnSizes = true;

			TreeViewColumn col;
			CellRenderer cr;
			TreePath path;
			bool closePreviewWindow = true;
			
			TreeIter it;
			if (CanQueryDebugger && evnt.Button == 1 && GetCellAtPos ((int)evnt.X, (int)evnt.Y, out path, out col, out cr) && store.GetIter (out it, path)) {
				if (cr == crpViewer) {
					var val = (ObjectValue)store.GetValue (it, ObjectColumn);
					DebuggingService.ShowValueVisualizer (val);
				} else if (cr == crtExp && !PreviewWindowManager.IsVisible && ValidObjectForPreviewIcon (it)) {
					var val = (ObjectValue)store.GetValue (it, ObjectColumn);
					startPreviewCaret = GetCellRendererArea (path, col, cr);
					startHAdj = Hadjustment.Value;
					startVAdj = Vadjustment.Value;
					int w, h;
					using (var layout = new Pango.Layout (PangoContext)) {
						layout.FontDescription = crtExp.FontDesc.Copy ();
						layout.FontDescription.Family = crtExp.Family;
						layout.SetText ((string)store.GetValue (it, NameColumn));
						layout.GetPixelSize (out w, out h);
					}
					startPreviewCaret.X += (int)(w + cr.Xpad * 3);
					startPreviewCaret.Width = 16;
					ConvertTreeToWidgetCoords (startPreviewCaret.X, startPreviewCaret.Y, out startPreviewCaret.X, out startPreviewCaret.Y);
					startPreviewCaret.X += (int)Hadjustment.Value;
					startPreviewCaret.Y += (int)Vadjustment.Value;
					if (startPreviewCaret.X < evnt.X &&
						startPreviewCaret.X + 16 > evnt.X) {
						if (CompactView) {
							SetPreviewButtonIcon (PreviewButtonIcons.Active, it);
						} else {
							SetPreviewButtonIcon (PreviewButtonIcons.Selected, it);
						}
						DebuggingService.ShowPreviewVisualizer (val, this, startPreviewCaret);
						closePreviewWindow = false;
					} else {
						if (editing)
							base.OnButtonPressEvent (evnt);//End current editing
						if (!Selection.IterIsSelected (it))
							base.OnButtonPressEvent (evnt);//Select row, so base.OnButtonPressEvent below starts editing
					}
				} else if (cr == crtValue) {
					if ((Platform.IsMac && ((evnt.State & Gdk.ModifierType.Mod2Mask) > 0)) ||
						(!Platform.IsMac && ((evnt.State & Gdk.ModifierType.ControlMask) > 0))) {
						var url = crtValue.Text.Trim ('"', '{', '}');
						Uri uri;
						if (url != null && Uri.TryCreate (url, UriKind.Absolute, out uri) && (uri.Scheme == "http" || uri.Scheme == "https")) {
							DesktopService.ShowUrl (url);
						}
					}
				} else if (cr == crtExp) {
					if (editing)
						base.OnButtonPressEvent (evnt);//End current editing
					if (!Selection.IterIsSelected (it))
						base.OnButtonPressEvent (evnt);//Select row, so base.OnButtonPressEvent below starts editing
				} else if (!editing) {
					if (cr == crpButton) {
						HandleValueButton (it);
					} else if (cr == crpPin) {
						TreeIter pi;
						if (PinnedWatch != null && !store.IterParent (out pi, it))
							RemovePinnedWatch (it);
						else
							CreatePinnedWatch (it);
					} else if (cr == crpLiveUpdate) {
						TreeIter pi;
						if (PinnedWatch != null && !store.IterParent (out pi, it)) {
							DebuggingService.SetLiveUpdateMode (PinnedWatch, !PinnedWatch.LiveUpdate);
							if (PinnedWatch.LiveUpdate)
								store.SetValue (it, LiveUpdateIconColumn, liveIcon);
							else
								store.SetValue (it, LiveUpdateIconColumn, noLiveIcon);
						}
					}
				}
			}

			if (closePreviewWindow) {
				PreviewWindowManager.DestroyWindow ();
			}

			//HACK: show context menu in release event instead of show event to work around gtk bug
			if (evnt.TriggersContextMenu ()) {
				//	ShowPopup (evnt);
				if (!this.IsClickedNodeSelected ((int)evnt.X, (int)evnt.Y)) {
					//pass click to base so it can update the selection
					//unless the node is already selected, in which case we don't want to change the selection(deselect multi selection)
					base.OnButtonPressEvent (evnt);
				}
				return true;
			} else {
				return base.OnButtonPressEvent (evnt);
			}
		}
		
		protected override bool OnButtonReleaseEvent (Gdk.EventButton evnt)
		{
			allowStoreColumnSizes = false;
			var res = base.OnButtonReleaseEvent (evnt);
			
			//HACK: show context menu in release event instead of show event to work around gtk bug
			if (evnt.IsContextMenuButton ()) {
				ShowPopup (evnt);
				return true;
			}
			return res;
		}
		
		protected override bool OnPopupMenu ()
		{
			ShowPopup (null);
			return true;
		}
		
		void ShowPopup (Gdk.EventButton evt)
		{
			if (AllowPopupMenu)
				IdeApp.CommandService.ShowContextMenu (this, evt, menuSet, this);
		}

		[CommandUpdateHandler (EditCommands.SelectAll)]
		protected void UpdateSelectAll (CommandInfo cmd)
		{
			if (editing) {
				cmd.Bypass = true;
				return;
			}
			TreeIter iter;

			cmd.Enabled = store.GetIterFirst (out iter);
		}

		[CommandHandler (EditCommands.SelectAll)]
		protected new void OnSelectAll ()
		{
			if (editing) {
				base.OnSelectAll ();
				return;
			}
			Selection.SelectAll ();
		}
		
		[CommandHandler (EditCommands.Copy)]
		protected void OnCopy ()
		{
			TreePath[] selected = Selection.GetSelectedRows ();
			TreeIter iter;
			
			if (selected == null || selected.Length == 0)
				return;

			if (selected.Length == 1) {
				var editable = IdeApp.Workbench.RootWindow.Focus as Editable;

				if (editable != null) {
					editable.CopyClipboard ();
					return;
				}
			}

			var values = new List<string> ();
			var names = new List<string> ();
			var types = new List<string> ();
			int maxValue = 0;
			int maxName = 0;

			for (int i = 0; i < selected.Length; i++) {
				if (!store.GetIter (out iter, selected[i]))
					continue;

				string value = (string) store.GetValue (iter, ValueColumn);
				string name = (string) store.GetValue (iter, NameColumn);
				string type = (string) store.GetValue (iter, TypeColumn);
				if (type == "string") {
					var objVal = store.GetValue (iter, ObjectColumn) as ObjectValue;
					if (objVal != null) {
						var opt = frame.DebuggerSession.Options.EvaluationOptions.Clone ();
						opt.EllipsizeStrings = false;
						value = '"' + Mono.Debugging.Evaluation.ExpressionEvaluator.EscapeString ((string)objVal.GetRawValue (opt)) + '"';
					}
				}

				maxValue = Math.Max (maxValue, value.Length);
				maxName = Math.Max (maxName, name.Length);

				values.Add (value);
				names.Add (name);
				types.Add (type);
			}

			var str = new StringBuilder ();
			for (int i = 0; i < values.Count; i++) {
				if (i > 0)
					str.AppendLine ();

				str.Append (names[i]);
				if (names[i].Length < maxName)
					str.Append (new string (' ', maxName - names[i].Length));
				str.Append ('\t');
				str.Append (values[i]);
				if (values[i].Length < maxValue)
					str.Append (new string (' ', maxValue - values[i].Length));
				str.Append ('\t');
				str.Append (types[i]);
			}

			Clipboard.Get (Gdk.Selection.Clipboard).Text = str.ToString ();
		}
		
		[CommandHandler (EditCommands.Delete)]
		[CommandHandler (EditCommands.DeleteKey)]
		protected void OnDelete ()
		{
			foreach (TreePath tp in Selection.GetSelectedRows ()) {
				TreeIter it;
				if (store.GetIter (out it, tp)) {
					string exp = (string) store.GetValue (it, NameColumn);
					cachedValues.Remove (exp);
					valueNames.Remove (exp);
				}
			}
			Refresh (true);
		}
		
		[CommandUpdateHandler (EditCommands.Delete)]
		[CommandUpdateHandler (EditCommands.DeleteKey)]
		protected void OnUpdateDelete (CommandInfo cinfo)
		{
			if (editing) {
				cinfo.Bypass = true;
				return;
			}
			
			if (!AllowAdding) {
				cinfo.Visible = false;
				return;
			}

			TreePath[] sel = Selection.GetSelectedRows ();
			if (sel.Length == 0) {
				cinfo.Enabled = false;
				return;
			}

			foreach (TreePath tp in sel) {
				if (tp.Depth > 1) {
					cinfo.Enabled = false;
					return;
				}
			}
		}

		[CommandHandler (DebugCommands.AddWatch)]
		protected void OnAddWatch ()
		{
			var expressions = new List<string> ();

			foreach (TreePath tp in Selection.GetSelectedRows ()) {
				TreeIter it;

				if (store.GetIter (out it, tp)) {
					var expression = GetFullExpression (it);

					if (!string.IsNullOrEmpty (expression))
						expressions.Add (expression);
				}
			}

			foreach (string expr in expressions)
				DebuggingService.AddWatch (expr);
		}

		[CommandUpdateHandler (DebugCommands.AddWatch)]
		protected void OnUpdateAddWatch (CommandInfo cinfo)
		{
			cinfo.Enabled = Selection.GetSelectedRows ().Length > 0;
		}
		
		[CommandHandler (EditCommands.Rename)]
		protected void OnRename ()
		{
			TreeIter it;
			if (store.GetIter (out it, Selection.GetSelectedRows ()[0]))
				SetCursor (store.GetPath (it), Columns[0], true);
		}
		
		[CommandUpdateHandler (EditCommands.Rename)]
		protected void OnUpdateRename (CommandInfo cinfo)
		{
			cinfo.Visible = AllowAdding;
			cinfo.Enabled = Selection.GetSelectedRows ().Length == 1;
		}
		
		protected override void OnRowActivated (TreePath path, TreeViewColumn column)
		{
			base.OnRowActivated (path, column);

			if (!CanQueryDebugger)
				return;

			TreePath[] selected = Selection.GetSelectedRows ();
			TreeIter iter;

			if (!store.GetIter (out iter, selected[0]))
				return;

			var val = (ObjectValue) store.GetValue (iter, ObjectColumn);
			if (val != null && val.Name == DebuggingService.DebuggerSession.EvaluationOptions.CurrentExceptionTag)
				DebuggingService.ShowExceptionCaughtDialog ();
		}
		
		
		bool GetCellAtPos (int x, int y, out TreePath path, out TreeViewColumn col, out CellRenderer cellRenderer)
		{
			if (GetPathAtPos (x, y, out path, out col)) {
				var cellArea = GetCellArea (path, col);
				x -= cellArea.X;
				foreach (CellRenderer cr in col.CellRenderers) {
					int xo, w;
					col.CellGetPosition (cr, out xo, out w);
					if (cr.Visible && x >= xo && x < xo + w) {
						cellRenderer = cr;
						return true;
					}
				}
			}
			cellRenderer = null;
			return false;
		}
		
		string GetFullExpression (TreeIter it)
		{
			TreePath path = store.GetPath (it);
			string name, expression = "";
			
			while (path.Depth != 1) {
				var val = (ObjectValue) store.GetValue (it, ObjectColumn);
				if (val == null)
					return null;

				expression = val.ChildSelector + expression;
				if (!store.IterParent (out it, it))
					break;

				path = store.GetPath (it);
			}

			name = (string) store.GetValue (it, NameColumn);

			return name + expression;
		}

		public void CreatePinnedWatch (TreeIter it)
		{
			var expression = GetFullExpression (it);

			if (string.IsNullOrEmpty (expression))
				return;

			var watch = new PinnedWatch ();

			if (PinnedWatch != null) {
				CollapseAll ();
				watch.File = PinnedWatch.File;
				watch.Line = PinnedWatch.Line;
				watch.OffsetX = PinnedWatch.OffsetX;
				watch.OffsetY = PinnedWatch.OffsetY + SizeRequest ().Height + 5;
			} else {
				watch.File = PinnedWatchFile;
				watch.Line = PinnedWatchLine;
				watch.OffsetX = -1; // means that the watch should be placed at the line coordinates defined by watch.Line
				watch.OffsetY = -1;
			}

			watch.Expression = expression;
			DebuggingService.PinnedWatches.Add (watch);

			if (PinStatusChanged != null)
				PinStatusChanged (this, EventArgs.Empty);
		}
		
		public void RemovePinnedWatch (TreeIter it)
		{
			DebuggingService.PinnedWatches.Remove (PinnedWatch);
			if (PinStatusChanged != null)
				PinStatusChanged (this, EventArgs.Empty);
		}

		#region ICompletionWidget implementation 
		
		CodeCompletionContext ICompletionWidget.CurrentCodeCompletionContext {
			get {
				return ((ICompletionWidget)this).CreateCodeCompletionContext (editEntry.Position);
			}
		}

		public double ZoomLevel {
			get {
				return 1;
			}
		}

		public event EventHandler CompletionContextChanged;

		protected virtual void OnCompletionContextChanged (EventArgs e)
		{
			var handler = CompletionContextChanged;

			if (handler != null)
				handler (this, e);
		}
		
		string ICompletionWidget.GetText (int startOffset, int endOffset)
		{
			string text = editEntry.Text;

			if (startOffset < 0 || endOffset < 0 || startOffset > endOffset || startOffset >= text.Length)
				return "";

			int length = Math.Min (endOffset - startOffset, text.Length - startOffset);

			return text.Substring (startOffset, length);
		}
		
		void ICompletionWidget.Replace (int offset, int count, string text)
		{
			if (count > 0)
				editEntry.Text = editEntry.Text.Remove (offset, count);
			if (!string.IsNullOrEmpty (text))
				editEntry.Text = editEntry.Text.Insert (offset, text);
		}
		
		int ICompletionWidget.CaretOffset {
			get {
				return editEntry.Position;
			}
			set {
				editEntry.Position = value;
			}
		}
		
		char ICompletionWidget.GetChar (int offset)
		{
			string txt = editEntry.Text;

			return offset >= txt.Length ? '\0' : txt[offset];
		}
		
		CodeCompletionContext ICompletionWidget.CreateCodeCompletionContext (int triggerOffset)
		{
			var c = new CodeCompletionContext ();
			c.TriggerLine = 0;
			c.TriggerOffset = triggerOffset;
			c.TriggerLineOffset = c.TriggerOffset;
			c.TriggerTextHeight = editEntry.SizeRequest ().Height;
			c.TriggerWordLength = currentCompletionData.ExpressionLength;

			int x, y;
			int tx, ty;
			editEntry.GdkWindow.GetOrigin (out x, out y);
			editEntry.GetLayoutOffsets (out tx, out ty);
			int cp = editEntry.TextIndexToLayoutIndex (editEntry.Position);
			Pango.Rectangle rect = editEntry.Layout.IndexToPos (cp);
			tx += Pango.Units.ToPixels (rect.X) + x;
			y += editEntry.Allocation.Height;

			c.TriggerXCoord = tx;
			c.TriggerYCoord = y;
			return c;
		}
		
		string ICompletionWidget.GetCompletionText (CodeCompletionContext ctx)
		{
			return editEntry.Text.Substring (ctx.TriggerOffset, ctx.TriggerWordLength);
		}
		
		void ICompletionWidget.SetCompletionText (CodeCompletionContext ctx, string partial_word, string complete_word)
		{
			int cursorOffset = editEntry.Position - (ctx.TriggerOffset + partial_word.Length);
			int sp = ctx.TriggerOffset;
			editEntry.DeleteText (sp, sp + partial_word.Length);
			editEntry.InsertText (complete_word, ref sp);
			editEntry.Position = sp + cursorOffset; // sp is incremented by InsertText
		}
		
		void ICompletionWidget.SetCompletionText (CodeCompletionContext ctx, string partial_word, string complete_word, int offset)
		{
			int cursorOffset = editEntry.Position - (ctx.TriggerOffset + partial_word.Length);
			int sp = ctx.TriggerOffset;
			editEntry.DeleteText (sp, sp + partial_word.Length);
			editEntry.InsertText (complete_word, ref sp);
			editEntry.Position = sp + offset + cursorOffset; // sp is incremented by InsertText
		}
		
		int ICompletionWidget.TextLength {
			get {
				return editEntry.Text.Length;
			}
		}
		
		int ICompletionWidget.SelectedLength {
			get {
				return 0;
			}
		}
		
		Style ICompletionWidget.GtkStyle {
			get {
				return editEntry.Style;
			}
		}

		#endregion 

		ObjectValue[] GetValues (string[] names)
		{
			var values = new ObjectValue [names.Length];
			var list = new List<string> ();
			
			for (int n=0; n<names.Length; n++) {
				ObjectValue val;
				if (cachedValues.TryGetValue (names [n], out val))
					values [n] = val;
				else
					list.Add (names[n]);
			}

			ObjectValue[] qvalues;
			if (frame != null)
				qvalues = frame.GetExpressionValues (list.ToArray (), true);
			else {
				qvalues = new ObjectValue [list.Count];
				for (int n=0; n<qvalues.Length; n++)
					qvalues [n] = ObjectValue.CreateUnknown (list [n]);
			}

			int kv = 0;
			for (int n=0; n<values.Length; n++) {
				if (values [n] == null) {
					values [n] = qvalues [kv++];
					cachedValues [names[n]] = values [n];
				}
			}
			
			return values;
		}
		
		Mono.Debugging.Client.CompletionData GetCompletionData (string exp)
		{
			if (CanQueryDebugger && frame != null)
				return frame.GetExpressionCompletionData (exp);

			return null;
		}
		
		internal void SetCustomFont (Pango.FontDescription font)
		{
			crpButton.FontDesc = crtExp.FontDesc = crtType.FontDesc = crtValue.FontDesc = font;
		}
	}
	
	class DebugCompletionDataList: CompletionDataList
	{
<<<<<<< HEAD
		public int TriggerWordStart { get; set; }
		public int TriggerWordLength { get; set; }
		public bool IsSorted { get; set; }
=======
>>>>>>> b4b19c9a
		public DebugCompletionDataList (Mono.Debugging.Client.CompletionData data)
		{
			IsSorted = false;
			foreach (CompletionItem it in data.Items)
				Add (new DebugCompletionData (it));
			AutoSelect =true;
		}
	}
	
	class DebugCompletionData : MonoDevelop.Ide.CodeCompletion.CompletionData
	{
		readonly CompletionItem item;
		
		public DebugCompletionData (CompletionItem item)
		{
			this.item = item;
		}
		
		public override IconId Icon {
			get {
				return ObjectValueTreeView.GetIcon (item.Flags);
			}
		}
		
		public override string DisplayText {
			get {
				return item.Name;
			}
		}
		
		public override string CompletionText {
			get {
				return item.Name;
			}
		}
	}
}<|MERGE_RESOLUTION|>--- conflicted
+++ resolved
@@ -2415,12 +2415,6 @@
 	
 	class DebugCompletionDataList: CompletionDataList
 	{
-<<<<<<< HEAD
-		public int TriggerWordStart { get; set; }
-		public int TriggerWordLength { get; set; }
-		public bool IsSorted { get; set; }
-=======
->>>>>>> b4b19c9a
 		public DebugCompletionDataList (Mono.Debugging.Client.CompletionData data)
 		{
 			IsSorted = false;
