<?xml version="1.0" encoding="utf-8"?>
<Project DefaultTargets="Build" xmlns="http://schemas.microsoft.com/developer/msbuild/2003" ToolsVersion="4.0">
  <PropertyGroup>
    <Configuration Condition=" '$(Configuration)' == '' ">Debug</Configuration>
    <Platform Condition=" '$(Platform)' == '' ">AnyCPU</Platform>
    <ProductVersion>9.0.21022</ProductVersion>
    <SchemaVersion>2.0</SchemaVersion>
    <ProjectGuid>{AE84B4A7-E6B1-4565-8904-16284DCE41B6}</ProjectGuid>
    <OutputType>Library</OutputType>
    <AssemblyName>GnomePlatform</AssemblyName>
    <RootNamespace>GnomePlatform</RootNamespace>
  </PropertyGroup>
  <PropertyGroup Condition=" '$(Configuration)|$(Platform)' == 'Debug|AnyCPU' ">
    <DebugSymbols>True</DebugSymbols>
    <DebugType>full</DebugType>
    <Optimize>True</Optimize>
    <OutputPath>..\..\..\build\AddIns</OutputPath>
    <ErrorReport>prompt</ErrorReport>
    <WarningLevel>4</WarningLevel>
    <ConsolePause>False</ConsolePause>
  </PropertyGroup>
  <PropertyGroup Condition=" '$(Configuration)|$(Platform)' == 'Release|AnyCPU' ">
    <DebugType>none</DebugType>
    <Optimize>True</Optimize>
    <OutputPath>bin\Release</OutputPath>
    <ErrorReport>prompt</ErrorReport>
    <WarningLevel>4</WarningLevel>
    <ConsolePause>False</ConsolePause>
  </PropertyGroup>
  <ItemGroup>
    <Reference Include="gdk-sharp, Version=2.12.0.0, Culture=neutral, PublicKeyToken=35e10195dab3c99f">
      <SpecificVersion>False</SpecificVersion>
    </Reference>
    <Reference Include="gtk-sharp, Version=2.12.0.0, Culture=neutral, PublicKeyToken=35e10195dab3c99f">
      <SpecificVersion>False</SpecificVersion>
    </Reference>
    <Reference Include="pango-sharp, Version=2.12.0.0, Culture=neutral, PublicKeyToken=35e10195dab3c99f">
      <SpecificVersion>False</SpecificVersion>
    </Reference>
    <Reference Include="atk-sharp, Version=2.12.0.0, Culture=neutral, PublicKeyToken=35e10195dab3c99f">
      <SpecificVersion>False</SpecificVersion>
    </Reference>
    <Reference Include="System" />
    <Reference Include="glib-sharp, Version=2.12.0.0, Culture=neutral, PublicKeyToken=35e10195dab3c99f">
      <SpecificVersion>False</SpecificVersion>
    </Reference>
    <Reference Include="gnome-sharp, Version=2.24.0.0, Culture=neutral, PublicKeyToken=35e10195dab3c99f">
      <SpecificVersion>False</SpecificVersion>
    </Reference>
    <Reference Include="gconf-sharp, Version=2.24.0.0, Culture=neutral, PublicKeyToken=35e10195dab3c99f">
      <SpecificVersion>False</SpecificVersion>
    </Reference>
    <Reference Include="gnome-vfs-sharp, Version=2.24.0.0, Culture=neutral, PublicKeyToken=35e10195dab3c99f">
      <SpecificVersion>False</SpecificVersion>
    </Reference>
  </ItemGroup>
  <ItemGroup>
    <ProjectReference Include="..\..\core\MonoDevelop.Core\MonoDevelop.Core.csproj">
      <Project>{7525BB88-6142-4A26-93B9-A30C6983390A}</Project>
      <Name>MonoDevelop.Core</Name>
      <Private>False</Private>
    </ProjectReference>
    <ProjectReference Include="..\..\core\MonoDevelop.Ide\MonoDevelop.Ide.csproj">
      <Project>{27096E7F-C91C-4AC6-B289-6897A701DF21}</Project>
      <Name>MonoDevelop.Ide</Name>
      <Private>False</Private>
    </ProjectReference>
<<<<<<< HEAD
    <ProjectReference Include="..\..\..\external\xwt\Xwt\Xwt.csproj">
      <Project>{92494904-35FA-4DC9-BDE9-3A3E87AC49D3}</Project>
      <Name>Xwt</Name>
=======
    <ProjectReference Include="..\..\..\external\mono-addins\Mono.Addins\Mono.Addins.csproj">
      <Project>{91DD5A2D-9FE3-4C3C-9253-876141874DAD}</Project>
      <Name>Mono.Addins</Name>
>>>>>>> e9529a7a
      <Private>False</Private>
    </ProjectReference>
  </ItemGroup>
  <ItemGroup>
    <EmbeddedResource Include="GnomePlatform.addin.xml">
      <LogicalName>GnomePlatform.addin.xml</LogicalName>
    </EmbeddedResource>
  </ItemGroup>
  <ItemGroup>
    <Compile Include="GnomePlatform.cs" />
    <Compile Include="AssemblyInfo.cs" />
    <Compile Include="Gio.cs" />
    <Compile Include="AddinInfo.cs" />
  </ItemGroup>
  <ItemGroup>
    <None Include="GnomePlatform.dll.config">
      <CopyToOutputDirectory>PreserveNewest</CopyToOutputDirectory>
    </None>
  </ItemGroup>
  <Import Project="$(MSBuildBinPath)\Microsoft.CSharp.targets" />
</Project><|MERGE_RESOLUTION|>--- conflicted
+++ resolved
@@ -65,15 +65,14 @@
       <Name>MonoDevelop.Ide</Name>
       <Private>False</Private>
     </ProjectReference>
-<<<<<<< HEAD
     <ProjectReference Include="..\..\..\external\xwt\Xwt\Xwt.csproj">
       <Project>{92494904-35FA-4DC9-BDE9-3A3E87AC49D3}</Project>
       <Name>Xwt</Name>
-=======
+      <Private>False</Private>
+    </ProjectReference>
     <ProjectReference Include="..\..\..\external\mono-addins\Mono.Addins\Mono.Addins.csproj">
       <Project>{91DD5A2D-9FE3-4C3C-9253-876141874DAD}</Project>
       <Name>Mono.Addins</Name>
->>>>>>> e9529a7a
       <Private>False</Private>
     </ProjectReference>
   </ItemGroup>
