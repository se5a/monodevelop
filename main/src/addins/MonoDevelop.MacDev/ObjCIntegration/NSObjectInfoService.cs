// 
// NSObjectInfoService.cs
//  
// Author:
//       Michael Hutchinson <mhutchinson@novell.com>
// 
// Copyright (c) 2011 Novell, Inc.
// Copyright (c) 2011 Xamarin Inc.
// 
// Permission is hereby granted, free of charge, to any person obtaining a copy
// of this software and associated documentation files (the "Software"), to deal
// in the Software without restriction, including without limitation the rights
// to use, copy, modify, merge, publish, distribute, sublicense, and/or sell
// copies of the Software, and to permit persons to whom the Software is
// furnished to do so, subject to the following conditions:
// 
// The above copyright notice and this permission notice shall be included in
// all copies or substantial portions of the Software.
// 
// THE SOFTWARE IS PROVIDED "AS IS", WITHOUT WARRANTY OF ANY KIND, EXPRESS OR
// IMPLIED, INCLUDING BUT NOT LIMITED TO THE WARRANTIES OF MERCHANTABILITY,
// FITNESS FOR A PARTICULAR PURPOSE AND NONINFRINGEMENT. IN NO EVENT SHALL THE
// AUTHORS OR COPYRIGHT HOLDERS BE LIABLE FOR ANY CLAIM, DAMAGES OR OTHER
// LIABILITY, WHETHER IN AN ACTION OF CONTRACT, TORT OR OTHERWISE, ARISING FROM,
// OUT OF OR IN CONNECTION WITH THE SOFTWARE OR THE USE OR OTHER DEALINGS IN
// THE SOFTWARE.

using System;
using System.IO;
using System.Linq;
using System.Collections.Generic;
using System.Text.RegularExpressions;

using MonoDevelop.Projects;
<<<<<<< HEAD
using ICSharpCode.NRefactory.TypeSystem;
using ICSharpCode.NRefactory.TypeSystem.Implementation;
using MonoDevelop.TypeSystem;
=======
using MonoDevelop.Projects.Dom;
using MonoDevelop.Projects.Dom.Parser;
using MonoDevelop.Ide;
using MonoDevelop.Core;
>>>>>>> f36dd68c

namespace MonoDevelop.MacDev.ObjCIntegration
{
	public class NSObjectInfoService
	{
		//static readonly Regex frameworkRegex = new Regex ("#import\\s+<([A-Z][A-Za-z]*)/([A-Z][A-Za-z]*)\\.h>", RegexOptions.Compiled);
		static readonly Regex typeInfoRegex = new Regex ("@(interface|protocol)\\s+(\\w*)\\s*:\\s*(\\w*)", RegexOptions.Compiled);
		static readonly Regex ibRegex = new Regex ("(- \\(IBAction\\)|IBOutlet)([^;]*);", RegexOptions.Compiled);
		static readonly char[] colonChar = { ':' };
		static readonly char[] whitespaceChars = { ' ', '\t', '\n', '\r' };
		static readonly char[] splitActionParamsChars = { ' ', '\t', '\n', '\r', '*', '(', ')' };
		
		readonly ITypeReference nsobjectType, registerAttType, connectAttType, exportAttType, modelAttType,
			iboutletAttType, ibactionAttType;
		
		static Dictionary<DotNetProject,NSObjectProjectInfo> infos = new Dictionary<DotNetProject, NSObjectProjectInfo> ();
		
		static NSObjectInfoService ()
		{
			TypeSystemService.ProjectUnloaded += HandleDomUnloaded;
		}
		
		public NSObjectInfoService (string wrapperRoot)
		{
			this.WrapperRoot = wrapperRoot;
			string foundation = wrapperRoot + ".Foundation";
			connectAttType = new GetClassTypeReference (foundation, "ConnectAttribute");
			exportAttType = new GetClassTypeReference (foundation, "ExportAttribute");
			iboutletAttType = new GetClassTypeReference (foundation, "OutletAttribute");
			ibactionAttType = new GetClassTypeReference (foundation, "ActionAttribute");
			registerAttType = new GetClassTypeReference (foundation, "RegisterAttribute");
			modelAttType = new GetClassTypeReference (foundation, "ModelAttribute");
			nsobjectType = new GetClassTypeReference (foundation, "NSObject");
		}
		
		public string WrapperRoot { get; private set; }
		
		public NSObjectProjectInfo GetProjectInfo (DotNetProject project)
		{
			var dom = TypeSystemService.GetContext (project);
			if (dom == null)
				return null;
			
			TypeSystemService.ForceUpdate (dom);
			project.ReferenceAddedToProject += HandleDomReferencesUpdated;
			project.ReferenceRemovedFromProject += HandleDomReferencesUpdated;
			return GetProjectInfo (project, dom);
		}
		
		NSObjectProjectInfo GetProjectInfo (DotNetProject project, ITypeResolveContext dom)
		{
			NSObjectProjectInfo info;
			
			lock (infos) {
				if (infos.TryGetValue (project, out info))
					return info;
				
				//only include DOMs that can resolve NSObject
				var nso = nsobjectType.Resolve (dom);
				if (nso == null) {
					infos[project] = null;
					return null;
				}
				
				info = new NSObjectProjectInfo (project, dom, this);
				infos[project] = info;
			}
			return info;
		}

		static void HandleDomReferencesUpdated (object sender, ProjectReferenceEventArgs e)
		{
			var project = (DotNetProject)sender;
			NSObjectProjectInfo info;
			lock (infos) {
				if (!infos.TryGetValue (project, out info))
					return;
			}
			info.SetNeedsUpdating ();
		}

		static void HandleDomUnloaded (object sender, ProjectEventArgs e)
		{
			var project = (DotNetProject)e.Project;
			lock (infos) {
				project.ReferenceAddedToProject -= HandleDomReferencesUpdated;
				project.ReferenceRemovedFromProject -= HandleDomReferencesUpdated;
				infos.Remove (project);
			}
		}
		
		internal IEnumerable<NSObjectTypeInfo> GetRegisteredObjects (ITypeResolveContext dom)
		{
			var nso = nsobjectType.Resolve (dom);
			
			if (nso == null)
				throw new Exception ("Could not get NSObject from type database");
			
			//FIXME: only emit this for the wrapper NS
<<<<<<< HEAD
			yield return new NSObjectTypeInfo ("NSObject", nso.GetDefinition (), null, null, false);
=======
			yield return new NSObjectTypeInfo ("NSObject", nsobjectType.FullName, null, null, false, false, false);
>>>>>>> f36dd68c
			
			foreach (var type in nso.GetAllBaseTypeDefinitions (dom)) {
				var info = ConvertType (dom, type);
				if (info != null)
					yield return info;
			}
		}
		
		NSObjectTypeInfo ConvertType (ITypeResolveContext dom, ITypeDefinition type)
		{
			string objcName = null;
			bool isModel = false;
			bool registeredInDesigner = true;
<<<<<<< HEAD
			foreach (var part in type.GetParts ()) {
=======
			
			foreach (var part in type.Parts) {
>>>>>>> f36dd68c
				foreach (var att in part.Attributes) {
					var attType = att.AttributeType.Resolve (dom);
					if (attType.Equals (registerAttType.Resolve (dom)))  {
						if (type.GetProjectContent () != null) {
							registeredInDesigner &=
								MonoDevelop.DesignerSupport.CodeBehind.IsDesignerFile (part.Region.FileName);
						}
						
						//type registered with an explicit type name are up to the user to provide a valid name
<<<<<<< HEAD
						var posArgs = att.GetPositionalArguments (dom);
						if (posArgs.Count == 1)
							objcName = posArgs[0].ConstantValue as string;
=======
						// Note that the attribute now takes one *or* two parameters.
						if (att.PositionalArguments.Count == 1 || att.PositionalArguments.Count == 2)
							objcName = (string)((System.CodeDom.CodePrimitiveExpression)att.PositionalArguments[0]).Value;
>>>>>>> f36dd68c
						//non-nested types in the root namespace have names accessible from obj-c
						else if (string.IsNullOrEmpty (type.Namespace) && type.Name.IndexOf ('.') < 0)
							objcName = type.Name;
					}
<<<<<<< HEAD
					if (attType.Equals (modelAttType.Resolve (dom))) {
=======
					
					if (att.AttributeType.FullName == modelAttType.FullName) {
>>>>>>> f36dd68c
						isModel = true;
					}
				}
			}
			
			if (string.IsNullOrEmpty (objcName))
				return null;
<<<<<<< HEAD
			var info = new NSObjectTypeInfo (objcName, type, null, type.BaseTypes.First (), isModel);
			info.IsUserType = type.GetProjectContent () != null;
			info.IsRegisteredInDesigner = registeredInDesigner;
=======
			
			var info = new NSObjectTypeInfo (objcName, type.FullName, null, type.BaseType.FullName, isModel,
				type.SourceProject != null, registeredInDesigner);
>>>>>>> f36dd68c
			
			if (info.IsUserType) {
				UpdateTypeMembers (dom, info, type);
				info.DefinedIn = type.GetParts ().Select (p => (string) p.Region.FileName).ToArray ();
			}
			
			return info;
		}
		
		void UpdateTypeMembers (ITypeResolveContext dom, NSObjectTypeInfo info, ITypeDefinition type)
		{
			info.Actions.Clear ();
			info.Outlets.Clear ();
			
			foreach (var prop in type.Properties) {
				foreach (var att in prop.Attributes) {
					var attType = att.AttributeType.Resolve (dom);
					bool isIBOutlet = iboutletAttType.Resolve (dom).Equals (attType);
					if (!isIBOutlet) {
						if (connectAttType.Resolve (dom).Equals (attType))
							continue;
					}
					string name = null;
					var posArgs = att.GetPositionalArguments (dom);
					if (posArgs.Count == 1)
						name = posArgs[0].ConstantValue as string;
					if (string.IsNullOrEmpty (name))
						name = prop.Name;
					var ol = new IBOutlet (name, prop.Name, null, prop.ReturnType.Resolve (dom).FullName);
					if (MonoDevelop.DesignerSupport.CodeBehind.IsDesignerFile (prop.DeclaringTypeDefinition.Region.FileName))
						ol.IsDesigner = true;
					info.Outlets.Add (ol);
					break;
				}
			}
			
			foreach (var meth in type.Methods) {
				foreach (var att in meth.Attributes) {
					var attType = att.AttributeType.Resolve (dom);
					bool isIBAction = ibactionAttType.Resolve (dom).Equals (attType);
					if (!isIBAction) {
						if (exportAttType.Resolve (dom).Equals (attType))
							continue;
					}
					bool isDesigner =  MonoDevelop.DesignerSupport.CodeBehind.IsDesignerFile (
						meth.DeclaringTypeDefinition.Region.FileName);
					//only support Export from old designer files, user code must be IBAction
					if (!isDesigner && !isIBAction)
						continue;
					
					string[] name = null;
					var posArgs = att.GetPositionalArguments (dom);
					if (posArgs.Count == 1) {
						var n = posArgs[0].ConstantValue as string;
						if (!string.IsNullOrEmpty (n))
							name = n.Split (colonChar);
					}
					var action = new IBAction (name != null? name [0] : meth.Name, meth.Name);
					int i = 1;
					foreach (var param in meth.Parameters) {
						string label = name != null && i < name.Length? name[i] : null;
						if (label != null && label.Length == 0)
							label = null;
						action.Parameters.Add (new IBActionParameter (label, param.Name, null, param.Type.Resolve (dom).FullName));
					}
					if (MonoDevelop.DesignerSupport.CodeBehind.IsDesignerFile (meth.DeclaringTypeDefinition.Region.FileName))
						action.IsDesigner = true;
					info.Actions.Add (action);
					break;
				}
			}
		}
		
		public static NSObjectTypeInfo ParseHeader (string headerFile)
		{
			string text = File.ReadAllText (headerFile);
			string userType = null, userBaseType = null;
			MatchCollection matches;
			NSObjectTypeInfo type;
			
			// First, grep for classes
			matches = typeInfoRegex.Matches (text);
			foreach (Match match in matches) {
				if (match.Groups[1].Value != "interface")
					continue;
				
				if (userType != null) {
					// UNSUPPORTED: more than 1 user-type defined in this header
					return null;
				}
				
				userType = match.Groups[2].Value;
				userBaseType = match.Groups[3].Value;
			}
			
			if (userType == null)
				return null;
			
			type = new NSObjectTypeInfo (userType, null, userBaseType, null, false, true, true);
			
			// Now grep for IBActions and IBOutlets
			matches = ibRegex.Matches (text);
			foreach (Match match in matches) {
				var kind = match.Groups[1].Value;
				var def = match.Groups[2].Value;
				if (kind == "IBOutlet") {
					var split = def.Split (whitespaceChars, StringSplitOptions.RemoveEmptyEntries);
					if (split.Length != 2)
						continue;
					string objcName = split[1].TrimStart ('*');
					string objcType = split[0].TrimEnd ('*');
					if (objcType == "id")
						objcType = "NSObject";
					if (string.IsNullOrEmpty (objcType)) {
						MessageService.ShowError (GettextCatalog.GetString ("Error while parsing header file."),
							string.Format (GettextCatalog.GetString ("The definition '{0}' can't be parsed."), def));
						objcType = "NSObject";
					}
					
					IBOutlet outlet = new IBOutlet (objcName, objcName, objcType, null);
					outlet.IsDesigner = true;
					
					type.Outlets.Add (outlet);
				} else {
					string[] split = def.Split (colonChar);
					string name = split[0].Trim ();
					var action = new IBAction (name, name);
					action.IsDesigner = true;
					
					string label = null;
					for (int i = 1; i < split.Length; i++) {
						var s = split[i].Split (splitActionParamsChars, StringSplitOptions.RemoveEmptyEntries);
						string objcType = s[0];
						if (objcType == "id")
							objcType = "NSObject";
						var par = new IBActionParameter (label, s[1], objcType, null);
						label = s.Length == 3? s[2] : null;
						action.Parameters.Add (par);
					}
					
					type.Actions.Add (action);
				}
			}
			
			return type;
		}
	}
	
	public class UserTypeChangeEventArgs : EventArgs
	{
		public UserTypeChangeEventArgs (IList<UserTypeChange> changes)
		{
			this.Changes = changes;
		}
		
		public IList<UserTypeChange> Changes { get; private set; }
	}
	
	public class UserTypeChange
	{
		public UserTypeChange (NSObjectTypeInfo type, UserTypeChangeKind kind)
		{
			this.Type = type;
			this.Kind = kind;
		}
		
		public NSObjectTypeInfo Type { get; private set; }
		public UserTypeChangeKind Kind { get; private set; }
	}
	
	public enum UserTypeChangeKind
	{
		Added,
		Removed,
		Modified
	}
}<|MERGE_RESOLUTION|>--- conflicted
+++ resolved
@@ -32,16 +32,12 @@
 using System.Text.RegularExpressions;
 
 using MonoDevelop.Projects;
-<<<<<<< HEAD
 using ICSharpCode.NRefactory.TypeSystem;
 using ICSharpCode.NRefactory.TypeSystem.Implementation;
 using MonoDevelop.TypeSystem;
-=======
-using MonoDevelop.Projects.Dom;
-using MonoDevelop.Projects.Dom.Parser;
+
 using MonoDevelop.Ide;
 using MonoDevelop.Core;
->>>>>>> f36dd68c
 
 namespace MonoDevelop.MacDev.ObjCIntegration
 {
@@ -141,11 +137,7 @@
 				throw new Exception ("Could not get NSObject from type database");
 			
 			//FIXME: only emit this for the wrapper NS
-<<<<<<< HEAD
-			yield return new NSObjectTypeInfo ("NSObject", nso.GetDefinition (), null, null, false);
-=======
-			yield return new NSObjectTypeInfo ("NSObject", nsobjectType.FullName, null, null, false, false, false);
->>>>>>> f36dd68c
+			yield return new NSObjectTypeInfo ("NSObject", nso.GetDefinition (), null, null, false, false, false);
 			
 			foreach (var type in nso.GetAllBaseTypeDefinitions (dom)) {
 				var info = ConvertType (dom, type);
@@ -159,12 +151,7 @@
 			string objcName = null;
 			bool isModel = false;
 			bool registeredInDesigner = true;
-<<<<<<< HEAD
 			foreach (var part in type.GetParts ()) {
-=======
-			
-			foreach (var part in type.Parts) {
->>>>>>> f36dd68c
 				foreach (var att in part.Attributes) {
 					var attType = att.AttributeType.Resolve (dom);
 					if (attType.Equals (registerAttType.Resolve (dom)))  {
@@ -174,25 +161,14 @@
 						}
 						
 						//type registered with an explicit type name are up to the user to provide a valid name
-<<<<<<< HEAD
 						var posArgs = att.GetPositionalArguments (dom);
 						if (posArgs.Count == 1)
 							objcName = posArgs[0].ConstantValue as string;
-=======
-						// Note that the attribute now takes one *or* two parameters.
-						if (att.PositionalArguments.Count == 1 || att.PositionalArguments.Count == 2)
-							objcName = (string)((System.CodeDom.CodePrimitiveExpression)att.PositionalArguments[0]).Value;
->>>>>>> f36dd68c
 						//non-nested types in the root namespace have names accessible from obj-c
 						else if (string.IsNullOrEmpty (type.Namespace) && type.Name.IndexOf ('.') < 0)
 							objcName = type.Name;
 					}
-<<<<<<< HEAD
 					if (attType.Equals (modelAttType.Resolve (dom))) {
-=======
-					
-					if (att.AttributeType.FullName == modelAttType.FullName) {
->>>>>>> f36dd68c
 						isModel = true;
 					}
 				}
@@ -200,15 +176,9 @@
 			
 			if (string.IsNullOrEmpty (objcName))
 				return null;
-<<<<<<< HEAD
-			var info = new NSObjectTypeInfo (objcName, type, null, type.BaseTypes.First (), isModel);
+			var info = new NSObjectTypeInfo (objcName, type, null, type.BaseTypes.First (), isModel, type.SourceProject != null, registeredInDesigner);
 			info.IsUserType = type.GetProjectContent () != null;
 			info.IsRegisteredInDesigner = registeredInDesigner;
-=======
-			
-			var info = new NSObjectTypeInfo (objcName, type.FullName, null, type.BaseType.FullName, isModel,
-				type.SourceProject != null, registeredInDesigner);
->>>>>>> f36dd68c
 			
 			if (info.IsUserType) {
 				UpdateTypeMembers (dom, info, type);
