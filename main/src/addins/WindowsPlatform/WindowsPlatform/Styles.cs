﻿//
// Styles.cs
//
// Author:
//       Vsevolod Kukol <sevo@sevo.org>
//
// Copyright (c) 2015 Xamarin, Inc (http://www.xamarin.com)
//
// Permission is hereby granted, free of charge, to any person obtaining a copy
// of this software and associated documentation files (the "Software"), to deal
// in the Software without restriction, including without limitation the rights
// to use, copy, modify, merge, publish, distribute, sublicense, and/or sell
// copies of the Software, and to permit persons to whom the Software is
// furnished to do so, subject to the following conditions:
//
// The above copyright notice and this permission notice shall be included in
// all copies or substantial portions of the Software.
//
// THE SOFTWARE IS PROVIDED "AS IS", WITHOUT WARRANTY OF ANY KIND, EXPRESS OR
// IMPLIED, INCLUDING BUT NOT LIMITED TO THE WARRANTIES OF MERCHANTABILITY,
// FITNESS FOR A PARTICULAR PURPOSE AND NONINFRINGEMENT. IN NO EVENT SHALL THE
// AUTHORS OR COPYRIGHT HOLDERS BE LIABLE FOR ANY CLAIM, DAMAGES OR OTHER
// LIABILITY, WHETHER IN AN ACTION OF CONTRACT, TORT OR OTHERWISE, ARISING FROM,
// OUT OF OR IN CONNECTION WITH THE SOFTWARE OR THE USE OR OTHER DEALINGS IN
// THE SOFTWARE.
using System;
using System.ComponentModel;
using System.Runtime.CompilerServices;
using System.Windows;
using System.Windows.Media;
using MonoDevelop.Ide;

namespace WindowsPlatform
{
	public static class Styles
	{
<<<<<<< HEAD
		static Brush mainToolbarBackgroundBrush;
		static Brush mainToolbarForegroundBrush;
		static Brush mainToolbarDisabledForegroundBrush;
		static Brush mainToolbarShadowBrush;
		static Brush mainToolbarSeparatorBrush;
		static Brush mainToolbarButtonPressedBackgroundBrush;
		static Brush mainToolbarButtonPressedBorderBrush;
		static Brush mainToolbarMenuBackgroundBrush;
		static Brush mainToolbarMenuForegroundBrush;
		static Brush mainToolbarMenuHighlightBackgroundBrush;
		static Brush mainToolbarMenuHighlightBorderBrush;

        static Brush menuBackgroundBrush;
		static Brush menuForegroundBrush;
		static Brush menuBorderBrush;
		static Brush menuHighlightBackgroundBrush;
		static Brush menuHighlightBorderBrush;
		static Brush menuSelectedBackgroundBrush;
		static Brush menuSelectedBorderBrush;
		static Brush menuDisabledForegroundBrush;
		static Brush menuSeparatorBrush;

		static Brush statusBarBackgroundBrush;
		static Brush statusBarTextBrush;
		static Brush statusBarErrorTextBrush;
		static Brush statusBarWarningTextBrush;
		static Brush statusBarReadyTextBrush;
		static Brush statusBarProgressBorderBrush;
		static Brush statusBarProgressBackgroundBrush;
		static Brush searchBarBorderBrush;
		static Brush searchBarBackgroundBrush;
		static Brush searchBarTextBrush;

		public static Brush MainToolbarBackgroundBrush {
			get { return mainToolbarBackgroundBrush; }
			private set { mainToolbarBackgroundBrush = value; RaisePropertyChanged (); }
		}

		public static Brush MainToolbarForegroundBrush {
			get { return mainToolbarForegroundBrush; }
			private set { mainToolbarForegroundBrush = value; RaisePropertyChanged (); }
		}

		public static Brush MainToolbarDisabledForegroundBrush {
			get { return mainToolbarDisabledForegroundBrush; }
			private set { mainToolbarDisabledForegroundBrush = value; RaisePropertyChanged (); }
		}

		public static Brush MainToolbarShadowBrush {
			get { return mainToolbarShadowBrush; }
			private set { mainToolbarShadowBrush = value; RaisePropertyChanged (); }
		}

		public static Brush MainToolbarSeparatorBrush {
			get { return mainToolbarSeparatorBrush; }
			private set { mainToolbarSeparatorBrush = value; RaisePropertyChanged (); }
		}

		public static Brush MainToolbarButtonPressedBackgroundBrush {
			get { return mainToolbarButtonPressedBackgroundBrush; }
			set { mainToolbarButtonPressedBackgroundBrush = value; RaisePropertyChanged (); }
		}


		public static Brush MainToolbarButtonPressedBorderBrush {
			get { return mainToolbarButtonPressedBorderBrush; }
			set { mainToolbarButtonPressedBorderBrush = value; RaisePropertyChanged (); }
		}
=======
		public static Brush MainToolbarBackgroundBrush { get; private set; }
		public static Brush MainToolbarForegroundBrush { get; private set; }
		public static Brush MainToolbarDisabledForegroundBrush { get; private set; }
		public static Brush MainToolbarShadowBrush { get; private set; }
		public static Brush MainToolbarSeparatorBrush { get; private set; }
		public static Brush MainToolbarButtonPressedBackgroundBrush { get; private set; }
		public static Brush MainToolbarButtonPressedBorderBrush { get; private set; }

		public static Brush MenuBarBackgroundBrush { get; private set; }
		public static Brush MenuBarForegroundBrush { get; private set; }
		public static Brush MenuBarBorderBrush { get; private set; }
		public static Brush MenuBackgroundBrush { get; private set; }
		public static Brush MenuForegroundBrush { get; private set; }
		public static Brush MenuBorderBrush { get; private set; }
		public static Brush MenuHighlightBackgroundBrush { get; private set; }
		public static Brush MenuHighlightBorderBrush { get; private set; }
		public static Brush MenuSelectedBackgroundBrush { get; private set; }
		public static Brush MenuSelectedBorderBrush { get; private set; }
		public static Brush MenuDisabledForegroundBrush { get; private set; }
		public static Brush MenuSeparatorBrush { get; private set; }

		public static Brush StatusBarBackgroundBrush { get; private set; }
		public static Brush StatusBarTextBrush { get; private set; }
		public static Brush StatusBarErrorTextBrush { get; private set; }
		public static Brush StatusBarWarningTextBrush { get; private set; }
		public static Brush StatusBarReadyTextBrush { get; private set; }
		public static Brush StatusBarProgressBorderBrush { get; private set; }
		public static Brush StatusBarProgressBackgroundBrush { get; private set; }
		public static Brush SearchBarBorderBrush { get; private set; }
		public static Brush SearchBarBackgroundBrush { get; private set; }
		public static Brush SearchBarTextBrush { get; private set; }
>>>>>>> c2316ec5
		
		public static Brush MainToolbarMenuBackgroundBrush {
			get { return mainToolbarMenuBackgroundBrush; }
			private set { mainToolbarMenuBackgroundBrush = value; RaisePropertyChanged (); }
		}

		public static Brush MainToolbarMenuForegroundBrush {
			get { return mainToolbarMenuForegroundBrush; }
			private set { mainToolbarMenuForegroundBrush = value; RaisePropertyChanged (); }
		}

		public static Brush MainToolbarMenuHighlightBackgroundBrush {
			get { return mainToolbarMenuHighlightBackgroundBrush; }
			private set { mainToolbarMenuHighlightBackgroundBrush = value; RaisePropertyChanged (); }
		}

		public static Brush MainToolbarMenuHighlightBorderBrush {
			get { return mainToolbarMenuHighlightBorderBrush; }
			private set { mainToolbarMenuHighlightBorderBrush = value; RaisePropertyChanged (); }
		}

		public static Brush MenuBackgroundBrush {
			get { return menuBackgroundBrush; }
			private set { menuBackgroundBrush = value; RaisePropertyChanged (); }
		}

		public static Brush MenuForegroundBrush {
			get { return menuForegroundBrush; }
			private set { menuForegroundBrush = value; RaisePropertyChanged (); }
		}

		public static Brush MenuBorderBrush {
			get { return menuBorderBrush; }
			private set { menuBorderBrush = value; RaisePropertyChanged (); }
		}

		public static Brush MenuHighlightBackgroundBrush {
			get { return menuHighlightBackgroundBrush; }
			private set { menuHighlightBackgroundBrush = value; RaisePropertyChanged (); }
		}

		public static Brush MenuHighlightBorderBrush {
			get { return menuHighlightBorderBrush; }
			private set { menuHighlightBorderBrush = value; RaisePropertyChanged (); }
		}

		public static Brush MenuSelectedBackgroundBrush {
			get { return menuSelectedBackgroundBrush; }
			private set { menuSelectedBackgroundBrush = value; RaisePropertyChanged (); }
		}

		public static Brush MenuSelectedBorderBrush {
			get { return menuSelectedBorderBrush; }
			private set { menuSelectedBorderBrush = value; RaisePropertyChanged (); }
		}

		public static Brush MenuDisabledForegroundBrush {
			get { return menuDisabledForegroundBrush; }
			private set { menuDisabledForegroundBrush = value; RaisePropertyChanged (); }
		}

		public static Brush MenuSeparatorBrush {
			get { return menuSeparatorBrush; }
			set { menuSeparatorBrush = value; RaisePropertyChanged (); }
		}

		public static Brush StatusBarBackgroundBrush {
			get { return statusBarBackgroundBrush; }
			private set { statusBarBackgroundBrush = value; RaisePropertyChanged (); }
		}

		public static Brush StatusBarTextBrush {
			get { return statusBarTextBrush; }
			private set { statusBarTextBrush = value; RaisePropertyChanged (); }
		}

		public static Brush StatusBarErrorTextBrush {
			get { return statusBarErrorTextBrush; }
			private set { statusBarErrorTextBrush = value; RaisePropertyChanged (); }
		}

		public static Brush StatusBarWarningTextBrush {
			get { return statusBarWarningTextBrush; }
			private set { statusBarWarningTextBrush = value; RaisePropertyChanged (); }
		}

		public static Brush StatusBarReadyTextBrush {
			get { return statusBarReadyTextBrush; }
			private set { statusBarReadyTextBrush = value; RaisePropertyChanged (); }
		}

		public static Brush StatusBarProgressBorderBrush {
			get { return statusBarProgressBorderBrush; }
			private set { statusBarProgressBorderBrush = value; RaisePropertyChanged (); }
		}

		public static Brush StatusBarProgressBackgroundBrush {
			get { return statusBarProgressBackgroundBrush; }
			private set { statusBarProgressBackgroundBrush = value; RaisePropertyChanged (); }
		}

		public static Brush SearchBarBorderBrush {
			get { return searchBarBorderBrush; }
			private set { searchBarBorderBrush = value; RaisePropertyChanged (); }
		}

		public static Brush SearchBarBackgroundBrush {
			get { return searchBarBackgroundBrush; }
			private set { searchBarBackgroundBrush = value; RaisePropertyChanged (); }
		}

		public static Brush SearchBarTextBrush {
			get { return searchBarTextBrush; }
			private set { searchBarTextBrush = value; RaisePropertyChanged (); }
		}

		static Styles ()
		{
<<<<<<< HEAD
			Xwt.Drawing.Context.RegisterStyles ("hover", "pressed", "disabled");
			LoadStyles ();
			MonoDevelop.Ide.Gui.Styles.Changed += (o, e) => LoadStyles ();
		}

		public static void LoadStyles ()
		{
			if (IdeApp.Preferences.UserInterfaceSkin == Skin.Light) {
				MainToolbarBackgroundBrush = Brushes.Transparent;
				MainToolbarForegroundBrush = new SolidColorBrush (new Color { A = 0xFF, R = 0x22, G = 0x22, B = 0x22 });
				MainToolbarDisabledForegroundBrush = Brushes.Gray;
				MainToolbarShadowBrush = Brushes.Gray;
				MainToolbarSeparatorBrush = new SolidColorBrush (new Color { A = 0xFF, R = 0x7d, G = 0x7d, B = 0x7d });
				MainToolbarButtonPressedBackgroundBrush = new SolidColorBrush (new Color { A = 0x66, R = 0x00, G = 0x8B, B = 0xFF });
				MainToolbarButtonPressedBorderBrush = new SolidColorBrush (new Color { A = 0x66, R = 0x00, G = 0x8B, B = 0xFF });
				MainToolbarMenuBackgroundBrush = SystemColors.MenuBarBrush;
				MainToolbarMenuForegroundBrush = SystemColors.MenuTextBrush;
				MainToolbarMenuHighlightBackgroundBrush = new SolidColorBrush (new Color { A = 0xFF, R = 0xC3, G = 0xE3, B = 0xFE });
				MainToolbarMenuHighlightBorderBrush = new SolidColorBrush (new Color { A = 0xFF, R = 0xC3, G = 0xE3, B = 0xFE });

				MenuBackgroundBrush = new SolidColorBrush (new Color { A = 0xFF, R = 0xFF, G = 0xFF, B = 0xFF });
				MenuForegroundBrush = new SolidColorBrush (new Color { A = 0xFF, R = 0x00, G = 0x00, B = 0x00 });
				MenuBorderBrush = new SolidColorBrush (new Color { A = 0xFF, R = 0x99, G = 0x99, B = 0x99 });
				MenuSeparatorBrush = new SolidColorBrush (new Color { A = 0xFF, R = 0xEA, G = 0xEA, B = 0xEA });
				MenuHighlightBackgroundBrush = new SolidColorBrush (new Color { A = 0x33, R = 0x00, G = 0x8B, B = 0xFF });
				MenuHighlightBorderBrush = new SolidColorBrush (new Color { A = 0x33, R = 0x00, G = 0x8B, B = 0xFF });
				MenuSelectedBackgroundBrush = new SolidColorBrush (new Color { A = 0x33, R = 0x00, G = 0x8B, B = 0xFF });
				MenuSelectedBorderBrush = new SolidColorBrush (new Color { A = 0x33, R = 0x00, G = 0x8B, B = 0xFF });
				MenuDisabledForegroundBrush = new SolidColorBrush (new Color { A = 0xFF, R = 0xA0, G = 0xA0, B = 0xA0 });

				StatusBarBackgroundBrush = new SolidColorBrush (new Color { A = 0xFF, R = 0xE5, G = 0xE5, B = 0xE5 });
				StatusBarTextBrush = MainToolbarForegroundBrush;
				StatusBarErrorTextBrush = StatusBarTextBrush;
				StatusBarWarningTextBrush = StatusBarTextBrush;
				StatusBarReadyTextBrush = Brushes.Gray;
				StatusBarProgressBorderBrush = new SolidColorBrush (new Color { A = 0xFF, R = 0xD9, G = 0xDC, B = 0xE1 });
				StatusBarProgressBackgroundBrush = new SolidColorBrush (new Color { A = 0xFF, R = 0xB3, G = 0xE7, B = 0x70 });
				SearchBarBorderBrush = Brushes.LightGray;
				SearchBarBackgroundBrush = Brushes.White;
				SearchBarTextBrush = MainToolbarForegroundBrush;
			} else {
				MainToolbarBackgroundBrush = new SolidColorBrush (new Color { A = 0xFF, R = 0x30, G = 0x30, B = 0x30 });
				MainToolbarForegroundBrush = new SolidColorBrush (new Color { A = 0xFF, R = 0xEE, G = 0xEE, B = 0xEE });
				MainToolbarDisabledForegroundBrush = Brushes.Gray;
				MainToolbarShadowBrush = new SolidColorBrush (new Color { A = 0xFF, R = 0x74, G = 0x74, B = 0x74 });
				MainToolbarSeparatorBrush = new SolidColorBrush (new Color { A = 0xFF, R = 0x7d, G = 0x7d, B = 0x7d });
				MainToolbarButtonPressedBackgroundBrush = new SolidColorBrush (new Color { A = 0x66, R = 0x00, G = 0x8B, B = 0xFF });
				MainToolbarButtonPressedBorderBrush = new SolidColorBrush (new Color { A = 0x66, R = 0x00, G = 0x8B, B = 0xFF });
				MainToolbarMenuBackgroundBrush = MainToolbarBackgroundBrush;
				MainToolbarMenuForegroundBrush = MainToolbarForegroundBrush;
				MainToolbarMenuHighlightBackgroundBrush = new SolidColorBrush (new Color { A = 0x4D, R = 0x8E, G = 0xCA, B = 0xFF });
				MainToolbarMenuHighlightBorderBrush = new SolidColorBrush (new Color { A = 0x4D, R = 0x8E, G = 0xCA, B = 0xFF });

				MenuBackgroundBrush = MainToolbarBackgroundBrush;
				MenuForegroundBrush = MainToolbarForegroundBrush;
				MenuBorderBrush = new SolidColorBrush (new Color { A = 0xFF, R = 0x5D, G = 0x5D, B = 0x5D });
				MenuSeparatorBrush = new SolidColorBrush (new Color { A = 0xFF, R = 0x44, G = 0x44, B = 0x44 });
				MenuHighlightBackgroundBrush = new SolidColorBrush (new Color { A = 0x4D, R = 0x8E, G = 0xCA, B = 0xFF });
				MenuHighlightBorderBrush = new SolidColorBrush (new Color { A = 0x4D, R = 0x8E, G = 0xCA, B = 0xFF });
				MenuSelectedBackgroundBrush = MenuHighlightBackgroundBrush;
				MenuSelectedBorderBrush = MenuHighlightBorderBrush;
				MenuDisabledForegroundBrush = new SolidColorBrush (new Color { A = 0xFF, R = 0x70, G = 0x70, B = 0x70 });

				StatusBarBackgroundBrush = new SolidColorBrush (new Color { A = 0xFF, R = 0x3D, G = 0x3D, B = 0x3D });
				StatusBarTextBrush = MainToolbarForegroundBrush;
				StatusBarErrorTextBrush = StatusBarTextBrush;
				StatusBarWarningTextBrush = StatusBarTextBrush;
				StatusBarReadyTextBrush = Brushes.LightGray;
				StatusBarProgressBorderBrush = new SolidColorBrush (new Color { A = 0xFF, R = 0x44, G = 0x44, B = 0x44 });
				StatusBarProgressBackgroundBrush = new SolidColorBrush (new Color { A = 0xFF, R = 0x51, G = 0x68, B = 0x33 });
				SearchBarBorderBrush = new SolidColorBrush (new Color { A = 0xFF, R = 0x1A, G = 0x1A, B = 0x1A });
				SearchBarBackgroundBrush = new SolidColorBrush (new Color { A = 0xFF, R = 0x22, G = 0x22, B = 0x22 });
				SearchBarTextBrush = MainToolbarForegroundBrush;
			}
		}

		public static event EventHandler<PropertyChangedEventArgs> StaticPropertyChanged;

		static void RaisePropertyChanged ([CallerMemberName] string propName = null)
		{
			if (StaticPropertyChanged != null)
				StaticPropertyChanged (null, new PropertyChangedEventArgs (propName));
=======
			MainToolbarBackgroundBrush = Brushes.Transparent;
			MainToolbarForegroundBrush = new SolidColorBrush (new Color { A = 0xFF, R = 0x22, G = 0x22, B = 0x22 });
			MainToolbarDisabledForegroundBrush = Brushes.Gray;
			MainToolbarShadowBrush = Brushes.Gray;
			MainToolbarSeparatorBrush = new SolidColorBrush (new Color { A = 0xFF, R = 0x7d, G = 0x7d, B = 0x7d });
			MainToolbarButtonPressedBackgroundBrush = new SolidColorBrush (new Color { A = 0x66, R = 0x00, G = 0x8B, B = 0xFF });
			MainToolbarButtonPressedBorderBrush = new SolidColorBrush (new Color { A = 0x66, R = 0x00, G = 0x8B, B = 0xFF });

			MenuBarBackgroundBrush = SystemColors.MenuBarBrush;
			MenuBarForegroundBrush = SystemColors.MenuTextBrush;
			MenuBarBorderBrush = new SolidColorBrush (new Color { A = 0xFF, R = 0x99, G = 0x99, B = 0x99 });
			MenuBackgroundBrush = Brushes.White;
			MenuForegroundBrush = SystemColors.MenuTextBrush;
			MenuBorderBrush = new SolidColorBrush (new Color { A = 0xFF, R = 0x99, G = 0x99, B = 0x99 });
			MenuSeparatorBrush = new SolidColorBrush (new Color { A = 0xFF, R = 0xD7, G = 0xD7, B = 0xD7 });
			MenuHighlightBackgroundBrush = new SolidColorBrush (new Color { A = 0x66, R = 0x00, G = 0x8B, B = 0xFF });
			MenuHighlightBorderBrush = new SolidColorBrush (new Color { A = 0x66, R = 0x00, G = 0x8B, B = 0xFF });
			MenuSelectedBackgroundBrush = new SolidColorBrush (new Color { A = 0x66, R = 0x00, G = 0x8B, B = 0xFF });
			MenuSelectedBorderBrush = new SolidColorBrush (new Color { A = 0x66, R = 0x00, G = 0x8B, B = 0xFF });
			MenuDisabledForegroundBrush = new SolidColorBrush (new Color { A = 0xFF, R = 0x70, G = 0x70, B = 0x70 });

			StatusBarBackgroundBrush = new SolidColorBrush (new Color { A = 0xFF, R = 0xE5, G = 0xE5, B = 0xE5 });
			StatusBarTextBrush = MainToolbarForegroundBrush;
			StatusBarErrorTextBrush = StatusBarTextBrush;
			StatusBarWarningTextBrush = StatusBarTextBrush;
			StatusBarReadyTextBrush = Brushes.Gray;
			StatusBarProgressBorderBrush = new SolidColorBrush (new Color { A = 0xFF, R = 0xD9, G = 0xDC, B = 0xE1 });
			StatusBarProgressBackgroundBrush = new SolidColorBrush (new Color { A = 0xFF, R = 0xB3, G = 0xE7, B = 0x70 });
			SearchBarBorderBrush = Brushes.LightGray;
			SearchBarBackgroundBrush = Brushes.White;
			SearchBarTextBrush = MainToolbarForegroundBrush;
>>>>>>> c2316ec5
		}
	}
}

<|MERGE_RESOLUTION|>--- conflicted
+++ resolved
@@ -1,376 +1,318 @@
-﻿//
-// Styles.cs
-//
-// Author:
-//       Vsevolod Kukol <sevo@sevo.org>
-//
-// Copyright (c) 2015 Xamarin, Inc (http://www.xamarin.com)
-//
-// Permission is hereby granted, free of charge, to any person obtaining a copy
-// of this software and associated documentation files (the "Software"), to deal
-// in the Software without restriction, including without limitation the rights
-// to use, copy, modify, merge, publish, distribute, sublicense, and/or sell
-// copies of the Software, and to permit persons to whom the Software is
-// furnished to do so, subject to the following conditions:
-//
-// The above copyright notice and this permission notice shall be included in
-// all copies or substantial portions of the Software.
-//
-// THE SOFTWARE IS PROVIDED "AS IS", WITHOUT WARRANTY OF ANY KIND, EXPRESS OR
-// IMPLIED, INCLUDING BUT NOT LIMITED TO THE WARRANTIES OF MERCHANTABILITY,
-// FITNESS FOR A PARTICULAR PURPOSE AND NONINFRINGEMENT. IN NO EVENT SHALL THE
-// AUTHORS OR COPYRIGHT HOLDERS BE LIABLE FOR ANY CLAIM, DAMAGES OR OTHER
-// LIABILITY, WHETHER IN AN ACTION OF CONTRACT, TORT OR OTHERWISE, ARISING FROM,
-// OUT OF OR IN CONNECTION WITH THE SOFTWARE OR THE USE OR OTHER DEALINGS IN
-// THE SOFTWARE.
-using System;
-using System.ComponentModel;
-using System.Runtime.CompilerServices;
-using System.Windows;
-using System.Windows.Media;
-using MonoDevelop.Ide;
-
-namespace WindowsPlatform
-{
-	public static class Styles
-	{
-<<<<<<< HEAD
-		static Brush mainToolbarBackgroundBrush;
-		static Brush mainToolbarForegroundBrush;
-		static Brush mainToolbarDisabledForegroundBrush;
-		static Brush mainToolbarShadowBrush;
-		static Brush mainToolbarSeparatorBrush;
-		static Brush mainToolbarButtonPressedBackgroundBrush;
-		static Brush mainToolbarButtonPressedBorderBrush;
-		static Brush mainToolbarMenuBackgroundBrush;
-		static Brush mainToolbarMenuForegroundBrush;
-		static Brush mainToolbarMenuHighlightBackgroundBrush;
-		static Brush mainToolbarMenuHighlightBorderBrush;
-
-        static Brush menuBackgroundBrush;
-		static Brush menuForegroundBrush;
-		static Brush menuBorderBrush;
-		static Brush menuHighlightBackgroundBrush;
-		static Brush menuHighlightBorderBrush;
-		static Brush menuSelectedBackgroundBrush;
-		static Brush menuSelectedBorderBrush;
-		static Brush menuDisabledForegroundBrush;
-		static Brush menuSeparatorBrush;
-
-		static Brush statusBarBackgroundBrush;
-		static Brush statusBarTextBrush;
-		static Brush statusBarErrorTextBrush;
-		static Brush statusBarWarningTextBrush;
-		static Brush statusBarReadyTextBrush;
-		static Brush statusBarProgressBorderBrush;
-		static Brush statusBarProgressBackgroundBrush;
-		static Brush searchBarBorderBrush;
-		static Brush searchBarBackgroundBrush;
-		static Brush searchBarTextBrush;
-
-		public static Brush MainToolbarBackgroundBrush {
-			get { return mainToolbarBackgroundBrush; }
-			private set { mainToolbarBackgroundBrush = value; RaisePropertyChanged (); }
-		}
-
-		public static Brush MainToolbarForegroundBrush {
-			get { return mainToolbarForegroundBrush; }
-			private set { mainToolbarForegroundBrush = value; RaisePropertyChanged (); }
-		}
-
-		public static Brush MainToolbarDisabledForegroundBrush {
-			get { return mainToolbarDisabledForegroundBrush; }
-			private set { mainToolbarDisabledForegroundBrush = value; RaisePropertyChanged (); }
-		}
-
-		public static Brush MainToolbarShadowBrush {
-			get { return mainToolbarShadowBrush; }
-			private set { mainToolbarShadowBrush = value; RaisePropertyChanged (); }
-		}
-
-		public static Brush MainToolbarSeparatorBrush {
-			get { return mainToolbarSeparatorBrush; }
-			private set { mainToolbarSeparatorBrush = value; RaisePropertyChanged (); }
-		}
-
-		public static Brush MainToolbarButtonPressedBackgroundBrush {
-			get { return mainToolbarButtonPressedBackgroundBrush; }
-			set { mainToolbarButtonPressedBackgroundBrush = value; RaisePropertyChanged (); }
-		}
-
-
-		public static Brush MainToolbarButtonPressedBorderBrush {
-			get { return mainToolbarButtonPressedBorderBrush; }
-			set { mainToolbarButtonPressedBorderBrush = value; RaisePropertyChanged (); }
-		}
-=======
-		public static Brush MainToolbarBackgroundBrush { get; private set; }
-		public static Brush MainToolbarForegroundBrush { get; private set; }
-		public static Brush MainToolbarDisabledForegroundBrush { get; private set; }
-		public static Brush MainToolbarShadowBrush { get; private set; }
-		public static Brush MainToolbarSeparatorBrush { get; private set; }
-		public static Brush MainToolbarButtonPressedBackgroundBrush { get; private set; }
-		public static Brush MainToolbarButtonPressedBorderBrush { get; private set; }
-
-		public static Brush MenuBarBackgroundBrush { get; private set; }
-		public static Brush MenuBarForegroundBrush { get; private set; }
-		public static Brush MenuBarBorderBrush { get; private set; }
-		public static Brush MenuBackgroundBrush { get; private set; }
-		public static Brush MenuForegroundBrush { get; private set; }
-		public static Brush MenuBorderBrush { get; private set; }
-		public static Brush MenuHighlightBackgroundBrush { get; private set; }
-		public static Brush MenuHighlightBorderBrush { get; private set; }
-		public static Brush MenuSelectedBackgroundBrush { get; private set; }
-		public static Brush MenuSelectedBorderBrush { get; private set; }
-		public static Brush MenuDisabledForegroundBrush { get; private set; }
-		public static Brush MenuSeparatorBrush { get; private set; }
-
-		public static Brush StatusBarBackgroundBrush { get; private set; }
-		public static Brush StatusBarTextBrush { get; private set; }
-		public static Brush StatusBarErrorTextBrush { get; private set; }
-		public static Brush StatusBarWarningTextBrush { get; private set; }
-		public static Brush StatusBarReadyTextBrush { get; private set; }
-		public static Brush StatusBarProgressBorderBrush { get; private set; }
-		public static Brush StatusBarProgressBackgroundBrush { get; private set; }
-		public static Brush SearchBarBorderBrush { get; private set; }
-		public static Brush SearchBarBackgroundBrush { get; private set; }
-		public static Brush SearchBarTextBrush { get; private set; }
->>>>>>> c2316ec5
-		
-		public static Brush MainToolbarMenuBackgroundBrush {
-			get { return mainToolbarMenuBackgroundBrush; }
-			private set { mainToolbarMenuBackgroundBrush = value; RaisePropertyChanged (); }
-		}
-
-		public static Brush MainToolbarMenuForegroundBrush {
-			get { return mainToolbarMenuForegroundBrush; }
-			private set { mainToolbarMenuForegroundBrush = value; RaisePropertyChanged (); }
-		}
-
-		public static Brush MainToolbarMenuHighlightBackgroundBrush {
-			get { return mainToolbarMenuHighlightBackgroundBrush; }
-			private set { mainToolbarMenuHighlightBackgroundBrush = value; RaisePropertyChanged (); }
-		}
-
-		public static Brush MainToolbarMenuHighlightBorderBrush {
-			get { return mainToolbarMenuHighlightBorderBrush; }
-			private set { mainToolbarMenuHighlightBorderBrush = value; RaisePropertyChanged (); }
-		}
-
-		public static Brush MenuBackgroundBrush {
-			get { return menuBackgroundBrush; }
-			private set { menuBackgroundBrush = value; RaisePropertyChanged (); }
-		}
-
-		public static Brush MenuForegroundBrush {
-			get { return menuForegroundBrush; }
-			private set { menuForegroundBrush = value; RaisePropertyChanged (); }
-		}
-
-		public static Brush MenuBorderBrush {
-			get { return menuBorderBrush; }
-			private set { menuBorderBrush = value; RaisePropertyChanged (); }
-		}
-
-		public static Brush MenuHighlightBackgroundBrush {
-			get { return menuHighlightBackgroundBrush; }
-			private set { menuHighlightBackgroundBrush = value; RaisePropertyChanged (); }
-		}
-
-		public static Brush MenuHighlightBorderBrush {
-			get { return menuHighlightBorderBrush; }
-			private set { menuHighlightBorderBrush = value; RaisePropertyChanged (); }
-		}
-
-		public static Brush MenuSelectedBackgroundBrush {
-			get { return menuSelectedBackgroundBrush; }
-			private set { menuSelectedBackgroundBrush = value; RaisePropertyChanged (); }
-		}
-
-		public static Brush MenuSelectedBorderBrush {
-			get { return menuSelectedBorderBrush; }
-			private set { menuSelectedBorderBrush = value; RaisePropertyChanged (); }
-		}
-
-		public static Brush MenuDisabledForegroundBrush {
-			get { return menuDisabledForegroundBrush; }
-			private set { menuDisabledForegroundBrush = value; RaisePropertyChanged (); }
-		}
-
-		public static Brush MenuSeparatorBrush {
-			get { return menuSeparatorBrush; }
-			set { menuSeparatorBrush = value; RaisePropertyChanged (); }
-		}
-
-		public static Brush StatusBarBackgroundBrush {
-			get { return statusBarBackgroundBrush; }
-			private set { statusBarBackgroundBrush = value; RaisePropertyChanged (); }
-		}
-
-		public static Brush StatusBarTextBrush {
-			get { return statusBarTextBrush; }
-			private set { statusBarTextBrush = value; RaisePropertyChanged (); }
-		}
-
-		public static Brush StatusBarErrorTextBrush {
-			get { return statusBarErrorTextBrush; }
-			private set { statusBarErrorTextBrush = value; RaisePropertyChanged (); }
-		}
-
-		public static Brush StatusBarWarningTextBrush {
-			get { return statusBarWarningTextBrush; }
-			private set { statusBarWarningTextBrush = value; RaisePropertyChanged (); }
-		}
-
-		public static Brush StatusBarReadyTextBrush {
-			get { return statusBarReadyTextBrush; }
-			private set { statusBarReadyTextBrush = value; RaisePropertyChanged (); }
-		}
-
-		public static Brush StatusBarProgressBorderBrush {
-			get { return statusBarProgressBorderBrush; }
-			private set { statusBarProgressBorderBrush = value; RaisePropertyChanged (); }
-		}
-
-		public static Brush StatusBarProgressBackgroundBrush {
-			get { return statusBarProgressBackgroundBrush; }
-			private set { statusBarProgressBackgroundBrush = value; RaisePropertyChanged (); }
-		}
-
-		public static Brush SearchBarBorderBrush {
-			get { return searchBarBorderBrush; }
-			private set { searchBarBorderBrush = value; RaisePropertyChanged (); }
-		}
-
-		public static Brush SearchBarBackgroundBrush {
-			get { return searchBarBackgroundBrush; }
-			private set { searchBarBackgroundBrush = value; RaisePropertyChanged (); }
-		}
-
-		public static Brush SearchBarTextBrush {
-			get { return searchBarTextBrush; }
-			private set { searchBarTextBrush = value; RaisePropertyChanged (); }
-		}
-
-		static Styles ()
-		{
-<<<<<<< HEAD
-			Xwt.Drawing.Context.RegisterStyles ("hover", "pressed", "disabled");
-			LoadStyles ();
-			MonoDevelop.Ide.Gui.Styles.Changed += (o, e) => LoadStyles ();
-		}
-
-		public static void LoadStyles ()
-		{
-			if (IdeApp.Preferences.UserInterfaceSkin == Skin.Light) {
-				MainToolbarBackgroundBrush = Brushes.Transparent;
-				MainToolbarForegroundBrush = new SolidColorBrush (new Color { A = 0xFF, R = 0x22, G = 0x22, B = 0x22 });
-				MainToolbarDisabledForegroundBrush = Brushes.Gray;
-				MainToolbarShadowBrush = Brushes.Gray;
-				MainToolbarSeparatorBrush = new SolidColorBrush (new Color { A = 0xFF, R = 0x7d, G = 0x7d, B = 0x7d });
-				MainToolbarButtonPressedBackgroundBrush = new SolidColorBrush (new Color { A = 0x66, R = 0x00, G = 0x8B, B = 0xFF });
-				MainToolbarButtonPressedBorderBrush = new SolidColorBrush (new Color { A = 0x66, R = 0x00, G = 0x8B, B = 0xFF });
-				MainToolbarMenuBackgroundBrush = SystemColors.MenuBarBrush;
-				MainToolbarMenuForegroundBrush = SystemColors.MenuTextBrush;
-				MainToolbarMenuHighlightBackgroundBrush = new SolidColorBrush (new Color { A = 0xFF, R = 0xC3, G = 0xE3, B = 0xFE });
-				MainToolbarMenuHighlightBorderBrush = new SolidColorBrush (new Color { A = 0xFF, R = 0xC3, G = 0xE3, B = 0xFE });
-
-				MenuBackgroundBrush = new SolidColorBrush (new Color { A = 0xFF, R = 0xFF, G = 0xFF, B = 0xFF });
-				MenuForegroundBrush = new SolidColorBrush (new Color { A = 0xFF, R = 0x00, G = 0x00, B = 0x00 });
-				MenuBorderBrush = new SolidColorBrush (new Color { A = 0xFF, R = 0x99, G = 0x99, B = 0x99 });
-				MenuSeparatorBrush = new SolidColorBrush (new Color { A = 0xFF, R = 0xEA, G = 0xEA, B = 0xEA });
-				MenuHighlightBackgroundBrush = new SolidColorBrush (new Color { A = 0x33, R = 0x00, G = 0x8B, B = 0xFF });
-				MenuHighlightBorderBrush = new SolidColorBrush (new Color { A = 0x33, R = 0x00, G = 0x8B, B = 0xFF });
-				MenuSelectedBackgroundBrush = new SolidColorBrush (new Color { A = 0x33, R = 0x00, G = 0x8B, B = 0xFF });
-				MenuSelectedBorderBrush = new SolidColorBrush (new Color { A = 0x33, R = 0x00, G = 0x8B, B = 0xFF });
-				MenuDisabledForegroundBrush = new SolidColorBrush (new Color { A = 0xFF, R = 0xA0, G = 0xA0, B = 0xA0 });
-
-				StatusBarBackgroundBrush = new SolidColorBrush (new Color { A = 0xFF, R = 0xE5, G = 0xE5, B = 0xE5 });
-				StatusBarTextBrush = MainToolbarForegroundBrush;
-				StatusBarErrorTextBrush = StatusBarTextBrush;
-				StatusBarWarningTextBrush = StatusBarTextBrush;
-				StatusBarReadyTextBrush = Brushes.Gray;
-				StatusBarProgressBorderBrush = new SolidColorBrush (new Color { A = 0xFF, R = 0xD9, G = 0xDC, B = 0xE1 });
-				StatusBarProgressBackgroundBrush = new SolidColorBrush (new Color { A = 0xFF, R = 0xB3, G = 0xE7, B = 0x70 });
-				SearchBarBorderBrush = Brushes.LightGray;
-				SearchBarBackgroundBrush = Brushes.White;
-				SearchBarTextBrush = MainToolbarForegroundBrush;
-			} else {
-				MainToolbarBackgroundBrush = new SolidColorBrush (new Color { A = 0xFF, R = 0x30, G = 0x30, B = 0x30 });
-				MainToolbarForegroundBrush = new SolidColorBrush (new Color { A = 0xFF, R = 0xEE, G = 0xEE, B = 0xEE });
-				MainToolbarDisabledForegroundBrush = Brushes.Gray;
-				MainToolbarShadowBrush = new SolidColorBrush (new Color { A = 0xFF, R = 0x74, G = 0x74, B = 0x74 });
-				MainToolbarSeparatorBrush = new SolidColorBrush (new Color { A = 0xFF, R = 0x7d, G = 0x7d, B = 0x7d });
-				MainToolbarButtonPressedBackgroundBrush = new SolidColorBrush (new Color { A = 0x66, R = 0x00, G = 0x8B, B = 0xFF });
-				MainToolbarButtonPressedBorderBrush = new SolidColorBrush (new Color { A = 0x66, R = 0x00, G = 0x8B, B = 0xFF });
-				MainToolbarMenuBackgroundBrush = MainToolbarBackgroundBrush;
-				MainToolbarMenuForegroundBrush = MainToolbarForegroundBrush;
-				MainToolbarMenuHighlightBackgroundBrush = new SolidColorBrush (new Color { A = 0x4D, R = 0x8E, G = 0xCA, B = 0xFF });
-				MainToolbarMenuHighlightBorderBrush = new SolidColorBrush (new Color { A = 0x4D, R = 0x8E, G = 0xCA, B = 0xFF });
-
-				MenuBackgroundBrush = MainToolbarBackgroundBrush;
-				MenuForegroundBrush = MainToolbarForegroundBrush;
-				MenuBorderBrush = new SolidColorBrush (new Color { A = 0xFF, R = 0x5D, G = 0x5D, B = 0x5D });
-				MenuSeparatorBrush = new SolidColorBrush (new Color { A = 0xFF, R = 0x44, G = 0x44, B = 0x44 });
-				MenuHighlightBackgroundBrush = new SolidColorBrush (new Color { A = 0x4D, R = 0x8E, G = 0xCA, B = 0xFF });
-				MenuHighlightBorderBrush = new SolidColorBrush (new Color { A = 0x4D, R = 0x8E, G = 0xCA, B = 0xFF });
-				MenuSelectedBackgroundBrush = MenuHighlightBackgroundBrush;
-				MenuSelectedBorderBrush = MenuHighlightBorderBrush;
-				MenuDisabledForegroundBrush = new SolidColorBrush (new Color { A = 0xFF, R = 0x70, G = 0x70, B = 0x70 });
-
-				StatusBarBackgroundBrush = new SolidColorBrush (new Color { A = 0xFF, R = 0x3D, G = 0x3D, B = 0x3D });
-				StatusBarTextBrush = MainToolbarForegroundBrush;
-				StatusBarErrorTextBrush = StatusBarTextBrush;
-				StatusBarWarningTextBrush = StatusBarTextBrush;
-				StatusBarReadyTextBrush = Brushes.LightGray;
-				StatusBarProgressBorderBrush = new SolidColorBrush (new Color { A = 0xFF, R = 0x44, G = 0x44, B = 0x44 });
-				StatusBarProgressBackgroundBrush = new SolidColorBrush (new Color { A = 0xFF, R = 0x51, G = 0x68, B = 0x33 });
-				SearchBarBorderBrush = new SolidColorBrush (new Color { A = 0xFF, R = 0x1A, G = 0x1A, B = 0x1A });
-				SearchBarBackgroundBrush = new SolidColorBrush (new Color { A = 0xFF, R = 0x22, G = 0x22, B = 0x22 });
-				SearchBarTextBrush = MainToolbarForegroundBrush;
-			}
-		}
-
-		public static event EventHandler<PropertyChangedEventArgs> StaticPropertyChanged;
-
-		static void RaisePropertyChanged ([CallerMemberName] string propName = null)
-		{
-			if (StaticPropertyChanged != null)
-				StaticPropertyChanged (null, new PropertyChangedEventArgs (propName));
-=======
-			MainToolbarBackgroundBrush = Brushes.Transparent;
-			MainToolbarForegroundBrush = new SolidColorBrush (new Color { A = 0xFF, R = 0x22, G = 0x22, B = 0x22 });
-			MainToolbarDisabledForegroundBrush = Brushes.Gray;
-			MainToolbarShadowBrush = Brushes.Gray;
-			MainToolbarSeparatorBrush = new SolidColorBrush (new Color { A = 0xFF, R = 0x7d, G = 0x7d, B = 0x7d });
-			MainToolbarButtonPressedBackgroundBrush = new SolidColorBrush (new Color { A = 0x66, R = 0x00, G = 0x8B, B = 0xFF });
-			MainToolbarButtonPressedBorderBrush = new SolidColorBrush (new Color { A = 0x66, R = 0x00, G = 0x8B, B = 0xFF });
-
-			MenuBarBackgroundBrush = SystemColors.MenuBarBrush;
-			MenuBarForegroundBrush = SystemColors.MenuTextBrush;
-			MenuBarBorderBrush = new SolidColorBrush (new Color { A = 0xFF, R = 0x99, G = 0x99, B = 0x99 });
-			MenuBackgroundBrush = Brushes.White;
-			MenuForegroundBrush = SystemColors.MenuTextBrush;
-			MenuBorderBrush = new SolidColorBrush (new Color { A = 0xFF, R = 0x99, G = 0x99, B = 0x99 });
-			MenuSeparatorBrush = new SolidColorBrush (new Color { A = 0xFF, R = 0xD7, G = 0xD7, B = 0xD7 });
-			MenuHighlightBackgroundBrush = new SolidColorBrush (new Color { A = 0x66, R = 0x00, G = 0x8B, B = 0xFF });
-			MenuHighlightBorderBrush = new SolidColorBrush (new Color { A = 0x66, R = 0x00, G = 0x8B, B = 0xFF });
-			MenuSelectedBackgroundBrush = new SolidColorBrush (new Color { A = 0x66, R = 0x00, G = 0x8B, B = 0xFF });
-			MenuSelectedBorderBrush = new SolidColorBrush (new Color { A = 0x66, R = 0x00, G = 0x8B, B = 0xFF });
-			MenuDisabledForegroundBrush = new SolidColorBrush (new Color { A = 0xFF, R = 0x70, G = 0x70, B = 0x70 });
-
-			StatusBarBackgroundBrush = new SolidColorBrush (new Color { A = 0xFF, R = 0xE5, G = 0xE5, B = 0xE5 });
-			StatusBarTextBrush = MainToolbarForegroundBrush;
-			StatusBarErrorTextBrush = StatusBarTextBrush;
-			StatusBarWarningTextBrush = StatusBarTextBrush;
-			StatusBarReadyTextBrush = Brushes.Gray;
-			StatusBarProgressBorderBrush = new SolidColorBrush (new Color { A = 0xFF, R = 0xD9, G = 0xDC, B = 0xE1 });
-			StatusBarProgressBackgroundBrush = new SolidColorBrush (new Color { A = 0xFF, R = 0xB3, G = 0xE7, B = 0x70 });
-			SearchBarBorderBrush = Brushes.LightGray;
-			SearchBarBackgroundBrush = Brushes.White;
-			SearchBarTextBrush = MainToolbarForegroundBrush;
->>>>>>> c2316ec5
-		}
-	}
-}
-
+﻿//
+// Styles.cs
+//
+// Author:
+//       Vsevolod Kukol <sevo@sevo.org>
+//
+// Copyright (c) 2015 Xamarin, Inc (http://www.xamarin.com)
+//
+// Permission is hereby granted, free of charge, to any person obtaining a copy
+// of this software and associated documentation files (the "Software"), to deal
+// in the Software without restriction, including without limitation the rights
+// to use, copy, modify, merge, publish, distribute, sublicense, and/or sell
+// copies of the Software, and to permit persons to whom the Software is
+// furnished to do so, subject to the following conditions:
+//
+// The above copyright notice and this permission notice shall be included in
+// all copies or substantial portions of the Software.
+//
+// THE SOFTWARE IS PROVIDED "AS IS", WITHOUT WARRANTY OF ANY KIND, EXPRESS OR
+// IMPLIED, INCLUDING BUT NOT LIMITED TO THE WARRANTIES OF MERCHANTABILITY,
+// FITNESS FOR A PARTICULAR PURPOSE AND NONINFRINGEMENT. IN NO EVENT SHALL THE
+// AUTHORS OR COPYRIGHT HOLDERS BE LIABLE FOR ANY CLAIM, DAMAGES OR OTHER
+// LIABILITY, WHETHER IN AN ACTION OF CONTRACT, TORT OR OTHERWISE, ARISING FROM,
+// OUT OF OR IN CONNECTION WITH THE SOFTWARE OR THE USE OR OTHER DEALINGS IN
+// THE SOFTWARE.
+using System;
+using System.ComponentModel;
+using System.Runtime.CompilerServices;
+using System.Windows;
+using System.Windows.Media;
+using MonoDevelop.Ide;
+
+namespace WindowsPlatform
+{
+	public static class Styles
+	{
+		static Brush mainToolbarBackgroundBrush;
+		static Brush mainToolbarForegroundBrush;
+		static Brush mainToolbarDisabledForegroundBrush;
+		static Brush mainToolbarShadowBrush;
+		static Brush mainToolbarSeparatorBrush;
+		static Brush mainToolbarButtonPressedBackgroundBrush;
+		static Brush mainToolbarButtonPressedBorderBrush;
+		static Brush menuBarBackgroundBrush;
+		static Brush menuBarForegroundBrush;
+		static Brush menuBarBorderBrush;
+		static Brush menuBarHighlightBackgroundBrush;
+		static Brush menuBarHighlightBorderBrush;
+
+        static Brush menuBackgroundBrush;
+		static Brush menuForegroundBrush;
+		static Brush menuBorderBrush;
+		static Brush menuHighlightBackgroundBrush;
+		static Brush menuHighlightBorderBrush;
+		static Brush menuSelectedBackgroundBrush;
+		static Brush menuSelectedBorderBrush;
+		static Brush menuDisabledForegroundBrush;
+		static Brush menuSeparatorBrush;
+
+		static Brush statusBarBackgroundBrush;
+		static Brush statusBarTextBrush;
+		static Brush statusBarErrorTextBrush;
+		static Brush statusBarWarningTextBrush;
+		static Brush statusBarReadyTextBrush;
+		static Brush statusBarProgressBorderBrush;
+		static Brush statusBarProgressBackgroundBrush;
+		static Brush searchBarBorderBrush;
+		static Brush searchBarBackgroundBrush;
+		static Brush searchBarTextBrush;
+
+		public static Brush MainToolbarBackgroundBrush {
+			get { return mainToolbarBackgroundBrush; }
+			private set { mainToolbarBackgroundBrush = value; RaisePropertyChanged (); }
+		}
+
+		public static Brush MainToolbarForegroundBrush {
+			get { return mainToolbarForegroundBrush; }
+			private set { mainToolbarForegroundBrush = value; RaisePropertyChanged (); }
+		}
+
+		public static Brush MainToolbarDisabledForegroundBrush {
+			get { return mainToolbarDisabledForegroundBrush; }
+			private set { mainToolbarDisabledForegroundBrush = value; RaisePropertyChanged (); }
+		}
+
+		public static Brush MainToolbarShadowBrush {
+			get { return mainToolbarShadowBrush; }
+			private set { mainToolbarShadowBrush = value; RaisePropertyChanged (); }
+		}
+
+		public static Brush MainToolbarSeparatorBrush {
+			get { return mainToolbarSeparatorBrush; }
+			private set { mainToolbarSeparatorBrush = value; RaisePropertyChanged (); }
+		}
+
+		public static Brush MainToolbarButtonPressedBackgroundBrush {
+			get { return mainToolbarButtonPressedBackgroundBrush; }
+			set { mainToolbarButtonPressedBackgroundBrush = value; RaisePropertyChanged (); }
+		}
+
+
+		public static Brush MainToolbarButtonPressedBorderBrush {
+			get { return mainToolbarButtonPressedBorderBrush; }
+			set { mainToolbarButtonPressedBorderBrush = value; RaisePropertyChanged (); }
+		}
+		
+		public static Brush MenuBarBackgroundBrush {
+			get { return menuBarBackgroundBrush; }
+			private set { menuBarBackgroundBrush = value; RaisePropertyChanged (); }
+		}
+
+		public static Brush MenuBarForegroundBrush {
+			get { return menuBarForegroundBrush; }
+			private set { menuBarForegroundBrush = value; RaisePropertyChanged (); }
+		}
+
+		public static Brush MenuBarBorderBrush {
+			get { return menuBarBorderBrush; }
+			private set { menuBarBorderBrush = value; RaisePropertyChanged (); }
+		}
+
+		public static Brush MenuBarHighlightBackgroundBrush {
+			get { return menuBarHighlightBackgroundBrush; }
+			private set { menuBarHighlightBackgroundBrush = value; RaisePropertyChanged (); }
+		}
+
+		public static Brush MenuBarHighlightBorderBrush {
+			get { return menuBarHighlightBorderBrush; }
+			private set { menuBarHighlightBorderBrush = value; RaisePropertyChanged (); }
+		}
+
+		public static Brush MenuBackgroundBrush {
+			get { return menuBackgroundBrush; }
+			private set { menuBackgroundBrush = value; RaisePropertyChanged (); }
+		}
+
+		public static Brush MenuForegroundBrush {
+			get { return menuForegroundBrush; }
+			private set { menuForegroundBrush = value; RaisePropertyChanged (); }
+		}
+
+		public static Brush MenuBorderBrush {
+			get { return menuBorderBrush; }
+			private set { menuBorderBrush = value; RaisePropertyChanged (); }
+		}
+
+		public static Brush MenuHighlightBackgroundBrush {
+			get { return menuHighlightBackgroundBrush; }
+			private set { menuHighlightBackgroundBrush = value; RaisePropertyChanged (); }
+		}
+
+		public static Brush MenuHighlightBorderBrush {
+			get { return menuHighlightBorderBrush; }
+			private set { menuHighlightBorderBrush = value; RaisePropertyChanged (); }
+		}
+
+		public static Brush MenuSelectedBackgroundBrush {
+			get { return menuSelectedBackgroundBrush; }
+			private set { menuSelectedBackgroundBrush = value; RaisePropertyChanged (); }
+		}
+
+		public static Brush MenuSelectedBorderBrush {
+			get { return menuSelectedBorderBrush; }
+			private set { menuSelectedBorderBrush = value; RaisePropertyChanged (); }
+		}
+
+		public static Brush MenuDisabledForegroundBrush {
+			get { return menuDisabledForegroundBrush; }
+			private set { menuDisabledForegroundBrush = value; RaisePropertyChanged (); }
+		}
+
+		public static Brush MenuSeparatorBrush {
+			get { return menuSeparatorBrush; }
+			set { menuSeparatorBrush = value; RaisePropertyChanged (); }
+		}
+
+		public static Brush StatusBarBackgroundBrush {
+			get { return statusBarBackgroundBrush; }
+			private set { statusBarBackgroundBrush = value; RaisePropertyChanged (); }
+		}
+
+		public static Brush StatusBarTextBrush {
+			get { return statusBarTextBrush; }
+			private set { statusBarTextBrush = value; RaisePropertyChanged (); }
+		}
+
+		public static Brush StatusBarErrorTextBrush {
+			get { return statusBarErrorTextBrush; }
+			private set { statusBarErrorTextBrush = value; RaisePropertyChanged (); }
+		}
+
+		public static Brush StatusBarWarningTextBrush {
+			get { return statusBarWarningTextBrush; }
+			private set { statusBarWarningTextBrush = value; RaisePropertyChanged (); }
+		}
+
+		public static Brush StatusBarReadyTextBrush {
+			get { return statusBarReadyTextBrush; }
+			private set { statusBarReadyTextBrush = value; RaisePropertyChanged (); }
+		}
+
+		public static Brush StatusBarProgressBorderBrush {
+			get { return statusBarProgressBorderBrush; }
+			private set { statusBarProgressBorderBrush = value; RaisePropertyChanged (); }
+		}
+
+		public static Brush StatusBarProgressBackgroundBrush {
+			get { return statusBarProgressBackgroundBrush; }
+			private set { statusBarProgressBackgroundBrush = value; RaisePropertyChanged (); }
+		}
+
+		public static Brush SearchBarBorderBrush {
+			get { return searchBarBorderBrush; }
+			private set { searchBarBorderBrush = value; RaisePropertyChanged (); }
+		}
+
+		public static Brush SearchBarBackgroundBrush {
+			get { return searchBarBackgroundBrush; }
+			private set { searchBarBackgroundBrush = value; RaisePropertyChanged (); }
+		}
+
+		public static Brush SearchBarTextBrush {
+			get { return searchBarTextBrush; }
+			private set { searchBarTextBrush = value; RaisePropertyChanged (); }
+		}
+
+		static Styles ()
+		{
+			Xwt.Drawing.Context.RegisterStyles ("hover", "pressed", "disabled");
+			LoadStyles ();
+			MonoDevelop.Ide.Gui.Styles.Changed += (o, e) => LoadStyles ();
+		}
+
+		public static void LoadStyles ()
+		{
+			if (IdeApp.Preferences.UserInterfaceSkin == Skin.Light) {
+				MainToolbarBackgroundBrush = Brushes.Transparent;
+				MainToolbarForegroundBrush = new SolidColorBrush (new Color { A = 0xFF, R = 0x22, G = 0x22, B = 0x22 });
+				MainToolbarDisabledForegroundBrush = Brushes.Gray;
+				MainToolbarShadowBrush = Brushes.Gray;
+				MainToolbarSeparatorBrush = new SolidColorBrush (new Color { A = 0xFF, R = 0x7d, G = 0x7d, B = 0x7d });
+				MainToolbarButtonPressedBackgroundBrush = new SolidColorBrush (new Color { A = 0x66, R = 0x00, G = 0x8B, B = 0xFF });
+				MainToolbarButtonPressedBorderBrush = new SolidColorBrush (new Color { A = 0x66, R = 0x00, G = 0x8B, B = 0xFF });
+
+				MenuBarBackgroundBrush = SystemColors.MenuBarBrush;
+				MenuBarForegroundBrush = SystemColors.MenuTextBrush;
+			    MenuBarBorderBrush = new SolidColorBrush (new Color { A = 0xFF, R = 0x99, G = 0x99, B = 0x99 });
+				MenuBarHighlightBackgroundBrush = new SolidColorBrush (new Color { A = 0xFF, R = 0xC3, G = 0xE3, B = 0xFE });
+				MenuBarHighlightBorderBrush = new SolidColorBrush (new Color { A = 0xFF, R = 0xC3, G = 0xE3, B = 0xFE });
+
+				MenuBackgroundBrush = new SolidColorBrush (new Color { A = 0xFF, R = 0xFF, G = 0xFF, B = 0xFF });
+				MenuForegroundBrush = new SolidColorBrush (new Color { A = 0xFF, R = 0x00, G = 0x00, B = 0x00 });
+				MenuBorderBrush = new SolidColorBrush (new Color { A = 0xFF, R = 0x99, G = 0x99, B = 0x99 });
+				MenuSeparatorBrush = new SolidColorBrush (new Color { A = 0xFF, R = 0xEA, G = 0xEA, B = 0xEA });
+				MenuHighlightBackgroundBrush = new SolidColorBrush (new Color { A = 0x33, R = 0x00, G = 0x8B, B = 0xFF });
+				MenuHighlightBorderBrush = new SolidColorBrush (new Color { A = 0x33, R = 0x00, G = 0x8B, B = 0xFF });
+				MenuSelectedBackgroundBrush = new SolidColorBrush (new Color { A = 0x33, R = 0x00, G = 0x8B, B = 0xFF });
+				MenuSelectedBorderBrush = new SolidColorBrush (new Color { A = 0x33, R = 0x00, G = 0x8B, B = 0xFF });
+				MenuDisabledForegroundBrush = new SolidColorBrush (new Color { A = 0xFF, R = 0xA0, G = 0xA0, B = 0xA0 });
+
+				StatusBarBackgroundBrush = new SolidColorBrush (new Color { A = 0xFF, R = 0xE5, G = 0xE5, B = 0xE5 });
+				StatusBarTextBrush = MainToolbarForegroundBrush;
+				StatusBarErrorTextBrush = StatusBarTextBrush;
+				StatusBarWarningTextBrush = StatusBarTextBrush;
+				StatusBarReadyTextBrush = Brushes.Gray;
+				StatusBarProgressBorderBrush = new SolidColorBrush (new Color { A = 0xFF, R = 0xD9, G = 0xDC, B = 0xE1 });
+				StatusBarProgressBackgroundBrush = new SolidColorBrush (new Color { A = 0xFF, R = 0xB3, G = 0xE7, B = 0x70 });
+				SearchBarBorderBrush = Brushes.LightGray;
+				SearchBarBackgroundBrush = Brushes.White;
+				SearchBarTextBrush = MainToolbarForegroundBrush;
+			} else {
+				MainToolbarBackgroundBrush = new SolidColorBrush (new Color { A = 0xFF, R = 0x30, G = 0x30, B = 0x30 });
+				MainToolbarForegroundBrush = new SolidColorBrush (new Color { A = 0xFF, R = 0xEE, G = 0xEE, B = 0xEE });
+				MainToolbarDisabledForegroundBrush = Brushes.Gray;
+				MainToolbarShadowBrush = new SolidColorBrush (new Color { A = 0xFF, R = 0x74, G = 0x74, B = 0x74 });
+				MainToolbarSeparatorBrush = new SolidColorBrush (new Color { A = 0xFF, R = 0x7d, G = 0x7d, B = 0x7d });
+				MainToolbarButtonPressedBackgroundBrush = new SolidColorBrush (new Color { A = 0x66, R = 0x00, G = 0x8B, B = 0xFF });
+				MainToolbarButtonPressedBorderBrush = new SolidColorBrush (new Color { A = 0x66, R = 0x00, G = 0x8B, B = 0xFF });
+
+				MenuBarBackgroundBrush = MainToolbarBackgroundBrush;
+				MenuBarForegroundBrush = MainToolbarForegroundBrush;
+				MenuBarBorderBrush = new SolidColorBrush (new Color { A = 0xFF, R = 0x5D, G = 0x5D, B = 0x5D });
+				MenuBarHighlightBackgroundBrush = new SolidColorBrush (new Color { A = 0x4D, R = 0x8E, G = 0xCA, B = 0xFF });
+				MenuBarHighlightBorderBrush = new SolidColorBrush (new Color { A = 0x4D, R = 0x8E, G = 0xCA, B = 0xFF });
+
+				MenuBackgroundBrush = MainToolbarBackgroundBrush;
+				MenuForegroundBrush = MainToolbarForegroundBrush;
+				MenuBorderBrush = new SolidColorBrush (new Color { A = 0xFF, R = 0x5D, G = 0x5D, B = 0x5D });
+				MenuSeparatorBrush = new SolidColorBrush (new Color { A = 0xFF, R = 0x44, G = 0x44, B = 0x44 });
+				MenuHighlightBackgroundBrush = new SolidColorBrush (new Color { A = 0x4D, R = 0x8E, G = 0xCA, B = 0xFF });
+				MenuHighlightBorderBrush = new SolidColorBrush (new Color { A = 0x4D, R = 0x8E, G = 0xCA, B = 0xFF });
+				MenuSelectedBackgroundBrush = MenuHighlightBackgroundBrush;
+				MenuSelectedBorderBrush = MenuHighlightBorderBrush;
+				MenuDisabledForegroundBrush = new SolidColorBrush (new Color { A = 0xFF, R = 0x70, G = 0x70, B = 0x70 });
+
+				StatusBarBackgroundBrush = new SolidColorBrush (new Color { A = 0xFF, R = 0x3D, G = 0x3D, B = 0x3D });
+				StatusBarTextBrush = MainToolbarForegroundBrush;
+				StatusBarErrorTextBrush = StatusBarTextBrush;
+				StatusBarWarningTextBrush = StatusBarTextBrush;
+				StatusBarReadyTextBrush = Brushes.LightGray;
+				StatusBarProgressBorderBrush = new SolidColorBrush (new Color { A = 0xFF, R = 0x44, G = 0x44, B = 0x44 });
+				StatusBarProgressBackgroundBrush = new SolidColorBrush (new Color { A = 0xFF, R = 0x51, G = 0x68, B = 0x33 });
+				SearchBarBorderBrush = new SolidColorBrush (new Color { A = 0xFF, R = 0x1A, G = 0x1A, B = 0x1A });
+				SearchBarBackgroundBrush = new SolidColorBrush (new Color { A = 0xFF, R = 0x22, G = 0x22, B = 0x22 });
+				SearchBarTextBrush = MainToolbarForegroundBrush;
+			}
+		}
+
+		public static event EventHandler<PropertyChangedEventArgs> StaticPropertyChanged;
+
+		static void RaisePropertyChanged ([CallerMemberName] string propName = null)
+		{
+			if (StaticPropertyChanged != null)
+				StaticPropertyChanged (null, new PropertyChangedEventArgs (propName));
+		}
+	}
+}
+