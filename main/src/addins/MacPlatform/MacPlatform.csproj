<Project DefaultTargets="Build" xmlns="http://schemas.microsoft.com/developer/msbuild/2003" ToolsVersion="4.0">
  <Import Project="..\..\..\MonoDevelop.props" />
  <Import Project="$(ReferencesGtk)" />
  <PropertyGroup>
    <Configuration Condition=" '$(Configuration)' == '' ">Debug</Configuration>
    <Platform Condition=" '$(Platform)' == '' ">AnyCPU</Platform>
    <ProjectGuid>{50D6768C-C072-4E79-AFC5-C1C40767EF45}</ProjectGuid>
    <TargetFrameworkVersion>$(MDFrameworkVersion)</TargetFrameworkVersion>
    <OutputPath>..\..\..\build\bin</OutputPath>
    <TreatWarningsAsErrors>true</TreatWarningsAsErrors>
    <AllowUnsafeBlocks>True</AllowUnsafeBlocks>
  </PropertyGroup>
  <PropertyGroup Condition=" '$(Configuration)|$(Platform)' == 'Debug|AnyCPU' " />
  <PropertyGroup Condition=" '$(Configuration)|$(Platform)' == 'Release|AnyCPU' " />
  <ItemGroup>
    <Reference Include="System" />
    <Reference Include="System.Core" />
    <Reference Include="System.Xml" />
    <Reference Include="System.Xml.Linq" />
    <Reference Include="System.Web" />
    <Reference Include="System.Drawing" />
    <Reference Include="Xamarin.Mac">
      <HintPath>..\..\..\external\Xamarin.Mac.dll</HintPath>
    </Reference>
    <Reference Include="System.ValueTuple">
      <HintPath>..\..\..\packages\System.ValueTuple.4.4.0\lib\net47\System.ValueTuple.dll</HintPath>
      <Private>False</Private>
    </Reference>
    <Reference Include="System.Net.Http" />
  </ItemGroup>
  <ItemGroup>
    <ProjectReference Include="..\..\core\MonoDevelop.Core\MonoDevelop.Core.csproj">
      <Project>{7525BB88-6142-4A26-93B9-A30C6983390A}</Project>
      <Name>MonoDevelop.Core</Name>
      <Private>False</Private>
    </ProjectReference>
    <ProjectReference Include="..\..\core\MonoDevelop.Ide\MonoDevelop.Ide.csproj">
      <Project>{27096E7F-C91C-4AC6-B289-6897A701DF21}</Project>
      <Name>MonoDevelop.Ide</Name>
      <Private>False</Private>
    </ProjectReference>
    <ProjectReference Include="..\..\..\external\xwt\Xwt\Xwt.csproj">
      <Project>{92494904-35FA-4DC9-BDE9-3A3E87AC49D3}</Project>
      <Name>Xwt</Name>
      <Private>False</Private>
    </ProjectReference>
    <ProjectReference Include="..\..\..\external\mono-addins\Mono.Addins\Mono.Addins.csproj">
      <Project>{91DD5A2D-9FE3-4C3C-9253-876141874DAD}</Project>
      <Name>Mono.Addins</Name>
      <Private>False</Private>
    </ProjectReference>
    <ProjectReference Include="..\..\..\external\xwt\Xwt.Gtk.Mac\Xwt.Gtk.Mac.csproj">
      <Project>{E95833C9-90AA-4366-9262-0A1BED148249}</Project>
      <Name>Xwt.Gtk.Mac</Name>
    </ProjectReference>
    <ProjectReference Include="..\..\..\external\xwt\Xwt.Gtk\Xwt.Gtk.csproj">
      <Project>{C3887A93-B2BD-4097-8E2F-3A063EFF32FD}</Project>
      <Name>Xwt.Gtk</Name>
      <Private>False</Private>
    </ProjectReference>
    <ProjectReference Include="..\..\..\external\xwt\Xwt.XamMac\Xwt.XamMac.csproj">
      <Project>{B7C1673E-5124-4BE5-8D21-EC8B12F85B6B}</Project>
      <Name>Xwt.XamMac</Name>
      <Private>False</Private>
    </ProjectReference>
  </ItemGroup>
  <ItemGroup>
    <Compile Include="AssemblyInfo.cs" />
    <Compile Include="MacKeychainPasswordProvider.cs" />
    <Compile Include="MacPlatform.cs" />
    <Compile Include="Dialogs\MacAddFileDialogHandler.cs" />
    <Compile Include="Dialogs\MacOpenFileDialogHandler.cs" />
    <Compile Include="Dialogs\MacSelectFileDialogHandler.cs" />
    <Compile Include="Dialogs\MDBox.cs" />
    <Compile Include="Dialogs\SelectEncodingPanel.cs" />
    <Compile Include="Dialogs\SelectEncodingPopUpButton.cs" />
    <Compile Include="Dialogs\Layout.cs" />
    <Compile Include="Dialogs\MacAlertDialogHandler.cs" />
    <Compile Include="MacInterop\CoreFoundation.cs" />
    <Compile Include="MacInterop\ApplicationEvents.cs" />
    <Compile Include="MacInterop\AppleEvent.cs" />
    <Compile Include="MacInterop\AppleScript.cs" />
    <Compile Include="MacInterop\ComponentManager.cs" />
    <Compile Include="MacInterop\GtkQuartz.cs" />
    <Compile Include="MacInterop\LaunchServices.cs" />
    <Compile Include="MacInterop\ProcessManager.cs" />
    <Compile Include="MacInterop\Keychain.cs" />
    <Compile Include="MacIntegrationCommands.cs" />
    <Compile Include="MacExternalConsoleProcess.cs" />
    <Compile Include="MacInterop\Carbon.cs" />
    <Compile Include="MacInterop\AppleEvents\Native.cs" />
    <Compile Include="AddinInfo.cs" />
    <Compile Include="MacProxyCredentialProvider.cs" />
    <Compile Include="ExtendedTitleBarWindowBackend.cs" />
    <Compile Include="ExtendedTitleBarDialogBackend.cs" />
    <Compile Include="MainToolbar\MainToolbar.cs" />
    <Compile Include="MainToolbar\RunButton.cs" />
    <Compile Include="MainToolbar\SearchBar.cs" />
    <Compile Include="MainToolbar\ButtonBar.cs" />
    <Compile Include="MainToolbar\SelectorView.cs" />
    <Compile Include="MainToolbar\StatusBar.cs" />
    <Compile Include="MainToolbar\VerticallyCenteredTextFieldCell.cs" />
    <Compile Include="MainToolbar\AwesomeBar.cs" />
    <Compile Include="MainToolbar\ButtonBarContainer.cs" />
    <Compile Include="MainToolbar\Styles.cs" />
    <Compile Include="MainToolbar\MultiResImage.cs" />
    <Compile Include="MimeMapLoader.cs" />
    <Compile Include="ScreenMonitor.cs" />
    <Compile Include="MainToolbar\NSFocusButton.cs" />
    <Compile Include="Dialogs\MDAccessoryViewBox.cs" />
    <Compile Include="Dialogs\MacCommonFileDialogHandler.cs" />
    <Compile Include="MacTelemetryDetails.cs" />
    <Compile Include="Interop.cs" />
    <Compile Include="KernelInterop.cs" />
<<<<<<< HEAD
    <Compile Include="MacInterop\KeyCodes.cs" />
    <Compile Include="Dialogs\HttpClientOptionsPanel.cs" />
    <Compile Include="Dialogs\HttpClientOptionsWidget.cs" />
    <Compile Include="Dialogs\HttpClientOptionsWidget.UI.cs">
      <DependentUpon>HttpClientOptionsWidget.cs</DependentUpon>
    </Compile>
    <Compile Include="MacPlatformSettings.cs" />
    <Compile Include="MacHttpMessageHandlerProvider.cs" />
    <Compile Include="NSUrlSessionCredentialsHandler.cs" />
    <Compile Include="BasicAuthenticationHandler.cs" />
=======
>>>>>>> 9951c4ed
  </ItemGroup>
  <ItemGroup>
    <None Include="packages.config" />
  </ItemGroup>
  <ItemGroup>
    <EmbeddedResource Include="MacPlatform.addin.xml" />
    <EmbeddedResource Include="maintoolbarbg.png" />
    <EmbeddedResource Include="icons\build.png" />
    <EmbeddedResource Include="icons\build%402x.png" />
    <EmbeddedResource Include="icons\build~dark.png" />
    <EmbeddedResource Include="icons\build~dark%402x.png" />
    <EmbeddedResource Include="icons\continue.png" />
    <EmbeddedResource Include="icons\continue%402x.png" />
    <EmbeddedResource Include="icons\continue~dark.png" />
    <EmbeddedResource Include="icons\continue~dark%402x.png" />
    <EmbeddedResource Include="icons\device.png" />
    <EmbeddedResource Include="icons\device%402x.png" />
    <EmbeddedResource Include="icons\device~dark.png" />
    <EmbeddedResource Include="icons\device~dark%402x.png" />
    <EmbeddedResource Include="icons\project.png" />
    <EmbeddedResource Include="icons\project%402x.png" />
    <EmbeddedResource Include="icons\project~dark.png" />
    <EmbeddedResource Include="icons\project~dark%402x.png" />
    <EmbeddedResource Include="icons\stop.png" />
    <EmbeddedResource Include="icons\stop%402x.png" />
    <EmbeddedResource Include="icons\stop~dark.png" />
    <EmbeddedResource Include="icons\stop~dark%402x.png" />
    <EmbeddedResource Include="maintoolbarbg~dark.png" />
    <EmbeddedResource Include="maintoolbarbg~dark%402x.png" />
    <EmbeddedResource Include="icons\status-stop-16.png" />
    <EmbeddedResource Include="icons\status-stop-16%402x.png" />
    <EmbeddedResource Include="icons\status-stop-16~dark.png" />
    <EmbeddedResource Include="icons\status-stop-16~dark%402x.png" />
    <EmbeddedResource Include="..\..\..\external\Xamarin.Mac.buildinfo">
      <Link>Xamarin.Mac.buildinfo</Link>
    </EmbeddedResource>
  </ItemGroup>
  <ItemGroup>
    <InternalsVisibleTo Include="MacPlatform.Tests" />
  </ItemGroup>
  <Import Project="$(MSBuildBinPath)\Microsoft.CSharp.targets" />
  <ItemGroup>
    <LibXammac Include="..\..\..\external\libxammac.dylib" />
  </ItemGroup>
  <Target Name="AfterBuild">
    <Copy SourceFiles="@(LibXammac)" DestinationFiles="$(OutputPath)\libxammac.dylib" SkipUnchangedFiles="true" />
  </Target>
</Project><|MERGE_RESOLUTION|>--- conflicted
+++ resolved
@@ -112,8 +112,6 @@
     <Compile Include="MacTelemetryDetails.cs" />
     <Compile Include="Interop.cs" />
     <Compile Include="KernelInterop.cs" />
-<<<<<<< HEAD
-    <Compile Include="MacInterop\KeyCodes.cs" />
     <Compile Include="Dialogs\HttpClientOptionsPanel.cs" />
     <Compile Include="Dialogs\HttpClientOptionsWidget.cs" />
     <Compile Include="Dialogs\HttpClientOptionsWidget.UI.cs">
@@ -123,8 +121,6 @@
     <Compile Include="MacHttpMessageHandlerProvider.cs" />
     <Compile Include="NSUrlSessionCredentialsHandler.cs" />
     <Compile Include="BasicAuthenticationHandler.cs" />
-=======
->>>>>>> 9951c4ed
   </ItemGroup>
   <ItemGroup>
     <None Include="packages.config" />
