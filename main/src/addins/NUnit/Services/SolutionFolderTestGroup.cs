--- conflicted
+++ resolved
@@ -96,11 +96,7 @@
 		protected override void OnCreateTests ()
 		{
 			NUnitService testService = NUnitService.Instance;
-<<<<<<< HEAD
-			foreach (SolutionFolderItem e in combine.Items) {
-=======
-			foreach (SolutionItem e in folder.Items) {
->>>>>>> 9bda3a63
+			foreach (SolutionFolderItem e in folder.Items) {
 				UnitTest t = testService.BuildTest (e);
 				if (t != null)
 					Tests.Add (t);
