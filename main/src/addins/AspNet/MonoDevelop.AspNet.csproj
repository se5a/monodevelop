<?xml version="1.0" encoding="utf-8"?>
<Project DefaultTargets="Build" xmlns="http://schemas.microsoft.com/developer/msbuild/2003" ToolsVersion="4.0">
  <PropertyGroup>
    <Configuration Condition=" '$(Configuration)' == '' ">Debug</Configuration>
    <Platform Condition=" '$(Platform)' == '' ">AnyCPU</Platform>
    <ProductVersion>8.0.30703</ProductVersion>
    <SchemaVersion>2.0</SchemaVersion>
    <ProjectGuid>{1CF94D07-5480-4D10-A3CD-2EBD5E87B02E}</ProjectGuid>
    <OutputType>Library</OutputType>
    <AssemblyName>MonoDevelop.AspNet</AssemblyName>
    <RootNamespace>MonoDevelop.AspNet</RootNamespace>
    <TargetFrameworkVersion>v4.5</TargetFrameworkVersion>
  </PropertyGroup>
  <PropertyGroup Condition=" '$(Configuration)|$(Platform)' == 'Debug|AnyCPU' ">
    <DebugSymbols>True</DebugSymbols>
    <DebugType>full</DebugType>
    <Optimize>false</Optimize>
    <OutputPath>..\..\..\build\AddIns\AspNet</OutputPath>
    <ErrorReport>prompt</ErrorReport>
    <WarningLevel>4</WarningLevel>
    <Execution>
      <Execution clr-version="Net_2_0" />
    </Execution>
    <DefineConstants>DEBUG</DefineConstants>
    <NoWarn>1591;1573</NoWarn>
    <DocumentationFile>..\..\..\build\AddIns\AspNet\MonoDevelop.AspNet.xml</DocumentationFile>
    <AllowUnsafeBlocks>true</AllowUnsafeBlocks>
  </PropertyGroup>
  <PropertyGroup Condition=" '$(Configuration)|$(Platform)' == 'Release|AnyCPU' ">
    <DebugType>pdbonly</DebugType>
    <Optimize>True</Optimize>
    <OutputPath>..\..\..\build\AddIns\AspNet</OutputPath>
    <ErrorReport>prompt</ErrorReport>
    <WarningLevel>4</WarningLevel>
    <Execution>
      <Execution clr-version="Net_2_0" />
    </Execution>
    <DebugSymbols>true</DebugSymbols>
    <NoWarn>1591;1573</NoWarn>
    <DocumentationFile>..\..\..\build\AddIns\AspNet\MonoDevelop.AspNet.xml</DocumentationFile>
    <AllowUnsafeBlocks>true</AllowUnsafeBlocks>
  </PropertyGroup>
  <ItemGroup>
    <ProjectReference Include="..\..\core\MonoDevelop.Ide\MonoDevelop.Ide.csproj">
      <Project>{27096E7F-C91C-4AC6-B289-6897A701DF21}</Project>
      <Name>MonoDevelop.Ide</Name>
      <Private>False</Private>
    </ProjectReference>
    <ProjectReference Include="..\..\core\MonoDevelop.Core\MonoDevelop.Core.csproj">
      <Project>{7525BB88-6142-4A26-93B9-A30C6983390A}</Project>
      <Name>MonoDevelop.Core</Name>
      <Private>False</Private>
    </ProjectReference>
    <ProjectReference Include="..\MonoDevelop.DesignerSupport\MonoDevelop.DesignerSupport.csproj">
      <Project>{2C24D515-4A2C-445C-8419-C09231913CFA}</Project>
      <Name>MonoDevelop.DesignerSupport</Name>
      <Private>False</Private>
    </ProjectReference>
    <ProjectReference Include="..\..\core\Mono.Texteditor\Mono.TextEditor.csproj">
      <Project>{A2329308-3751-4DBD-9A75-5F7B8B024625}</Project>
      <Name>Mono.TextEditor</Name>
      <Private>False</Private>
    </ProjectReference>
    <ProjectReference Include="..\MonoDevelop.Refactoring\MonoDevelop.Refactoring.csproj">
      <Project>{100568FC-F4E8-439B-94AD-41D11724E45B}</Project>
      <Name>MonoDevelop.Refactoring</Name>
      <Private>False</Private>
    </ProjectReference>
    <ProjectReference Include="..\MonoDevelop.SourceEditor2\MonoDevelop.SourceEditor.csproj">
      <Project>{F8F92AA4-A376-4679-A9D4-60E7B7FBF477}</Project>
      <Name>MonoDevelop.SourceEditor</Name>
      <Private>False</Private>
    </ProjectReference>
    <ProjectReference Include="..\MonoDevelop.Debugger\MonoDevelop.Debugger.csproj">
      <Project>{2357AABD-08C7-4808-A495-8FF2D3CDFDB0}</Project>
      <Name>MonoDevelop.Debugger</Name>
      <Private>False</Private>
    </ProjectReference>
    <ProjectReference Include="..\..\..\external\mono-addins\Mono.Addins\Mono.Addins.csproj">
      <Project>{91DD5A2D-9FE3-4C3C-9253-876141874DAD}</Project>
      <Name>Mono.Addins</Name>
      <Private>False</Private>
    </ProjectReference>
    <ProjectReference Include="..\..\..\external\debugger-libs\Mono.Debugging\Mono.Debugging.csproj">
      <Project>{90C99ADB-7D4B-4EB4-98C2-40BD1B14C7D2}</Project>
      <Name>Mono.Debugging</Name>
      <Private>False</Private>
    </ProjectReference>
    <ProjectReference Include="..\..\..\external\xwt\Xwt\Xwt.csproj">
      <Project>{92494904-35FA-4DC9-BDE9-3A3E87AC49D3}</Project>
      <Name>Xwt</Name>
      <Private>False</Private>
    </ProjectReference>
    <ProjectReference Include="..\TextTemplating\MonoDevelop.TextTemplating\MonoDevelop.TextTemplating.csproj">
      <Project>{8CCA39DD-8412-4547-BE7F-0C3D3ACC6FAC}</Project>
      <Name>MonoDevelop.TextTemplating</Name>
      <Private>False</Private>
    </ProjectReference>
    <ProjectReference Include="..\TextTemplating\Mono.TextTemplating\Mono.TextTemplating.csproj">
      <Project>{A2364D6A-00EF-417C-80A6-815726C70032}</Project>
      <Name>Mono.TextTemplating</Name>
      <Private>False</Private>
    </ProjectReference>
    <ProjectReference Include="..\Xml\MonoDevelop.Xml.csproj">
      <Project>{86DFC74A-B0B6-4C73-9E05-9098DA8FA5F1}</Project>
      <Name>MonoDevelop.Xml</Name>
      <Private>False</Private>
    </ProjectReference>
    <Reference Include="Microsoft.Web.Infrastructure">
      <HintPath>..\..\..\packages\Microsoft.Web.Infrastructure.1.0.0.0\lib\net40\Microsoft.Web.Infrastructure.dll</HintPath>
    </Reference>
    <Reference Include="System.Web.Razor">
      <HintPath>..\..\..\packages\Microsoft.AspNet.Razor.3.2.3\lib\net45\System.Web.Razor.dll</HintPath>
    </Reference>
    <Reference Include="System.Web.Helpers">
      <HintPath>..\..\..\packages\Microsoft.AspNet.WebPages.3.2.3\lib\net45\System.Web.Helpers.dll</HintPath>
    </Reference>
    <Reference Include="System.Web.WebPages.Deployment">
      <HintPath>..\..\..\packages\Microsoft.AspNet.WebPages.3.2.3\lib\net45\System.Web.WebPages.Deployment.dll</HintPath>
    </Reference>
    <Reference Include="System.Web.WebPages">
      <HintPath>..\..\..\packages\Microsoft.AspNet.WebPages.3.2.3\lib\net45\System.Web.WebPages.dll</HintPath>
    </Reference>
    <Reference Include="System.Web.WebPages.Razor">
      <HintPath>..\..\..\packages\Microsoft.AspNet.WebPages.3.2.3\lib\net45\System.Web.WebPages.Razor.dll</HintPath>
    </Reference>
    <Reference Include="System.Web.Mvc">
      <HintPath>..\..\..\packages\Microsoft.AspNet.Mvc.5.2.3\lib\net45\System.Web.Mvc.dll</HintPath>
    </Reference>
    <Reference Include="System.Web.Mvc" Condition="!Exists('$(SolutionDir)\..\.git')" />
    <ProjectReference Include="..\..\..\external\nrefactory\ICSharpCode.NRefactory\ICSharpCode.NRefactory.csproj">
      <Project>{3B2A5653-EC97-4001-BB9B-D90F1AF2C371}</Project>
      <Name>ICSharpCode.NRefactory</Name>
      <Private>False</Private>
    </ProjectReference>
    <Reference Include="System.Reflection.Metadata">
      <HintPath>..\..\..\external\roslyn\Binaries\Release\System.Reflection.Metadata.dll</HintPath>
      <Private>False</Private>
    </Reference>
    <Reference Include="System.Collections.Immutable">
      <HintPath>..\..\..\external\roslyn\Binaries\Release\System.Collections.Immutable.dll</HintPath>
      <Private>False</Private>
    </Reference>
    <Reference Include="Microsoft.CodeAnalysis.Workspaces">
      <HintPath>..\..\..\external\roslyn\Binaries\Release\Microsoft.CodeAnalysis.Workspaces.dll</HintPath>
      <Private>False</Private>
    </Reference>
    <Reference Include="Microsoft.CodeAnalysis">
      <HintPath>..\..\..\external\roslyn\Binaries\Release\Microsoft.CodeAnalysis.dll</HintPath>
      <Private>False</Private>
    </Reference>
    <Reference Include="Microsoft.CodeAnalysis.CSharp.Workspaces">
      <HintPath>..\..\..\external\roslyn\Binaries\Release\Microsoft.CodeAnalysis.CSharp.Workspaces.dll</HintPath>
      <Private>False</Private>
    </Reference>
    <Reference Include="Microsoft.CodeAnalysis.CSharp">
      <HintPath>..\..\..\external\roslyn\Binaries\Release\Microsoft.CodeAnalysis.CSharp.dll</HintPath>
      <Private>False</Private>
    </Reference>
  </ItemGroup>
  <ItemGroup>
    <Reference Include="System" />
    <Reference Include="System.Xml" />
    <Reference Include="System.Web" />
    <Reference Include="System.Drawing.Design" />
    <Reference Include="System.Design" />
    <Reference Include="System.Drawing" />
    <Reference Include="System.Configuration" />
    <Reference Include="System.Core" />
    <Reference Include="glib-sharp, Version=2.12.0.0, Culture=neutral, PublicKeyToken=35e10195dab3c99f">
      <SpecificVersion>False</SpecificVersion>
    </Reference>
    <Reference Include="pango-sharp, Version=2.12.0.0, Culture=neutral, PublicKeyToken=35e10195dab3c99f">
      <SpecificVersion>False</SpecificVersion>
    </Reference>
    <Reference Include="atk-sharp, Version=2.12.0.0, Culture=neutral, PublicKeyToken=35e10195dab3c99f">
      <SpecificVersion>False</SpecificVersion>
    </Reference>
    <Reference Include="gdk-sharp, Version=2.12.0.0, Culture=neutral, PublicKeyToken=35e10195dab3c99f">
      <SpecificVersion>False</SpecificVersion>
    </Reference>
    <Reference Include="gtk-sharp, Version=2.12.0.0, Culture=neutral, PublicKeyToken=35e10195dab3c99f">
      <SpecificVersion>False</SpecificVersion>
    </Reference>
    <Reference Include="System.Xml.Linq" />
    <Reference Include="Mono.Posix" />
    <Reference Include="System.ServiceModel" />
    <Reference Include="System.Runtime.Serialization" />
  </ItemGroup>
  <ItemGroup>
    <EmbeddedResource Include="Properties\MonoDevelop.AspNet.addin.xml">
      <LogicalName>MonoDevelop.AspNet.addin.xml</LogicalName>
    </EmbeddedResource>
    <EmbeddedResource Include="Templates\images\aspnet-empty-project.png">
      <LogicalName>aspnet-empty-project.png</LogicalName>
    </EmbeddedResource>
    <EmbeddedResource Include="Templates\images\aspnet-empty-project%402x.png">
      <LogicalName>aspnet-empty-project@2x.png</LogicalName>
    </EmbeddedResource>
    <EmbeddedResource Include="gtk-gui\gui.stetic">
      <LogicalName>gui.stetic</LogicalName>
    </EmbeddedResource>
    <EmbeddedResource Include="Templates\images\aspnet-wizard-page.png">
      <LogicalName>aspnet-wizard-page.png</LogicalName>
    </EmbeddedResource>
    <EmbeddedResource Include="Templates\images\aspnet-wizard-page%402x.png">
      <LogicalName>aspnet-wizard-page@2x.png</LogicalName>
    </EmbeddedResource>
  </ItemGroup>
  <ItemGroup>
    <Compile Include="Html\HtmlSchemaService.cs" />
    <Compile Include="Html\HtmlSchema.cs" />
    <Compile Include="Html\DocTypeExtensionNode.cs" />
    <Compile Include="Html\DocTypeCompletionData.cs" />
    <Compile Include="Html\HtmlParser.cs" />
    <Compile Include="Html\ElementTypes.cs" />
    <Compile Include="Razor\Parser\RazorSymbols.cs" />
    <Compile Include="Razor\Parser\RazorUtils.cs" />
    <Compile Include="Razor\RazorSyntaxMode.cs" />
    <Compile Include="Razor\RazorCSharpFormatter.cs" />
    <Compile Include="Razor\EditorParserFixed\BackgroundParser.cs" />
    <Compile Include="Razor\EditorParserFixed\CommonResources.Designer.cs" />
    <Compile Include="Razor\EditorParserFixed\DisposableAction.cs" />
    <Compile Include="Razor\EditorParserFixed\RazorEditorParser.cs" />
    <Compile Include="Razor\EditorParserFixed\RazorEditorTrace.cs" />
    <Compile Include="Razor\EditorParserFixed\RazorResources.Designer.cs" />
    <Compile Include="Projects\AspMvcProjectConfiguration.cs" />
    <Compile Include="Projects\AspNetAppProjectConfiguration.cs" />
    <Compile Include="Projects\AspNetMSBuildImportProvider.cs" />
    <Compile Include="WebForms\MasterContentFileDescriptionTemplate.cs" />
    <Compile Include="Properties\AssemblyInfo.cs" />
    <Compile Include="Properties\AddinInfo.cs" />
    <Compile Include="WebForms\ILanguageCompletionBuilder.cs" />
    <Compile Include="Html\HtmlEditorExtension.cs" />
    <Compile Include="Html\Parser\HtmlClosingTagState.cs" />
    <Compile Include="Html\Parser\HtmlScriptBodyState.cs" />
    <Compile Include="Html\Parser\HtmlTagState.cs" />
    <Compile Include="Projects\MvcTextTemplateHost.cs" />
    <Compile Include="Html\BaseHtmlEditorExtension.cs" />
    <Compile Include="Razor\Parser\RazorCodeBlockState.cs" />
    <Compile Include="Razor\Parser\RazorCodeFragmentState.cs" />
    <Compile Include="Razor\Parser\RazorCommentState.cs" />
    <Compile Include="Razor\Parser\RazorDirectiveState.cs" />
    <Compile Include="Razor\Parser\RazorExpressionState.cs" />
    <Compile Include="Razor\Parser\RazorSpeculativeState.cs" />
    <Compile Include="Razor\Parser\RazorState.cs" />
    <Compile Include="Razor\Parser\RazorStatementState.cs" />
    <Compile Include="Razor\Parser\StateEngineService.cs" />
    <Compile Include="Razor\IRazorCompletionBuilder.cs" />
    <Compile Include="Razor\RazorCompletion.cs" />
    <Compile Include="Razor\RazorCSharpEditorExtension.cs" />
    <Compile Include="Projects\WebSubtype.cs" />
    <Compile Include="Execution\AspNetExecutionCommand.cs" />
    <Compile Include="Execution\AspNetExecutionHandler.cs" />
    <Compile Include="Execution\LineInterceptingTextWriter.cs" />
    <Compile Include="Execution\XspParameters.cs" />
    <Compile Include="Execution\BrowserLauncher.cs" />
    <Compile Include="Execution\XspOptionsPanel.cs" />
    <Compile Include="Execution\XspOptionsPanelWidget.cs" />
    <Compile Include="Execution\XspBrowserLauncherConsole.cs" />
    <Compile Include="Html\HtmlPathCompletion.cs" />
    <Compile Include="WebForms\WebFormsEditorExtension.cs" />
    <Compile Include="WebForms\WebFormsSyntaxMode.cs" />
    <Compile Include="WebForms\WebFormsToolboxLoader.cs" />
    <Compile Include="WebForms\WebFormsToolboxNode.cs" />
    <Compile Include="WebForms\WebFormsMemberListBuilder.cs" />
    <Compile Include="WebForms\WebFormsRegistrationCache.cs" />
    <Compile Include="WebForms\WebFormsToolboxProvider.cs" />
    <Compile Include="WebForms\WebFormsCodeBehind.cs" />
    <Compile Include="WebForms\WebFormsCodeBehindTypeNameCache.cs" />
    <Compile Include="WebForms\Parser\WebFormsAttributeValueState.cs" />
    <Compile Include="WebForms\Parser\WebFormsServerCommentState.cs" />
    <Compile Include="WebForms\Parser\WebFormsDirectiveState.cs" />
    <Compile Include="WebForms\Parser\WebFormsDirectiveAttributeState.cs" />
    <Compile Include="WebForms\Parser\WebFormsExpressionState.cs" />
    <Compile Include="WebForms\Dom\WebFormsDirective.cs" />
    <Compile Include="WebForms\Dom\WebFormsExpression.cs" />
    <Compile Include="WebForms\Dom\WebFormsRenderExpression.cs" />
    <Compile Include="WebForms\Dom\WebFormsHtmlEncodedExpression.cs" />
    <Compile Include="WebForms\Dom\WebFormsBindingExpression.cs" />
    <Compile Include="WebForms\Dom\WebFormsResourceExpression.cs" />
    <Compile Include="WebForms\Dom\WebFormsServerComment.cs" />
    <Compile Include="WebForms\Dom\WebFormsDomExtensions.cs" />
    <Compile Include="WebForms\Dom\WebFormsRenderBlock.cs" />
    <Compile Include="Razor\Dom\RazorComment.cs" />
    <Compile Include="Razor\Dom\RazorCodeFragment.cs" />
    <Compile Include="Razor\Dom\RazorCodeBlock.cs" />
    <Compile Include="Razor\Dom\RazorDirective.cs" />
    <Compile Include="Razor\Dom\RazorStatement.cs" />
    <Compile Include="Razor\Dom\RazorImplicitExpression.cs" />
    <Compile Include="Razor\Dom\RazorExplicitExpression.cs" />
    <Compile Include="Razor\Dom\RazorExpression.cs" />
    <Compile Include="WebForms\WebFormsDirectiveCompletion.cs" />
    <Compile Include="Razor\Parser\RazorOutlineNode.cs" />
    <Compile Include="Commands\AddControllerDialog.cs" />
    <Compile Include="Commands\AddViewDialog.cs" />
    <Compile Include="Commands\AspNetCommands.cs" />
    <Compile Include="Commands\GoToViewCommandHandler.cs" />
    <Compile Include="Commands\AddViewFromControllerCommandHandler.cs" />
    <Compile Include="Commands\GoToControllerCommandHandler.cs" />
    <Compile Include="Commands\MvcCommandsCommonHandler.cs" />
    <Compile Include="ProjectPad\AspNetFolderNodeBuilderExtension.cs" />
    <Compile Include="ProjectPad\AspNetFolderNodeCommandHandler.cs" />
    <Compile Include="ProjectPad\AspNetProjectNodeBuilderExtension.cs" />
    <Compile Include="ProjectPad\AspNetProjectNodeCommandHandler.cs" />
    <Compile Include="Razor\Generator\FileUtil.cs" />
    <Compile Include="Razor\Generator\MarkupRewriter.cs" />
    <Compile Include="Razor\Generator\PreprocessedAttributeBlockCodeGenerator.cs" />
    <Compile Include="Razor\Generator\PreprocessedAttributeRewriter.cs" />
    <Compile Include="Razor\Generator\PreprocessedCSharpRazorCodeParser.cs" />
    <Compile Include="Razor\Generator\PreprocessedDynamicAttributeBlockCodeGenerator.cs" />
    <Compile Include="Razor\Generator\PreprocessedLiteralAttributeCodeGenerator.cs" />
    <Compile Include="Razor\Generator\PreprocessedRazorHost.cs" />
    <Compile Include="Razor\Generator\PreprocessedTemplateCodeTransformer.cs" />
    <Compile Include="Razor\Generator\RazorTemplatePreprocessor.cs" />
    <Compile Include="Razor\Generator\RazorWriterHelper.cs" />
    <Compile Include="Razor\Generator\RewritingRazorTemplateEngine.cs" />
    <Compile Include="Projects\AspNetMvcFileTemplateCondition.cs" />
    <Compile Include="WebForms\WebFormsParser.cs" />
    <Compile Include="WebForms\WebFormsParsedDocument.cs" />
    <Compile Include="WebForms\WebFormsPageInfo.cs" />
    <Compile Include="WebForms\SuggestedHandlerCompletionData.cs" />
    <Compile Include="Razor\Parser\RazorRootState.cs" />
    <Compile Include="WebForms\Parser\WebFormsRootState.cs" />
    <Compile Include="Razor\RazorCSharpParser.cs" />
    <Compile Include="Razor\RazorCSharpParsedDocument.cs" />
    <Compile Include="Razor\RazorPageInfo.cs" />
    <Compile Include="WebForms\WebFormsTypeContext.cs" />
    <Compile Include="Projects\AspMvcProjectFlavor.cs" />
    <Compile Include="Projects\AspNetAppProjectFlavor.cs" />
    <Compile Include="WebForms\CSharp\CSharpProjector.cs" />
    <Compile Include="Projects\AspNetProjectTemplateWizard.cs" />
    <Compile Include="Projects\AspNetProjectTemplateWizardPage.cs" />
    <Compile Include="Projects\AspNetStringTagProvider.cs" />
<<<<<<< HEAD
    <Compile Include="Commands\MethodDeclarationAtCaret.cs" />
    <Compile Include="Razor\Dom\RazorWorkbenchService.cs" />
    <Compile Include="Razor\RazorCSharpParserContext.cs" />
    <Compile Include="Razor\OpenRazorDocument.cs" />
=======
    <Compile Include="gtk-gui\generated.cs" />
    <Compile Include="Projects\GtkAspNetProjectTemplateWizardPageWidget.cs" />
    <Compile Include="gtk-gui\MonoDevelop.AspNet.Projects.GtkAspNetProjectTemplateWizardPageWidget.cs" />
>>>>>>> 451a27ad
  </ItemGroup>
  <ItemGroup>
    <None Include="Makefile.am" />
    <None Include="Razor\Razor-templates.xml">
      <SubType>Designer</SubType>
      <CopyToOutputDirectory>PreserveNewest</CopyToOutputDirectory>
    </None>
    <None Include="CodeTemplates\CSharp\AddController\ControllerWithEmptyReadAndWriteActions.tt">
      <CopyToOutputDirectory>PreserveNewest</CopyToOutputDirectory>
    </None>
    <None Include="CodeTemplates\CSharp\AddController\Empty.tt">
      <CopyToOutputDirectory>PreserveNewest</CopyToOutputDirectory>
    </None>
    <None Include="CodeTemplates\CSharp\AddView\Aspx\Empty.tt">
      <CopyToOutputDirectory>PreserveNewest</CopyToOutputDirectory>
    </None>
    <None Include="CodeTemplates\CSharp\AddView\Razor\Empty.tt">
      <CopyToOutputDirectory>PreserveNewest</CopyToOutputDirectory>
    </None>
    <None Include="Templates\Mvc\Controller.xft.xml">
      <CopyToOutputDirectory>PreserveNewest</CopyToOutputDirectory>
    </None>
    <None Include="Templates\Mvc\LayoutPage.xft.xml">
      <CopyToOutputDirectory>PreserveNewest</CopyToOutputDirectory>
    </None>
    <None Include="Templates\Mvc\PartialViewPageRazor.xft.xml">
      <CopyToOutputDirectory>PreserveNewest</CopyToOutputDirectory>
    </None>
    <None Include="Templates\Mvc\UserControl.xft.xml">
      <CopyToOutputDirectory>PreserveNewest</CopyToOutputDirectory>
    </None>
    <None Include="Templates\Mvc\ViewContentPage.xft.xml">
      <CopyToOutputDirectory>PreserveNewest</CopyToOutputDirectory>
    </None>
    <None Include="Templates\Mvc\ViewMasterPage.xft.xml">
      <CopyToOutputDirectory>PreserveNewest</CopyToOutputDirectory>
    </None>
    <None Include="Templates\Mvc\ViewPage.xft.xml">
      <CopyToOutputDirectory>PreserveNewest</CopyToOutputDirectory>
    </None>
    <None Include="Templates\Mvc\ViewPageRazor.xft.xml">
      <CopyToOutputDirectory>PreserveNewest</CopyToOutputDirectory>
    </None>
    <None Include="Templates\Mvc\WebConfigViews.xft.xml">
      <SubType>Designer</SubType>
      <CopyToOutputDirectory>PreserveNewest</CopyToOutputDirectory>
    </None>
    <None Include="Templates\WebConfig-Application.xft.xml">
      <CopyToOutputDirectory>PreserveNewest</CopyToOutputDirectory>
    </None>
    <None Include="Templates\WebConfig-SubDir.xft.xml">
      <CopyToOutputDirectory>PreserveNewest</CopyToOutputDirectory>
    </None>
    <None Include="Templates\WebForms\MasterPage-CodeBehind.xft.xml">
      <CopyToOutputDirectory>PreserveNewest</CopyToOutputDirectory>
    </None>
    <None Include="Templates\WebForms\MasterPage-Empty.xft.xml">
      <CopyToOutputDirectory>PreserveNewest</CopyToOutputDirectory>
    </None>
    <None Include="Templates\WebForms\NestedMasterPage.xft.xml">
      <CopyToOutputDirectory>PreserveNewest</CopyToOutputDirectory>
    </None>
    <None Include="Templates\WebForms\WebContentForm.xft.xml">
      <CopyToOutputDirectory>PreserveNewest</CopyToOutputDirectory>
    </None>
    <None Include="Templates\WebForms\WebControl-Empty.xft.xml">
      <CopyToOutputDirectory>PreserveNewest</CopyToOutputDirectory>
    </None>
    <None Include="Templates\WebForms\WebForm-CodeBehind.xft.xml">
      <CopyToOutputDirectory>PreserveNewest</CopyToOutputDirectory>
    </None>
    <None Include="Templates\WebForms\NestedMasterPage-CodeBehind.xft.xml">
      <CopyToOutputDirectory>PreserveNewest</CopyToOutputDirectory>
    </None>
    <None Include="Templates\WebForms\WebControl-CodeBehind.xft.xml">
      <CopyToOutputDirectory>PreserveNewest</CopyToOutputDirectory>
    </None>
    <None Include="Templates\WebForms\WebForm-Empty.xft.xml">
      <CopyToOutputDirectory>PreserveNewest</CopyToOutputDirectory>
    </None>
    <None Include="Templates\WebForms\WebHandler-CodeBehind.xft.xml">
      <CopyToOutputDirectory>PreserveNewest</CopyToOutputDirectory>
    </None>
    <None Include="Templates\WebForms\WebService-Empty.xft.xml">
      <CopyToOutputDirectory>PreserveNewest</CopyToOutputDirectory>
    </None>
    <None Include="Templates\WebForms\WebService-CodeBehind.xft.xml">
      <CopyToOutputDirectory>PreserveNewest</CopyToOutputDirectory>
    </None>
    <None Include="Templates\WebForms\WebHandler-Empty.xft.xml">
      <CopyToOutputDirectory>PreserveNewest</CopyToOutputDirectory>
    </None>
    <None Include="Templates\WebForms\WebContentForm-CodeBehind.xft.xml">
      <CopyToOutputDirectory>PreserveNewest</CopyToOutputDirectory>
    </None>
    <None Include="Templates\PreprocessedRazorTemplate.xft.xml">
      <CopyToOutputDirectory>PreserveNewest</CopyToOutputDirectory>
    </None>
    <None Include="Templates\MvcCommon\_Layout.cshtml">
      <CopyToOutputDirectory>PreserveNewest</CopyToOutputDirectory>
    </None>
    <None Include="Templates\MvcCommon\_ViewStart.cshtml">
      <CopyToOutputDirectory>PreserveNewest</CopyToOutputDirectory>
    </None>
    <None Include="Templates\MvcCommon\Error.cshtml">
      <CopyToOutputDirectory>PreserveNewest</CopyToOutputDirectory>
    </None>
    <None Include="Templates\MvcCommon\HomeController.cs">
      <CopyToOutputDirectory>PreserveNewest</CopyToOutputDirectory>
    </None>
    <None Include="Templates\MvcCommon\HomeControllerTest.cs">
      <CopyToOutputDirectory>PreserveNewest</CopyToOutputDirectory>
    </None>
    <None Include="Templates\MvcCommon\Index.cshtml">
      <CopyToOutputDirectory>PreserveNewest</CopyToOutputDirectory>
    </None>
    <None Include="Templates\MvcCommon\ViewPageRazor.cshtml">
      <CopyToOutputDirectory>PreserveNewest</CopyToOutputDirectory>
    </None>
    <None Include="..\..\..\packages\Microsoft.AspNet.Mvc.5.2.3\lib\net45\System.Web.Mvc.dll">
      <Link>System.Web.Mvc.dll</Link>
      <CopyToOutputDirectory>PreserveNewest</CopyToOutputDirectory>
    </None>
    <None Include="..\..\..\packages\Microsoft.AspNet.Razor.3.2.3\lib\net45\System.Web.Razor.dll">
      <Link>System.Web.Razor.dll</Link>
      <CopyToOutputDirectory>PreserveNewest</CopyToOutputDirectory>
    </None>
    <None Include="..\..\..\packages\Microsoft.AspNet.WebPages.3.2.3\lib\net45\System.Web.Helpers.dll">
      <Link>System.Web.Helpers.dll</Link>
      <CopyToOutputDirectory>PreserveNewest</CopyToOutputDirectory>
    </None>
    <None Include="..\..\..\packages\Microsoft.AspNet.WebPages.3.2.3\lib\net45\System.Web.WebPages.Deployment.dll">
      <Link>System.Web.WebPages.Deployment.dll</Link>
      <CopyToOutputDirectory>PreserveNewest</CopyToOutputDirectory>
    </None>
    <None Include="..\..\..\packages\Microsoft.AspNet.WebPages.3.2.3\lib\net45\System.Web.WebPages.dll">
      <Link>System.Web.WebPages.dll</Link>
      <CopyToOutputDirectory>PreserveNewest</CopyToOutputDirectory>
    </None>
    <None Include="..\..\..\packages\Microsoft.AspNet.WebPages.3.2.3\lib\net45\System.Web.WebPages.Razor.dll">
      <Link>System.Web.WebPages.Razor.dll</Link>
      <CopyToOutputDirectory>PreserveNewest</CopyToOutputDirectory>
    </None>
    <None Include="..\..\..\packages\Microsoft.Web.Infrastructure.1.0.0.0\lib\net40\Microsoft.Web.Infrastructure.dll">
      <Link>Microsoft.Web.Infrastructure.dll</Link>
      <CopyToOutputDirectory>PreserveNewest</CopyToOutputDirectory>
    </None>
    <None Include="packages.config" />
    <None Include="Templates\Projects\MvcProject.xpt.xml">
      <SubType>Designer</SubType>
      <CopyToOutputDirectory>PreserveNewest</CopyToOutputDirectory>
    </None>
    <None Include="Templates\Projects\EmptyProject.xpt.xml">
      <CopyToOutputDirectory>PreserveNewest</CopyToOutputDirectory>
    </None>
    <None Include="Templates\Projects\WebFormsProject.xpt.xml">
      <CopyToOutputDirectory>PreserveNewest</CopyToOutputDirectory>
    </None>
    <None Include="Templates\Projects\Files\Default.aspx">
      <CopyToOutputDirectory>PreserveNewest</CopyToOutputDirectory>
    </None>
    <None Include="Templates\Projects\Files\Default.aspx.designer.cs">
      <CopyToOutputDirectory>PreserveNewest</CopyToOutputDirectory>
    </None>
    <None Include="Templates\Projects\Files\Default.aspx.cs">
      <CopyToOutputDirectory>PreserveNewest</CopyToOutputDirectory>
    </None>
    <None Include="Templates\GlobalAsax.xft.xml">
      <CopyToOutputDirectory>PreserveNewest</CopyToOutputDirectory>
    </None>
    <None Include="Templates\Global.tt">
      <CopyToOutputDirectory>PreserveNewest</CopyToOutputDirectory>
    </None>
    <None Include="Templates\RouteConfig.cs">
      <CopyToOutputDirectory>PreserveNewest</CopyToOutputDirectory>
    </None>
    <None Include="Templates\WebApiConfig.cs">
      <CopyToOutputDirectory>PreserveNewest</CopyToOutputDirectory>
    </None>
    <None Include="Templates\Projects\Files\Test.cs">
      <CopyToOutputDirectory>PreserveNewest</CopyToOutputDirectory>
    </None>
  </ItemGroup>
  <ItemGroup>
    <Content Include="Html\Schemas\readme.txt">
      <CopyToOutputDirectory>PreserveNewest</CopyToOutputDirectory>
    </Content>
    <Content Include="Html\Schemas\W3C-License.html">
      <CopyToOutputDirectory>PreserveNewest</CopyToOutputDirectory>
    </Content>
    <Content Include="Html\Schemas\xhtml1-frameset.xsd">
      <CopyToOutputDirectory>PreserveNewest</CopyToOutputDirectory>
    </Content>
    <Content Include="Html\Schemas\xhtml1-strict.xsd">
      <CopyToOutputDirectory>PreserveNewest</CopyToOutputDirectory>
    </Content>
    <Content Include="Html\Schemas\xhtml1-transitional.xsd">
      <CopyToOutputDirectory>PreserveNewest</CopyToOutputDirectory>
    </Content>
  </ItemGroup>
  <Import Project="$(MSBuildBinPath)\Microsoft.CSharp.targets" />
  <ProjectExtensions>
    <MonoDevelop>
      <Properties>
        <Policies>
          <DotNetNamingPolicy DirectoryNamespaceAssociation="PrefixedHierarchical" ResourceNamePolicy="FileName" />
        </Policies>
      </Properties>
    </MonoDevelop>
  </ProjectExtensions>
  <ItemGroup>
    <Folder Include="WebForms\" />
    <Folder Include="Razor\" />
    <Folder Include="Templates\WebForms\" />
    <Folder Include="Projects\" />
    <Folder Include="Properties\" />
    <Folder Include="Html\Parser\" />
    <Folder Include="Html\Schemas\" />
    <Folder Include="Execution\" />
    <Folder Include="WebForms\Dom\" />
    <Folder Include="Razor\Dom\" />
    <Folder Include="Commands\" />
    <Folder Include="ProjectPad\" />
    <Folder Include="Templates\Projects\" />
    <Folder Include="Templates\Projects\Files\" />
    <Folder Include="Templates\images\" />
    <Folder Include="WebForms\CSharp\" />
  </ItemGroup>
  <Target Name="BeforeBuild">
    <PropertyGroup>
      <NuGet>$(SolutionDir)\external\nuget-binary\NuGet.exe</NuGet>
      <NuGet Condition="$(OS)=='Unix'">mono $(NuGet)</NuGet>
    </PropertyGroup>
    <Exec Condition="Exists('$(SolutionDir)\..\.git')" Command="$(NuGet) restore -SolutionDirectory $(SolutionDir)" />
  </Target>
</Project><|MERGE_RESOLUTION|>--- conflicted
+++ resolved
@@ -332,16 +332,13 @@
     <Compile Include="Projects\AspNetProjectTemplateWizard.cs" />
     <Compile Include="Projects\AspNetProjectTemplateWizardPage.cs" />
     <Compile Include="Projects\AspNetStringTagProvider.cs" />
-<<<<<<< HEAD
     <Compile Include="Commands\MethodDeclarationAtCaret.cs" />
     <Compile Include="Razor\Dom\RazorWorkbenchService.cs" />
     <Compile Include="Razor\RazorCSharpParserContext.cs" />
     <Compile Include="Razor\OpenRazorDocument.cs" />
-=======
     <Compile Include="gtk-gui\generated.cs" />
     <Compile Include="Projects\GtkAspNetProjectTemplateWizardPageWidget.cs" />
     <Compile Include="gtk-gui\MonoDevelop.AspNet.Projects.GtkAspNetProjectTemplateWizardPageWidget.cs" />
->>>>>>> 451a27ad
   </ItemGroup>
   <ItemGroup>
     <None Include="Makefile.am" />
