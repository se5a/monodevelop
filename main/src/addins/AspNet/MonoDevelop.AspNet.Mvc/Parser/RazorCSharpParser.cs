--- conflicted
+++ resolved
@@ -1,4 +1,3 @@
-<<<<<<< HEAD
 ﻿//
 // RazorCSharpParser.cs
 //
@@ -48,18 +47,20 @@
 using System.Web.WebPages.Razor.Configuration;
 using System.Web.WebPages.Razor;
 using System.Configuration;
+using MonoDevelop.Projects;
 
 namespace MonoDevelop.AspNet.Mvc.Parser
 {
 	public class RazorCSharpParser : TypeSystemParser
 	{
-		RazorEditorParser editorParser;
+		RazorEditorParserFixed.RazorEditorParser editorParser;
 		DocumentParseCompleteEventArgs capturedArgs;
 		AutoResetEvent parseComplete;
 		ChangeInfo lastChange;
 		string lastParsedFile;
 		TextDocument currentDocument;
-		AspMvcProject project;
+		AspMvcProject aspProject;
+		DotNetProject project;
 		IList<TextDocument> openDocuments;
 
 		public IList<TextDocument> OpenDocuments { get { return openDocuments; } }
@@ -67,16 +68,24 @@
 		public RazorCSharpParser ()
 		{
 			openDocuments = new List<TextDocument> ();
+
+			IdeApp.Exited += delegate {
+				//HACK: workaround for Mono's not shutting downs IsBackground threads in WaitAny calls
+				if (editorParser != null) {
+					DisposeCurrentParser ();
+				}
+			};
 		}
 
 		public override ParsedDocument Parse (bool storeAst, string fileName, System.IO.TextReader content, Projects.Project project = null)
 		{
 			currentDocument = openDocuments.FirstOrDefault (d => d.FileName == fileName);
 			// We need document and project to be loaded to correctly initialize Razor Host.
-			if (project == null || (currentDocument == null && !TryAddDocument (fileName)))
+			this.project = project as DotNetProject;
+			if (this.project == null || (currentDocument == null && !TryAddDocument (fileName)))
 				return new RazorCSharpParsedDocument (fileName, new RazorCSharpPageInfo ());
 
-			this.project = project as AspMvcProject;
+			this.aspProject = project as AspMvcProject;
 
 			EnsureParserInitializedFor (fileName);
 
@@ -96,6 +105,13 @@
 			GetHtmlErrors (errors);
 			CreateCSharpParsedDocument ();
 			ClearLastChange ();
+
+			RazorHostKind kind = RazorHostKind.WebPage;
+			if (editorParser.Host is WebCodeRazorHost) {
+				kind = RazorHostKind.WebCode;
+			} else if (editorParser.Host is MonoDevelop.RazorGenerator.RazorHost) {
+				kind = RazorHostKind.Template;
+			}
 
 			var pageInfo = new RazorCSharpPageInfo () {
 				HtmlRoot = htmlParsedDocument,
@@ -106,7 +122,8 @@
 				Errors = errors,
 				FoldingRegions = GetFoldingRegions (),
 				Comments = comments,
-				Compilation = CreateCompilation ()
+				Compilation = CreateCompilation (),
+				HostKind = kind,
 			};
 
 			return new RazorCSharpParsedDocument (fileName, pageInfo);
@@ -124,6 +141,10 @@
 					var doc = sender as Document;
 					if (doc.Editor != null && doc.Editor.Document != null)
 						openDocuments.Remove (doc.Editor.Document);
+
+					if (lastParsedFile == doc.FileName && editorParser != null) {
+						DisposeCurrentParser ();
+					}
 				};
 				return true;
 			}
@@ -143,7 +164,7 @@
 
 		void CreateParserFor (string fileName)
 		{
-			editorParser = new RazorEditorParser (CreateRazorHost (fileName), fileName);
+			editorParser = new RazorEditorParserFixed.RazorEditorParser (CreateRazorHost (fileName), fileName);
 
 			parseComplete = new AutoResetEvent (false);
 			editorParser.DocumentParseComplete += (sender, args) =>
@@ -157,16 +178,25 @@
 
 		RazorEngineHost CreateRazorHost (string fileName)
 		{
+			var projectFile = project.GetProjectFile (fileName);
+			if (projectFile != null && projectFile.Generator == "RazorTemplatePreprocessor") {
+				var h = MonoDevelop.RazorGenerator.RazorTemplatePreprocessor.CreateHost (fileName);
+				h.DesignTimeMode = true;
+				return h;
+			}
+
 			string virtualPath = "~/Views/Default.cshtml";
-			if (project != null)
-				virtualPath = project.LocalToVirtualPath (fileName);
+			if (aspProject != null)
+				virtualPath = aspProject.LocalToVirtualPath (fileName);
 
 			WebPageRazorHost host = null;
 
 			// Try to create host using web.config file
 			var webConfigMap = new WebConfigurationFileMap ();
-			var vdm = new VirtualDirectoryMapping (project.BaseDirectory.Combine ("Views"), true, "web.config");
+			if (aspProject != null) {
+				var vdm = new VirtualDirectoryMapping (aspProject.BaseDirectory.Combine ("Views"), true, "web.config");
 			webConfigMap.VirtualDirectories.Add ("/", vdm);
+			}
 			Configuration configuration;
 			try {
 				configuration = WebConfigurationManager.OpenMappedWebConfiguration (webConfigMap, "/");
@@ -343,443 +373,6 @@
 		{
 			var unit = capturedArgs.GeneratorResults.GeneratedCode;
 			var provider = project.LanguageBinding.GetCodeDomProvider ();
-			string code;
-			using (var sw = new StringWriter ()) {
-				provider.GenerateCodeFromCompileUnit (unit, sw, new System.CodeDom.Compiler.CodeGeneratorOptions ()	{
-					// Values adjusted to Razor code generator
-					BlankLinesBetweenMembers = false,
-					IndentString = String.Empty,
-				});
-				sw.Flush ();
-				code = sw.ToString ();
-			}
-			//HACK: Add a newline between first line pragma and constructor declaration in the generated code file
-			//to correctly determine code segments and get code completion working properly on Mono.
-			//The missing newline is present only when Mono is used as a runtime.
-			code = code.Replace ("#line hiddenpublic", "#line hidden" + Environment.NewLine + "public");
-			return code;
-		}
-
-		// Creates compilation that includes underlying C# file for Razor view
-		ICompilation CreateCompilation ()
-		{
-			return TypeSystemService.GetProjectContext (project).AddOrUpdateFiles (parsedCodeFile.ParsedFile).CreateCompilation ();
-		}
-
-		void OnTextReplacing (object sender, DocumentChangeEventArgs e)
-		{
-			if (lastChange == null)
-				lastChange = new ChangeInfo (e.Offset, new SeekableTextReader((sender as TextDocument).Text));
-			if (e.ChangeDelta > 0) {
-				lastChange.Length += e.InsertionLength;
-			} else {
-				lastChange.Length -= e.RemovalLength;
-			}
-		}
-	}
-
-	class ChangeInfo
-	{
-		int offset;
-
-		public ChangeInfo (int off, SeekableTextReader buffer)
-		{
-			offset = off;
-			Length = 0;
-			Buffer = buffer;
-		}
-
-		public int StartOffset {
-			get	{ return offset; }
-			private set { }
-		}
-
-		public int Length { get; set; }
-		public int AbsoluteLength {
-			get { return Math.Abs (Length); }
-			private set { }
-		}
-
-		public SeekableTextReader Buffer { get; set; }
-		public bool DeleteChange { get { return Length < 0; } }
-	}
-}
-=======
-﻿//
-// RazorCSharpParser.cs
-//
-// Author:
-//		Piotr Dowgiallo <sparekd@gmail.com>
-//
-// Copyright (c) 2012 Piotr Dowgiallo
-//
-// Permission is hereby granted, free of charge, to any person obtaining a copy
-// of this software and associated documentation files (the "Software"), to deal
-// in the Software without restriction, including without limitation the rights
-// to use, copy, modify, merge, publish, distribute, sublicense, and/or sell
-// copies of the Software, and to permit persons to whom the Software is
-// furnished to do so, subject to the following conditions:
-//
-// The above copyright notice and this permission notice shall be included in
-// all copies or substantial portions of the Software.
-//
-// THE SOFTWARE IS PROVIDED "AS IS", WITHOUT WARRANTY OF ANY KIND, EXPRESS OR
-// IMPLIED, INCLUDING BUT NOT LIMITED TO THE WARRANTIES OF MERCHANTABILITY,
-// FITNESS FOR A PARTICULAR PURPOSE AND NONINFRINGEMENT. IN NO EVENT SHALL THE
-// AUTHORS OR COPYRIGHT HOLDERS BE LIABLE FOR ANY CLAIM, DAMAGES OR OTHER
-// LIABILITY, WHETHER IN AN ACTION OF CONTRACT, TORT OR OTHERWISE, ARISING FROM,
-// OUT OF OR IN CONNECTION WITH THE SOFTWARE OR THE USE OR OTHER DEALINGS IN
-// THE SOFTWARE.
-
-using System;
-using System.Collections.Generic;
-using System.Linq;
-using System.Text;
-using MonoDevelop.Ide.TypeSystem;
-using System.Web.Razor;
-using System.Web.Mvc.Razor;
-using System.Threading;
-using System.Web.Razor.Text;
-using MonoDevelop.Ide;
-using Mono.TextEditor;
-using MonoDevelop.Ide.Gui;
-using ICSharpCode.NRefactory.TypeSystem;
-using System.Web.Razor.Parser;
-using System.Web.Razor.Parser.SyntaxTree;
-using System.IO;
-using MonoDevelop.AspNet.Parser.Dom;
-using MonoDevelop.Core;
-using MonoDevelop.AspNet.Parser;
-using System.Web.Configuration;
-using System.Web.WebPages.Razor.Configuration;
-using System.Web.WebPages.Razor;
-using System.Configuration;
-using MonoDevelop.Projects;
-
-namespace MonoDevelop.AspNet.Mvc.Parser
-{
-	public class RazorCSharpParser : AbstractTypeSystemParser
-	{
-		RazorEditorParserFixed.RazorEditorParser editorParser;
-		DocumentParseCompleteEventArgs capturedArgs;
-		AutoResetEvent parseComplete;
-		ChangeInfo lastChange;
-		string lastParsedFile;
-		TextDocument currentDocument;
-		AspMvcProject aspProject;
-		DotNetProject project;
-		IList<TextDocument> openDocuments;
-
-		public IList<TextDocument> OpenDocuments { get { return openDocuments; } }
-
-		public RazorCSharpParser ()
-		{
-			openDocuments = new List<TextDocument> ();
-
-			IdeApp.Exited += delegate {
-				//HACK: workaround for Mono's not shutting downs IsBackground threads in WaitAny calls
-				if (editorParser != null) {
-					DisposeCurrentParser ();
-				}
-			};
-		}
-
-		public override ParsedDocument Parse (bool storeAst, string fileName, System.IO.TextReader content, Projects.Project project = null)
-		{
-			currentDocument = openDocuments.FirstOrDefault (d => d.FileName == fileName);
-			// We need document and project to be loaded to correctly initialize Razor Host.
-			this.project = project as DotNetProject;
-			if (this.project == null || (currentDocument == null && !TryAddDocument (fileName)))
-				return new RazorCSharpParsedDocument (fileName, new RazorCSharpPageInfo ());
-
-			this.aspProject = project as AspMvcProject;
-
-			EnsureParserInitializedFor (fileName);
-
-			var errors = new List<Error> ();
-
-			using (var source = new SeekableTextReader (content)) {
-				var textChange = CreateTextChange (source);
-				var parseResult = editorParser.CheckForStructureChanges (textChange);
-				if (parseResult == PartialParseResult.Rejected) {
-					parseComplete.WaitOne ();
-					if (!capturedArgs.GeneratorResults.Success)
-						GetRazorErrors (errors);
-				}
-			}
-
-			CreateHtmlDocument ();
-			GetHtmlErrors (errors);
-			CreateCSharpParsedDocument ();
-			ClearLastChange ();
-
-			RazorHostKind kind = RazorHostKind.WebPage;
-			if (editorParser.Host is WebCodeRazorHost) {
-				kind = RazorHostKind.WebCode;
-			} else if (editorParser.Host is MonoDevelop.RazorGenerator.RazorHost) {
-				kind = RazorHostKind.Template;
-			}
-
-			var pageInfo = new RazorCSharpPageInfo () {
-				HtmlRoot = htmlParsedDocument,
-				GeneratorResults = capturedArgs.GeneratorResults,
-				Spans = editorParser.CurrentParseTree.Flatten (),
-				CSharpParsedFile = parsedCodeFile,
-				CSharpCode = csharpCode,
-				Errors = errors,
-				FoldingRegions = GetFoldingRegions (),
-				Comments = comments,
-				Compilation = CreateCompilation (),
-				HostKind = kind,
-			};
-
-			return new RazorCSharpParsedDocument (fileName, pageInfo);
-		}
-
-		bool TryAddDocument (string fileName)
-		{
-			var guiDoc = IdeApp.Workbench.GetDocument (fileName);
-			if (guiDoc != null && guiDoc.Editor != null) {
-				currentDocument = guiDoc.Editor.Document;
-				currentDocument.TextReplacing += OnTextReplacing;
-				openDocuments.Add (currentDocument);
-				guiDoc.Closed += (sender, args) =>
-				{
-					var doc = sender as Document;
-					if (doc.Editor != null && doc.Editor.Document != null)
-						openDocuments.Remove (doc.Editor.Document);
-
-					if (lastParsedFile == doc.FileName && editorParser != null) {
-						DisposeCurrentParser ();
-					}
-				};
-				return true;
-			}
-			return false;
-		}
-
-		void EnsureParserInitializedFor (string fileName)
-		{
-			if (lastParsedFile == fileName && editorParser != null)
-				return;
-
-			if (editorParser != null)
-				DisposeCurrentParser ();
-
-			CreateParserFor (fileName);
-		}
-
-		void CreateParserFor (string fileName)
-		{
-			editorParser = new RazorEditorParserFixed.RazorEditorParser (CreateRazorHost (fileName), fileName);
-
-			parseComplete = new AutoResetEvent (false);
-			editorParser.DocumentParseComplete += (sender, args) =>
-			{
-				capturedArgs = args;
-				parseComplete.Set ();
-			};
-
-			lastParsedFile = fileName;
-		}
-
-		RazorEngineHost CreateRazorHost (string fileName)
-		{
-			var projectFile = project.GetProjectFile (fileName);
-			if (projectFile != null && projectFile.Generator == "RazorTemplatePreprocessor") {
-				var h = MonoDevelop.RazorGenerator.RazorTemplatePreprocessor.CreateHost (fileName);
-				h.DesignTimeMode = true;
-				return h;
-			}
-
-			string virtualPath = "~/Views/Default.cshtml";
-			if (aspProject != null)
-				virtualPath = aspProject.LocalToVirtualPath (fileName);
-
-			WebPageRazorHost host = null;
-
-			// Try to create host using web.config file
-			var webConfigMap = new WebConfigurationFileMap ();
-			if (aspProject != null) {
-				var vdm = new VirtualDirectoryMapping (aspProject.BaseDirectory.Combine ("Views"), true, "web.config");
-				webConfigMap.VirtualDirectories.Add ("/", vdm);
-			}
-			Configuration configuration;
-			try {
-				configuration = WebConfigurationManager.OpenMappedWebConfiguration (webConfigMap, "/");
-			} catch {
-				configuration = null;
-			}
-			if (configuration != null) {
-				var rws = configuration.GetSectionGroup (RazorWebSectionGroup.GroupName) as RazorWebSectionGroup;
-				if (rws != null) {
-					host = WebRazorHostFactory.CreateHostFromConfig (rws, virtualPath, fileName);
-					host.DesignTimeMode = true;
-				}
-			}
-
-			if (host == null) {
-				host = new MvcWebPageRazorHost (virtualPath, fileName) { DesignTimeMode = true };
-				// Add default namespaces from Razor section
-				host.NamespaceImports.Add ("System.Web.Mvc");
-				host.NamespaceImports.Add ("System.Web.Mvc.Ajax");
-				host.NamespaceImports.Add ("System.Web.Mvc.Html");
-				host.NamespaceImports.Add ("System.Web.Routing");
-			}
-
-			return host;
-		}
-
-		void DisposeCurrentParser ()
-		{
-			editorParser.Dispose ();
-			editorParser = null;
-			parseComplete.Dispose ();
-			parseComplete = null;
-			ClearLastChange ();
-		}
-
-		void ClearLastChange ()
-		{
-			lastChange = null;
-		}
-
-		TextChange CreateTextChange (SeekableTextReader source)
-		{
-			if (lastChange == null)
-				return new TextChange (0, 0, new SeekableTextReader (String.Empty), 0, source.Length, source);
-			if (lastChange.DeleteChange)
-				return new TextChange (lastChange.StartOffset, lastChange.AbsoluteLength, lastChange.Buffer,
-					lastChange.StartOffset,	0, source);
-			return new TextChange (lastChange.StartOffset, 0, lastChange.Buffer, lastChange.StartOffset,
-				lastChange.AbsoluteLength, source);
-		}
-
-		void GetRazorErrors (List<Error> errors)
-		{
-			foreach (var error in capturedArgs.GeneratorResults.ParserErrors) {
-				int off = error.Location.AbsoluteIndex;
-				if (error.Location.CharacterIndex > 0 && error.Length == 1)
-					off--;
-				errors.Add (new Error (ErrorType.Error, error.Message, currentDocument.OffsetToLocation (off)));
-			}
-		}
-
-		RootNode htmlParsedDocument;
-		IList<Comment> comments;
-
-		void CreateHtmlDocument ()
-		{
-			var sb = new StringBuilder ();
-			var spanList = new List<Span> ();
-			comments = new List<Comment> ();
-
-			Action<Span> action = (Span span) =>
-			{
-				if (span.Kind == SpanKind.Markup) {
-					sb.Append (span.Content);
-					spanList.Add (span);
-				} else {
-					for (int i = 0; i < span.Content.Length; i++) {
-						char ch = span.Content[i];
-						if (ch != '\r' && ch != '\n')
-							sb.Append (' ');
-						else
-							sb.Append (ch);
-					}
-					if (span.Kind == SpanKind.Comment) {
-						var comment = new Comment (span.Content)
-						{
-							OpenTag = "@*",
-							ClosingTag = "*@",
-							CommentType = CommentType.Block,
-						};
-						comment.Region = new DomRegion (
-							currentDocument.OffsetToLocation (span.Start.AbsoluteIndex - comment.OpenTag.Length),
-							currentDocument.OffsetToLocation (span.Start.AbsoluteIndex + span.Length + comment.ClosingTag.Length));
-						comments.Add (comment);
-					}
-				}
-			};
-
-			editorParser.CurrentParseTree.Accept (new CallbackVisitor (action));
-			var root = new RootNode ();
-
-			try {
-				root.Parse (lastParsedFile, new StringReader (sb.ToString ()));
-			} catch (Exception ex) {
-				LoggingService.LogError ("Unhandled error parsing html in Razor document '" + (lastParsedFile ?? "") + "'", ex);
-			}
-
-			htmlParsedDocument = root;
-		}
-
-		void GetHtmlErrors (List<Error> errors)
-		{
-			foreach (var error in htmlParsedDocument.ParseErrors)
-				errors.Add (new Error (ErrorType.Error, error.Message, error.Location.BeginLine, error.Location.BeginColumn));
-		}
-
-		IEnumerable<FoldingRegion> GetFoldingRegions ()
-		{
-			var foldingRegions = new List<FoldingRegion> ();
-			GetHtmlFoldingRegions (foldingRegions);
-			GetRazorFoldingRegions (foldingRegions);
-			return foldingRegions;
-		}
-
-		void GetHtmlFoldingRegions (List<FoldingRegion> foldingRegions)
-		{
-			if (htmlParsedDocument != null) {
-				var cuVisitor = new CompilationUnitVisitor (foldingRegions);
-				htmlParsedDocument.AcceptVisit (cuVisitor);
-			}
-		}
-
-		void GetRazorFoldingRegions (List<FoldingRegion> foldingRegions)
-		{
-			var blocks = new List<Block> ();
-			GetBlocks (editorParser.CurrentParseTree, blocks);
-			foreach (var block in blocks) {
-				var beginLine = currentDocument.GetLineByOffset (block.Start.AbsoluteIndex);
-				var endLine = currentDocument.GetLineByOffset (block.Start.AbsoluteIndex + block.Length);
-				if (beginLine != endLine)
-					foldingRegions.Add (new FoldingRegion (RazorUtils.GetShortName (block),
-						new DomRegion (currentDocument.OffsetToLocation (block.Start.AbsoluteIndex),
-							currentDocument.OffsetToLocation (block.Start.AbsoluteIndex + block.Length))));
-			}
-		}
-
-		void GetBlocks (Block root, IList<Block> blocks)
-		{
-			foreach (var block in root.Children.Where (n => n.IsBlock).Select (n => n as Block)) {
-				if (block.Type != BlockType.Comment && block.Type != BlockType.Markup)
-					blocks.Add (block);
-				if (block.Type != BlockType.Helper)
-					GetBlocks (block, blocks);
-			}
-		}
-
-		ParsedDocumentDecorator parsedCodeFile;
-		string csharpCode;
-
-		void CreateCSharpParsedDocument ()
-		{
-			var parser = new ICSharpCode.NRefactory.CSharp.CSharpParser ();
-			ICSharpCode.NRefactory.CSharp.SyntaxTree unit;
-			csharpCode = CreateCodeFile ();
-			using (var sr = new StringReader (csharpCode)) {
-				unit = parser.Parse (sr, "Generated.cs");
-			}
-			unit.Freeze ();
-			var parsedDoc = unit.ToTypeSystem ();
-			parsedCodeFile = new ParsedDocumentDecorator (parsedDoc) { Ast = unit };
-		}
-
-		string CreateCodeFile ()
-		{
-			var unit = capturedArgs.GeneratorResults.GeneratedCode;
-			var provider = project.LanguageBinding.GetCodeDomProvider ();
 			using (var sw = new StringWriter ()) {
 				provider.GenerateCodeFromCompileUnit (unit, sw, new System.CodeDom.Compiler.CodeGeneratorOptions ()	{
 					// HACK: we use true, even though razor uses false, to work around a mono bug where it omits the 
@@ -835,5 +428,4 @@
 		public SeekableTextReader Buffer { get; set; }
 		public bool DeleteChange { get { return Length < 0; } }
 	}
-}
->>>>>>> c439b0d4
+}