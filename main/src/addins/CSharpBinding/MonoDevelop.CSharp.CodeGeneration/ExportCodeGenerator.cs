//
// ExportCodeGenerator.cs
//
// Author:
//       Mike Krüger <mkrueger@xamarin.com>
//
// Copyright (c) 2013 Xamarin Inc. (http://xamarin.com)
//
// Permission is hereby granted, free of charge, to any person obtaining a copy
// of this software and associated documentation files (the "Software"), to deal
// in the Software without restriction, including without limitation the rights
// to use, copy, modify, merge, publish, distribute, sublicense, and/or sell
// copies of the Software, and to permit persons to whom the Software is
// furnished to do so, subject to the following conditions:
//
// The above copyright notice and this permission notice shall be included in
// all copies or substantial portions of the Software.
//
// THE SOFTWARE IS PROVIDED "AS IS", WITHOUT WARRANTY OF ANY KIND, EXPRESS OR
// IMPLIED, INCLUDING BUT NOT LIMITED TO THE WARRANTIES OF MERCHANTABILITY,
// FITNESS FOR A PARTICULAR PURPOSE AND NONINFRINGEMENT. IN NO EVENT SHALL THE
// AUTHORS OR COPYRIGHT HOLDERS BE LIABLE FOR ANY CLAIM, DAMAGES OR OTHER
// LIABILITY, WHETHER IN AN ACTION OF CONTRACT, TORT OR OTHERWISE, ARISING FROM,
// OUT OF OR IN CONNECTION WITH THE SOFTWARE OR THE USE OR OTHER DEALINGS IN
// THE SOFTWARE.
using Gtk;
using System.Collections.Generic;
using ICSharpCode.NRefactory.CSharp;
using MonoDevelop.Core;
using ICSharpCode.NRefactory.TypeSystem;
using System.Linq;
using ICSharpCode.NRefactory.CSharp.Refactoring;
using MonoDevelop.CodeGeneration;
using MonoDevelop.CSharp.Completion;

namespace MonoDevelop.CodeGeneration
{
	abstract class BaseExportCodeGenerator : ICodeGenerator
	{
		public abstract bool IsValidMember (IMember member);

		#region ICodeGenerator implementation

		bool ICodeGenerator.IsValid (CodeGenerationOptions options)
		{
			return new ExportMethods (this, options).IsValid ();
		}

		IGenerateAction ICodeGenerator.InitalizeSelection (CodeGenerationOptions options, TreeView treeView)
		{
			var exportMethods = new ExportMethods (this, options);
			exportMethods.Initialize (treeView);
			return exportMethods;
		}

		string ICodeGenerator.Icon {
			get {
				return "md-method";
			}
		}

		public abstract string Text {
			get;
		}

		public abstract string GenerateDescription {
			get;
		}

		#endregion

		public static bool HasProtocolAttribute (IType type, out string name)
		{
			foreach (var attrs in type.GetDefinition ().GetAttributes ()) {
				if (attrs.AttributeType.Name == "ProtocolAttribute" && MonoCSharpCompletionEngine.IsFoundationNamespace (attrs.AttributeType.Namespace)) {
					foreach (var na in attrs.NamedArguments) {
						if (na.Key.Name != "Name")
							continue;
						name = na.Value.ConstantValue as string;
						if (name != null)
							return true;
					}
				}
			}
			name = null;
			return false;
		}

		public static Attribute GenerateExportAttribute (RefactoringContext ctx, IMember member)
		{
			if (member == null)
				return null;
			var astType = ctx.CreateShortType ("Foundation", "ExportAttribute");
			if (astType is SimpleType) {
				astType = new SimpleType ("Export");
			} else {
				astType = new MemberType (new SimpleType ("Foundation"), "Export");
			}

			var attr = new Attribute {
				Type = astType,
			};
			var exportAttribute = member.GetAttribute (new FullTypeName (new TopLevelTypeName ("Foundation", "ExportAttribute"))); 
			if (exportAttribute == null || exportAttribute.PositionalArguments.Count == 0)
				return null;
			attr.Arguments.Add (new PrimitiveExpression (exportAttribute.PositionalArguments [0].ConstantValue)); 
			return attr;

		}

		static IMember GetProtocolMember (RefactoringContext ctx, IType protocolType, IMember member)
		{
			foreach (var m in protocolType.GetMembers (m => m.SymbolKind == member.SymbolKind && m.Name == member.Name)) {
				if (!SignatureComparer.Ordinal.Equals (m, member))
					return null;
				var prop = m as IProperty;
				if (prop != null) {
					if (prop.CanGet && GenerateExportAttribute (ctx, prop.Getter) != null ||
						prop.CanSet && GenerateExportAttribute (ctx, prop.Setter) != null)
						return m;
				} else {
					if (GenerateExportAttribute (ctx, m) != null)
						return m;
				}
			}
			return null;
		}

		static string GetProtocol (IMember member)
		{
			var attr = member.Attributes.FirstOrDefault (a => a.AttributeType.Name == "ExportAttribute" && MonoCSharpCompletionEngine.IsFoundationNamespace (a.AttributeType.Namespace));
			if (attr == null || attr.PositionalArguments.Count == 0)
				return null;
			return attr.PositionalArguments.First ().ConstantValue.ToString ();
		}

		public static bool IsImplemented (IType type, IMember protocolMember)
		{
			foreach (var m in type.GetMembers (m => m.SymbolKind == protocolMember.SymbolKind && m.Name == protocolMember.Name)) {
				var p = m as IProperty;
				if (p != null) {
					if (p.CanGet && ((IProperty)protocolMember).CanGet && GetProtocol (p.Getter) == GetProtocol (((IProperty)protocolMember).Getter))
						return true;
					if (p.CanSet && ((IProperty)protocolMember).CanSet && GetProtocol (p.Setter) == GetProtocol (((IProperty)protocolMember).Setter))
						return true;
					continue;
				}
				if (GetProtocol (m) == GetProtocol (protocolMember))
					return true;
			}
			return false;
		}

		class ExportMethods : AbstractGenerateAction
		{
			readonly BaseExportCodeGenerator cg;

			public ExportMethods (BaseExportCodeGenerator cg, CodeGenerationOptions options) : base (options)
			{
				this.cg = cg;
			}


			protected override IEnumerable<object> GetValidMembers ()
			{
				var type = Options.EnclosingType;
				if (type == null || Options.EnclosingMember != null)
					yield break;
<<<<<<< HEAD
//				foreach (var t in type.Interfaces) {
//					string name;
//					if (!HasProtocolAttribute (t, out name))
//						continue;
//					var protocolType = Options.Document.Compilation.FindType (new FullTypeName (new TopLevelTypeName (t.Namespace, name)));
//					if (protocolType == null)
//						break;
//					foreach (var member in protocolType.GetMethods (null, GetMemberOptions.IgnoreInheritedMembers)) {
//						if (member.ImplementedInterfaceMembers.Any ())
//							continue;
//						if (!cg.IsValidMember (member))
//							continue;
//						if (IsImplemented (type, member))
//							continue;
//						if (member.Attributes.Any (a => a.AttributeType.Name == "ExportAttribute" &&  a.AttributeType.Namespace == "MonoTouch.Foundation"))
//							yield return member;
//					}
//					foreach (var member in protocolType.GetProperties (null, GetMemberOptions.IgnoreInheritedMembers)) {
//						if (member.ImplementedInterfaceMembers.Any ())
//							continue;
//						if (!cg.IsValidMember (member))
//							continue;
//						if (IsImplemented (type, member))
//							continue;
//						if (member.CanGet && member.Getter.Attributes.Any (a => a.AttributeType.Name == "ExportAttribute" &&  a.AttributeType.Namespace == "MonoTouch.Foundation") ||
//							member.CanSet && member.Setter.Attributes.Any (a => a.AttributeType.Name == "ExportAttribute" &&  a.AttributeType.Namespace == "MonoTouch.Foundation"))
//							yield return member;
//					}
//				}
=======
				foreach (var t in type.DirectBaseTypes) {
					string name;
					if (!HasProtocolAttribute (t, out name))
						continue;
					var protocolType = Options.DocumentContext.Compilation.FindType (new FullTypeName (new TopLevelTypeName (t.Namespace, name)));
					if (protocolType == null)
						break;
					foreach (var member in protocolType.GetMethods (null, GetMemberOptions.IgnoreInheritedMembers)) {
						if (member.ImplementedInterfaceMembers.Any ())
							continue;
						if (!cg.IsValidMember (member))
							continue;
						if (IsImplemented (type, member))
							continue;
						if (member.Attributes.Any (a => a.AttributeType.Name == "ExportAttribute" && MonoCSharpCompletionEngine.IsFoundationNamespace (a.AttributeType.Namespace)))
							yield return member;
					}
					foreach (var member in protocolType.GetProperties (null, GetMemberOptions.IgnoreInheritedMembers)) {
						if (member.ImplementedInterfaceMembers.Any ())
							continue;
						if (!cg.IsValidMember (member))
							continue;
						if (IsImplemented (type, member))
							continue;
						if (member.CanGet && member.Getter.Attributes.Any (a => a.AttributeType.Name == "ExportAttribute" &&  MonoCSharpCompletionEngine.IsFoundationNamespace (a.AttributeType.Namespace)) ||
							member.CanSet && member.Setter.Attributes.Any (a => a.AttributeType.Name == "ExportAttribute" &&  MonoCSharpCompletionEngine.IsFoundationNamespace (a.AttributeType.Namespace)))
							yield return member;
					}
				}
>>>>>>> 0c61371d
			}

			protected override IEnumerable<string> GenerateCode (List<object> includedMembers)
			{
				var generator = Options.CreateCodeGenerator ();
				generator.AutoIndent = false;

				foreach (IMember member in includedMembers) {
					yield return "";
					//yield return GenerateMemberCode (ctx, builder, member);
				}
			}
		}
	
//		internal static string GenerateMemberCode (MDRefactoringContext ctx, TypeSystemAstBuilder builder, IMember member)
//		{
//			var method = builder.ConvertEntity (member) as MethodDeclaration;
//			if (method != null) {
//				method.Body = new BlockStatement {
//					new ThrowStatement (new ObjectCreateExpression (ctx.CreateShortType ("System", "NotImplementedException")))
//				};
//				method.Modifiers &= ~Modifiers.Virtual;
//				method.Modifiers &= ~Modifiers.Abstract;
//				method.Attributes.Add (new AttributeSection {
//					Attributes =  {
//						GenerateExportAttribute (ctx, member)
//					}
//				});
//				return method.ToString (ctx.FormattingOptions);
//			}
//			var property = builder.ConvertEntity (member) as PropertyDeclaration;
//			if (property == null)
//				return null;
//			var p = (IProperty)member;
//			property.Modifiers &= ~Modifiers.Virtual;
//			property.Modifiers &= ~Modifiers.Abstract;
//			if (p.CanGet) {
//				property.Getter.Body = new BlockStatement {
//					new ThrowStatement (new ObjectCreateExpression (ctx.CreateShortType ("System", "NotImplementedException")))
//				};
//				property.Getter.Attributes.Add (new AttributeSection {
//					Attributes =  {
//						GenerateExportAttribute (ctx, p.Getter)
//					}
//				});
//			}
//			if (p.CanSet) {
//				property.Setter.Body = new BlockStatement {
//					new ThrowStatement (new ObjectCreateExpression (ctx.CreateShortType ("System", "NotImplementedException")))
//				};
//				property.Setter.Attributes.Add (new AttributeSection {
//					Attributes =  {
//						GenerateExportAttribute (ctx, p.Setter)
//					}
//				});
//			}
//			return property.ToString (ctx.FormattingOptions);
//		}
	}

	class OptionalProtocolMemberGenerator : BaseExportCodeGenerator
	{
		public override string Text {
			get {
				return GettextCatalog.GetString ("Implement protocol members");
			}
		}

		public override string GenerateDescription {
			get {
				return GettextCatalog.GetString ("Select protocol members to implement");
			}
		}

		public override bool IsValidMember (IMember member)
		{
			return !member.IsAbstract;
		}
	}

	class RequiredProtocolMemberGenerator : BaseExportCodeGenerator
	{
		public override string Text {
			get {
				return GettextCatalog.GetString ("Implement required protocol members");
			}
		}

		public override string GenerateDescription {
			get {
				return GettextCatalog.GetString ("Select protocol members to implement");
			}
		}

		public override bool IsValidMember (IMember member)
		{
			return member.IsAbstract;
		}
	}

}
<|MERGE_RESOLUTION|>--- conflicted
+++ resolved
@@ -166,37 +166,7 @@
 				var type = Options.EnclosingType;
 				if (type == null || Options.EnclosingMember != null)
 					yield break;
-<<<<<<< HEAD
-//				foreach (var t in type.Interfaces) {
-//					string name;
-//					if (!HasProtocolAttribute (t, out name))
-//						continue;
-//					var protocolType = Options.Document.Compilation.FindType (new FullTypeName (new TopLevelTypeName (t.Namespace, name)));
-//					if (protocolType == null)
-//						break;
-//					foreach (var member in protocolType.GetMethods (null, GetMemberOptions.IgnoreInheritedMembers)) {
-//						if (member.ImplementedInterfaceMembers.Any ())
-//							continue;
-//						if (!cg.IsValidMember (member))
-//							continue;
-//						if (IsImplemented (type, member))
-//							continue;
-//						if (member.Attributes.Any (a => a.AttributeType.Name == "ExportAttribute" &&  a.AttributeType.Namespace == "MonoTouch.Foundation"))
-//							yield return member;
-//					}
-//					foreach (var member in protocolType.GetProperties (null, GetMemberOptions.IgnoreInheritedMembers)) {
-//						if (member.ImplementedInterfaceMembers.Any ())
-//							continue;
-//						if (!cg.IsValidMember (member))
-//							continue;
-//						if (IsImplemented (type, member))
-//							continue;
-//						if (member.CanGet && member.Getter.Attributes.Any (a => a.AttributeType.Name == "ExportAttribute" &&  a.AttributeType.Namespace == "MonoTouch.Foundation") ||
-//							member.CanSet && member.Setter.Attributes.Any (a => a.AttributeType.Name == "ExportAttribute" &&  a.AttributeType.Namespace == "MonoTouch.Foundation"))
-//							yield return member;
-//					}
-//				}
-=======
+/*					
 				foreach (var t in type.DirectBaseTypes) {
 					string name;
 					if (!HasProtocolAttribute (t, out name))
@@ -226,7 +196,7 @@
 							yield return member;
 					}
 				}
->>>>>>> 0c61371d
+				*/
 			}
 
 			protected override IEnumerable<string> GenerateCode (List<object> includedMembers)
