--- conflicted
+++ resolved
@@ -25,28 +25,21 @@
 //
 //
 using System;
-<<<<<<< HEAD
-using Mono.TextEditor;
-=======
 using MonoDevelop.Ide.TypeSystem;
 using ICSharpCode.NRefactory.Semantics;
->>>>>>> 22dfba59
 using MonoDevelop.Ide;
 using MonoDevelop.CSharp;
 using MonoDevelop.Core;
 using MonoDevelop.Ide.CodeCompletion;
 using MonoDevelop.CSharp.Completion;
 using MonoDevelop.Components;
-<<<<<<< HEAD
 using Microsoft.CodeAnalysis;
 using Microsoft.CodeAnalysis.CSharp.Syntax;
 using Microsoft.CodeAnalysis.CSharp;
-=======
 using MonoDevelop.Projects;
 using Mono.Cecil.Cil;
 using MonoDevelop.Ide.Editor;
 using MonoDevelop.Core.Text;
->>>>>>> 22dfba59
 
 namespace MonoDevelop.SourceEditor
 {
@@ -71,10 +64,6 @@
 		}
 
 		#region ITooltipProvider implementation 
-<<<<<<< HEAD
-		
-=======
->>>>>>> 22dfba59
 		public override TooltipItem GetItem (TextEditor editor, int offset)
 		{
 			var doc = IdeApp.Workbench.ActiveDocument;
@@ -87,26 +76,10 @@
 			if (unit == null)
 				return null;
 			
-<<<<<<< HEAD
 			var root = unit.SyntaxTree.GetRoot ();
 			
 			var token = root.FindToken (offset);
 			if (token == lastNode)
-=======
-			ResolveResult result;
-			AstNode node;
-			var loc = editor.OffsetToLocation (offset);
-			if (!doc.TryResolveAt (new DocumentLocation (loc.Line, loc.Column), out result, out node)) {
-				if (node is CSharpTokenNode) {
-					int startOffset2 = editor.LocationToOffset (node.StartLocation);
-					int endOffset2 = editor.LocationToOffset (node.EndLocation);
-
-					return new TooltipItem (new ToolTipData (unit, result, node, null), startOffset2, endOffset2 - startOffset2);
-				}
-				return null;
-			}
-			if (node == lastNode)
->>>>>>> 22dfba59
 				return lastResult;
 			lastNode = token;
 			var symbolInfo = unit.GetSymbolInfo (token.Parent); 
@@ -135,12 +108,8 @@
 		}
 
 		#endregion
-<<<<<<< HEAD
-
-		protected override Gtk.Window CreateTooltipWindow (TextEditor editor, int offset, Gdk.ModifierType modifierState, TooltipItem item)
-=======
+
 		public override Window CreateTooltipWindow (TextEditor editor, int offset, Gdk.ModifierType modifierState, TooltipItem item)
->>>>>>> 22dfba59
 		{
 			var doc = IdeApp.Workbench.ActiveDocument;
 			if (doc == null)
@@ -171,7 +140,6 @@
 			if (tipWindow == null)
 				return null;
 
-<<<<<<< HEAD
 			var hoverNode = titem.Token;
 			var startLoc = editor.OffsetToLocation (hoverNode.Span.Start);
 			var endLoc = editor.OffsetToLocation (hoverNode.Span.End);
@@ -181,13 +149,6 @@
 			var caret = new Gdk.Rectangle ((int)p1.X - positionWidget.Allocation.X, (int)p2.Y - positionWidget.Allocation.Y, (int)(p2.X - p1.X), (int)editor.LineHeight);
 
 			tipWindow.ShowPopup (positionWidget, caret, PopupPosition.Top);
-=======
-			var hoverNode = titem.Node.GetNodeAt (editor.OffsetToLocation (offset)) ?? titem.Node;
-			var p1 = editor.LocationToPoint (hoverNode.StartLocation);
-			var p2 = editor.LocationToPoint (hoverNode.EndLocation);
-			var caret = new Gdk.Rectangle ((int)(p1.X), (int)(p2.Y), (int)(p2.X - p1.X), (int)editor.LineHeight);
-			tipWindow.ShowPopup (editor, caret, PopupPosition.Top);
->>>>>>> 22dfba59
 			tipWindow.EnterNotifyEvent += delegate {
 //				editor.HideTooltip (false);
 			};
@@ -203,7 +164,6 @@
 				return null;
 			bool createFooter = (modifierState & Gdk.ModifierType.Mod1Mask) != 0;
 			try {
-<<<<<<< HEAD
 				TooltipInformation result;
 				var sig = new SignatureMarkupCreator (doc, offset);
 				sig.BreakLineAfterReturnType = false;
@@ -339,223 +299,10 @@
 //						false,
 //						createFooter);
 //				}
-=======
-
-				if (result is AliasNamespaceResolveResult) {
-					var resolver = file.GetResolver (doc.Compilation, doc.Editor.CaretLocation);
-					var sig = new SignatureMarkupCreator (resolver, doc.GetFormattingPolicy ().CreateOptions ());
-					sig.BreakLineAfterReturnType = false;
-					return sig.GetAliasedNamespaceTooltip ((AliasNamespaceResolveResult)result);
-				}
-				
-				if (result is AliasTypeResolveResult) {
-					var resolver = file.GetResolver (doc.Compilation, doc.Editor.CaretLocation);
-					var sig = new SignatureMarkupCreator (resolver, doc.GetFormattingPolicy ().CreateOptions ());
-					sig.BreakLineAfterReturnType = false;
-					return sig.GetAliasedTypeTooltip ((AliasTypeResolveResult)result);
-				}
-				
-				if (data.Node is ThisReferenceExpression && result is ThisResolveResult) {
-					var resolver = file.GetResolver (doc.Compilation, doc.Editor.CaretLocation);
-					var sig = new SignatureMarkupCreator (resolver, doc.GetFormattingPolicy ().CreateOptions ());
-					sig.BreakLineAfterReturnType = false;
-					
-					return sig.GetKeywordTooltip ("this", data.Node);
-				}
-				
-				if (data.Node is TypeOfExpression) {
-					var resolver = file.GetResolver (doc.Compilation, doc.Editor.CaretLocation);
-					var sig = new SignatureMarkupCreator (resolver, doc.GetFormattingPolicy ().CreateOptions ());
-					sig.BreakLineAfterReturnType = false;
-					return sig.GetTypeOfTooltip ((TypeOfExpression)data.Node, result as TypeOfResolveResult);
-				}
-				if (data.Node is PrimitiveType && data.Node.Parent is Constraint) {
-					var t = (PrimitiveType)data.Node;
-					if (t.Keyword == "class" || t.Keyword == "new" || t.Keyword == "struct") {
-						var resolver = file.GetResolver (doc.Compilation, doc.Editor.CaretLocation);
-						var sig = new SignatureMarkupCreator (resolver, doc.GetFormattingPolicy ().CreateOptions ());
-						sig.BreakLineAfterReturnType = false;
-						return sig.GetConstraintTooltip (t.Keyword);
-					}
-					return null;
-				}
-				if (data.Node is ExternAliasDeclaration) {
-					var resolver = file.GetResolver (doc.Compilation, doc.Editor.CaretLocation);
-					var sig = new SignatureMarkupCreator (resolver, doc.GetFormattingPolicy ().CreateOptions ());
-					sig.BreakLineAfterReturnType = false;
-					return sig.GetExternAliasTooltip ((ExternAliasDeclaration)data.Node, doc.Project as DotNetProject);
-				}
-				if (result == null && data.Node is CSharpTokenNode) {
-					var resolver = file.GetResolver (doc.Compilation, doc.Editor.CaretLocation);
-					var sig = new SignatureMarkupCreator (resolver, doc.GetFormattingPolicy ().CreateOptions ());
-					sig.BreakLineAfterReturnType = false;
-					return sig.GetKeywordTooltip (data.Node);
-				}
-				if (data.Node is PrimitiveType && ((PrimitiveType)data.Node).KnownTypeCode == KnownTypeCode.Void) {
-					var resolver = file.GetResolver (doc.Compilation, doc.Editor.CaretLocation);
-					var sig = new SignatureMarkupCreator (resolver, doc.GetFormattingPolicy ().CreateOptions ());
-					sig.BreakLineAfterReturnType = false;
-					return sig.GetKeywordTooltip ("void", null);
-				}
-				if (data.Node is NullReferenceExpression) {
-					var resolver = file.GetResolver (doc.Compilation, doc.Editor.CaretLocation);
-					var sig = new SignatureMarkupCreator (resolver, doc.GetFormattingPolicy ().CreateOptions ());
-					sig.BreakLineAfterReturnType = false;
-					return sig.GetKeywordTooltip ("null", null);
-				}
-
-				if (result is UnknownIdentifierResolveResult) {
-					return new TooltipInformation () {
-						SignatureMarkup = string.Format ("error CS0103: The name `{0}' does not exist in the current context", ((UnknownIdentifierResolveResult)result).Identifier)
-					};
-				} else if (result is UnknownMemberResolveResult) {
-					var ur = (UnknownMemberResolveResult)result;
-					if (ur.TargetType.Kind != TypeKind.Unknown) {
-						return new TooltipInformation () {
-							SignatureMarkup = string.Format ("error CS0117: `{0}' does not contain a definition for `{1}'", ur.TargetType.FullName, ur.MemberName)
-						};
-					}
-				} else if (result.IsError) {
-					return new TooltipInformation () {
-						SignatureMarkup = "Unknown resolve error."
-					};
-				}
-				if (result is LocalResolveResult) {
-					var lr = (LocalResolveResult)result;
-					var tooltipInfo = new TooltipInformation ();
-					var resolver = file.GetResolver (doc.Compilation, doc.Editor.CaretLocation);
-					var sig = new SignatureMarkupCreator (resolver, doc.GetFormattingPolicy ().CreateOptions ());
-					sig.BreakLineAfterReturnType = false;
-					tooltipInfo.SignatureMarkup = sig.GetLocalVariableMarkup (lr.Variable);
-					return tooltipInfo;
-				} else if (result is MethodGroupResolveResult) {
-					var mrr = (MethodGroupResolveResult)result;
-					var allMethods = new List<IMethod> (mrr.Methods);
-					foreach (var l in mrr.GetExtensionMethods ()) {
-						allMethods.AddRange (l);
-					}
-				
-					var method = allMethods.FirstOrDefault ();
-					if (method != null) {
-						return MemberCompletionData.CreateTooltipInformation (
-							doc.Compilation,
-							file,
-							doc.Editor,
-							doc.GetFormattingPolicy (),
-							method,
-							false,
-							createFooter);
-					}
-				} else if (result is CSharpInvocationResolveResult) {
-					var invocationResult = (CSharpInvocationResolveResult)result;
-					var member = (IMember)invocationResult.ReducedMethod ?? invocationResult.Member;
-					return MemberCompletionData.CreateTooltipInformation (
-						doc.Compilation,
-						file,
-						doc.Editor,
-						doc.GetFormattingPolicy (),
-						member, 
-						false,
-						createFooter);
-				} else if (result is MemberResolveResult) {
-					var member = ((MemberResolveResult)result).Member;
-					return MemberCompletionData.CreateTooltipInformation (
-						doc.Compilation,
-						file,
-						doc.Editor,
-						doc.GetFormattingPolicy (),
-						member, 
-						false,
-						createFooter);
-				} else if (result is NamespaceResolveResult) {
-					var tooltipInfo = new TooltipInformation ();
-					var resolver = file.GetResolver (doc.Compilation, doc.Editor.CaretLocation);
-					var sig = new SignatureMarkupCreator (resolver, doc.GetFormattingPolicy ().CreateOptions ());
-					sig.BreakLineAfterReturnType = false;
-					try {
-						tooltipInfo.SignatureMarkup = sig.GetMarkup (((NamespaceResolveResult)result).Namespace);
-					} catch (Exception e) {
-						LoggingService.LogError ("Got exception while creating markup for :" + ((NamespaceResolveResult)result).Namespace, e);
-						return new TooltipInformation ();
-					}
-					return tooltipInfo;
-				} else if (result is OperatorResolveResult) {
-					var or = result as OperatorResolveResult;
-					var tooltipInfo = new TooltipInformation ();
-					var resolver = file.GetResolver (doc.Compilation, doc.Editor.CaretLocation);
-					var sig = new SignatureMarkupCreator (resolver, doc.GetFormattingPolicy ().CreateOptions ());
-					sig.BreakLineAfterReturnType = false;
-					try {
-						var method = or.UserDefinedOperatorMethod;
-						if (method == null)
-							return null;
-						tooltipInfo.SignatureMarkup = sig.GetMarkup (method);
-					} catch (Exception e) {
-						LoggingService.LogError ("Got exception while creating markup for :" + result, e);
-						return new TooltipInformation ();
-					}
-					return tooltipInfo;
-				} else {
-					return MemberCompletionData.CreateTooltipInformation (
-						doc.Compilation,
-						file,
-						doc.Editor,
-						doc.GetFormattingPolicy (),
-						result.Type, 
-						false,
-						createFooter);
-				}
->>>>>>> 22dfba59
 			} catch (Exception e) {
 				LoggingService.LogError ("Error while creating tooltip.", e);
 				return null;
 			}
-<<<<<<< HEAD
-=======
-		
-			return null;
-		}
-
-		class ErrorVisitor : DepthFirstAstVisitor
-		{
-			readonly CSharpAstResolver resolver;
-			readonly CancellationToken cancellationToken;
-			ResolveResult errorResolveResult;
-
-			public ResolveResult ErrorResolveResult {
-				get {
-					return errorResolveResult;
-				}
-			}
-
-			AstNode errorNode;
-
-			public AstNode ErrorNode {
-				get {
-					return errorNode;
-				}
-			}
-
-			public ErrorVisitor (CSharpAstResolver resolver, CancellationToken cancellationToken = default(CancellationToken))
-			{
-				this.resolver = resolver;
-				this.cancellationToken = cancellationToken;
-			}
-			
-			protected override void VisitChildren (AstNode node)
-			{
-				if (ErrorResolveResult != null || cancellationToken.IsCancellationRequested)
-					return;
-				if (node is Expression) {
-					var rr = resolver.Resolve (node, cancellationToken);
-					if (rr.IsError) {
-						errorResolveResult = rr;
-						errorNode = node;
-					}
-				}
-				base.VisitChildren (node);
-			}
->>>>>>> 22dfba59
 		}
 		
 //		class ErrorVisitor : DepthFirstAstVisitor
