--- conflicted
+++ resolved
@@ -46,22 +46,16 @@
 
 using MonoDevelop.Ide.Editor.Extension;
 using MonoDevelop.Ide.Editor;
-<<<<<<< HEAD
 using System.Threading.Tasks;
 using System.Threading;
 using Microsoft.CodeAnalysis.CSharp;
-=======
 using MonoDevelop.CSharp.NRefactoryWrapper;
 using System.Xml;
->>>>>>> 0c61371d
 
 namespace MonoDevelop.CSharp.Completion
 {
 	public class CSharpCompletionTextEditorExtension : CompletionTextEditorExtension, IDebuggerExpressionResolver
 	{
-<<<<<<< HEAD
-	
-=======
 /*		internal protected virtual Mono.TextEditor.TextEditorData TextEditorData {
 			get {
 				var doc = Document;
@@ -109,7 +103,6 @@
 			}
 		}
 		
->>>>>>> 0c61371d
 		public MonoDevelop.Projects.Project Project {
 			get {
 				return DocumentContext.Project;
@@ -156,9 +149,7 @@
 		protected override void Initialize ()
 		{
 			base.Initialize ();
-<<<<<<< HEAD
-			DocumentContext.DocumentParsed += HandleDocumentParsed;
-=======
+//			DocumentContext.DocumentParsed += HandleDocumentParsed;
 			var parsedDocument = DocumentContext.ParsedDocument;
 			if (parsedDocument != null) {
 				this.Unit = parsedDocument.GetAst<SyntaxTree> ();
@@ -177,7 +168,6 @@
 		{
 			src.Cancel ();
 			src = new CancellationTokenSource ();
->>>>>>> 0c61371d
 		}
 			
 		[CommandUpdateHandler (CodeGenerationCommands.ShowCodeGenerationWindow)]
