// 
// ExpandSelectionHandler.cs
//  
// Author:
//       Mike Krüger <mkrueger@novell.com>
// 
// Copyright (c) 2011 Novell, Inc (http://www.novell.com)
// 
// Permission is hereby granted, free of charge, to any person obtaining a copy
// of this software and associated documentation files (the "Software"), to deal
// in the Software without restriction, including without limitation the rights
// to use, copy, modify, merge, publish, distribute, sublicense, and/or sell
// copies of the Software, and to permit persons to whom the Software is
// furnished to do so, subject to the following conditions:
// 
// The above copyright notice and this permission notice shall be included in
// all copies or substantial portions of the Software.
// 
// THE SOFTWARE IS PROVIDED "AS IS", WITHOUT WARRANTY OF ANY KIND, EXPRESS OR
// IMPLIED, INCLUDING BUT NOT LIMITED TO THE WARRANTIES OF MERCHANTABILITY,
// FITNESS FOR A PARTICULAR PURPOSE AND NONINFRINGEMENT. IN NO EVENT SHALL THE
// AUTHORS OR COPYRIGHT HOLDERS BE LIABLE FOR ANY CLAIM, DAMAGES OR OTHER
// LIABILITY, WHETHER IN AN ACTION OF CONTRACT, TORT OR OTHERWISE, ARISING FROM,
// OUT OF OR IN CONNECTION WITH THE SOFTWARE OR THE USE OR OTHER DEALINGS IN
// THE SOFTWARE.
using System;
using ICSharpCode.NRefactory.CSharp;
using MonoDevelop.Components.Commands;
using MonoDevelop.Ide;
using System.Collections.Generic;

namespace MonoDevelop.CSharp
{
	enum ExpandCommands
	{
		ExpandSelection,
		ShrinkSelection
	}
	
	class ExpandSelectionHandler : CommandHandler
	{
		protected override void Run ()
		{
			var doc = IdeApp.Workbench.ActiveDocument;
			var parsedDocument = doc.ParsedDocument;
			if (parsedDocument == null)
				return;
			var unit = parsedDocument.GetAst<SyntaxTree> ();
			if (unit == null)
				return;
			var node = unit.GetNodeAt (doc.Editor.CaretLocation);
			if (node == null)
				return;
			
			if (doc.Editor.IsSomethingSelected) {
				while (node != null && ShrinkSelectionHandler.IsSelected (doc.Editor, node.StartLocation, node.EndLocation)) {
					node = node.Parent;
				}
			}
			
			if (node != null)
				doc.Editor.SetSelection (node.StartLocation, node.EndLocation);
		}
	}
	
	class ShrinkSelectionHandler : CommandHandler
	{
<<<<<<< HEAD
		internal static bool IsSelected (MonoDevelop.Ide.Editor.TextEditor editor, ICSharpCode.NRefactory.TextLocation startLocation, ICSharpCode.NRefactory.TextLocation endLocation)
		{
			var selection = editor.SelectionRegion;
			return selection.Contains (startLocation) && selection.Contains (endLocation);
		}

=======
>>>>>>> 29e49044
		protected override void Run ()
		{
			var doc = IdeApp.Workbench.ActiveDocument;
			var parsedDocument = doc.ParsedDocument;
			if (parsedDocument == null)
				return;
			var unit = parsedDocument.GetAst<SyntaxTree> ();
			if (unit == null)
				return;
			var node = unit.GetNodeAt (doc.Editor.CaretLine, doc.Editor.CaretColumn);
			if (node == null)
				return;
			var nodeStack = new Stack<AstNode> ();
			nodeStack.Push (node);
			if (doc.Editor.IsSomethingSelected) {
				while (node != null && IsSelected (doc.Editor, node.StartLocation, node.EndLocation)) {
					node = node.Parent;
					if (node != null) {
						if (nodeStack.Count > 0 && nodeStack.Peek ().StartLocation == node.StartLocation && nodeStack.Peek ().EndLocation == node.EndLocation)
							nodeStack.Pop ();
						nodeStack.Push (node);
					}
				}
			}
			
			if (nodeStack.Count > 2) {
				nodeStack.Pop (); // parent
				nodeStack.Pop (); // current node
				node = nodeStack.Pop (); // next children in which the caret is
				doc.Editor.SetSelection (node.StartLocation, node.EndLocation);
			} else {
				doc.Editor.ClearSelection ();
			}
		}
	}
}
<|MERGE_RESOLUTION|>--- conflicted
+++ resolved
@@ -65,15 +65,12 @@
 	
 	class ShrinkSelectionHandler : CommandHandler
 	{
-<<<<<<< HEAD
 		internal static bool IsSelected (MonoDevelop.Ide.Editor.TextEditor editor, ICSharpCode.NRefactory.TextLocation startLocation, ICSharpCode.NRefactory.TextLocation endLocation)
 		{
 			var selection = editor.SelectionRegion;
 			return selection.Contains (startLocation) && selection.Contains (endLocation);
 		}
 
-=======
->>>>>>> 29e49044
 		protected override void Run ()
 		{
 			var doc = IdeApp.Workbench.ActiveDocument;
