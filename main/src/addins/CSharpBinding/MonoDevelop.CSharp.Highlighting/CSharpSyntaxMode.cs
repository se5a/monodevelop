--- conflicted
+++ resolved
@@ -91,247 +91,9 @@
 									return;
 								if (!parsedDocument.HasErrors) {
 									resolver = newResolver;
-<<<<<<< HEAD
 									UpdateSemanticHighlighting ();
 								}
 							});
-=======
-									quickTasks = visitor.QuickTasks;
-									OnTasksUpdated (EventArgs.Empty);
-									foreach (var kv in lineSegments) {
-										try {
-											kv.Value.tree.RemoveListener ();
-										} catch (Exception) {
-										}
-									}
-									lineSegments.Clear ();
-									var textEditor = editorData.Parent;
-									if (textEditor != null) {
-										if (!parsedDocument.HasErrors) {
-											var margin = textEditor.TextViewMargin;
-											margin.PurgeLayoutCache ();
-											textEditor.QueueDraw ();
-										}
-									}
-								});
-							}
-						}, cancellationToken);
-					}
-				}
-			}
-		}
-
-		class HighlightingVisitior : SemanticHighlightingVisitor<string>
-		{
-			readonly int lineNumber;
-			readonly int lineOffset;
-			readonly int lineLength;
-			internal HighlightingSegmentTree tree = new HighlightingSegmentTree ();
-
-			public HighlightingVisitior (CSharpAstResolver resolver, CancellationToken cancellationToken, int lineNumber, int lineOffset, int lineLength)
-			{
-				if (resolver == null)
-					throw new ArgumentNullException ("resolver");
-				this.resolver = resolver;
-				this.cancellationToken = cancellationToken;
-				this.lineNumber = lineNumber;
-				this.lineOffset = lineOffset;
-				this.lineLength = lineLength;
-				regionStart = new TextLocation (lineNumber, 1);
-				regionEnd  = new TextLocation (lineNumber, lineLength);
-
-				Setup ();
-			}
-
-			void Setup ()
-			{
-				defaultTextColor = "Plain Text";
-				referenceTypeColor = "User Types";
-				valueTypeColor = "User Types(Value types)";
-				interfaceTypeColor = "User Types(Interfaces)";
-				enumerationTypeColor = "User Types(Enums)";
-				typeParameterTypeColor = "User Types(Type parameters)";
-				delegateTypeColor = "User Types(Delegates)";
-
-				methodCallColor = "User Method Usage";
-				methodDeclarationColor = "User Method Declaration";
-
-				eventDeclarationColor = "User Event Declaration";
-				eventAccessColor = "User Event Usage";
-
-				fieldDeclarationColor ="User Field Declaration";
-				fieldAccessColor = "User Field Usage";
-
-				propertyDeclarationColor = "User Property Declaration";
-				propertyAccessColor = "User Property Usage";
-
-				variableDeclarationColor = "User Variable Declaration";
-				variableAccessColor = "User Variable Usage";
-
-				parameterDeclarationColor = "User Parameter Declaration";
-				parameterAccessColor = "User Parameter Usage";
-
-				valueKeywordColor = "Keyword(Context)";
-				externAliasKeywordColor = "Keyword(Namespace)";
-				varKeywordTypeColor = "Keyword(Type)";
-
-				parameterModifierColor = "Keyword(Parameter)";
-				inactiveCodeColor = "Excluded Code";
-				syntaxErrorColor = "Syntax Error";
-
-				stringFormatItemColor = "String Format Items";
-			}
-
-			protected override void Colorize(TextLocation start, TextLocation end, string color)
-			{
-				int startOffset;
-				if (start.Line == lineNumber) {
-					startOffset = lineOffset + start.Column - 1;
-				} else {
-					if (start.Line > lineNumber)
-						return;
-					startOffset = lineOffset;
-				}
-				int endOffset;
-				if (end.Line == lineNumber) {
-					endOffset = lineOffset +end.Column - 1;
-				} else {
-					if (end.Line < lineNumber)
-						return;
-					endOffset = lineOffset + lineLength;
-				}
-				tree.AddStyle (startOffset, endOffset, color);
-			}
-
-			public override void VisitSimpleType (SimpleType simpleType)
-			{
-				var identifierToken = simpleType.IdentifierToken;
-				VisitChildrenUntil(simpleType, identifierToken);
-				var resolveResult = resolver.Resolve (simpleType, cancellationToken);
-				if (resolveResult.Type.Namespace == "System") {
-					switch (resolveResult.Type.Name) {
-					case "nfloat":
-					case "nint":
-					case "nuint":
-						Colorize(identifierToken, "Keyword(Type)");
-						break;
-					default:
-						Colorize (identifierToken, resolveResult);
-						break;
-					}
-				} else {
-					Colorize (identifierToken, resolveResult);
-				}
-				VisitChildrenAfter(simpleType, identifierToken);
-			}
-
-			public override void VisitIdentifierExpression (IdentifierExpression identifierExpression)
-			{
-				var identifier = identifierExpression.IdentifierToken;
-				VisitChildrenUntil(identifierExpression, identifier);
-				if (isInAccessorContainingValueParameter && identifierExpression.Identifier == "value") {
-					Colorize(identifier, valueKeywordColor);
-				} else {
-					var resolveResult = resolver.Resolve (identifierExpression, cancellationToken);
-					if (resolveResult.Type.Namespace == "System") {
-						switch (resolveResult.Type.Name) {
-						case "nfloat":
-						case "nint":
-						case "nuint":
-							Colorize(identifier, "Keyword(Type)");
-							break;
-						default:
-							Colorize (identifier, resolveResult);
-							break;
-						}
-					} else {
-						Colorize (identifier, resolveResult);
-					}
-				}
-				VisitChildrenAfter(identifierExpression, identifier);
-			}
-		}
-
-		class QuickTaskVisitor : DepthFirstAstVisitor
-		{
-			internal List<QuickTask> QuickTasks = new List<QuickTask> ();
-			readonly CSharpAstResolver resolver;
-			readonly CancellationToken cancellationToken;
-
-			public QuickTaskVisitor (CSharpAstResolver resolver, CancellationToken cancellationToken)
-			{
-				this.resolver = resolver;
-				this.cancellationToken = cancellationToken;
-			}
-			
-			protected override void VisitChildren (AstNode node)
-			{
-				if (cancellationToken.IsCancellationRequested)
-					return;
-				base.VisitChildren (node);
-			}
-
-			public override void VisitIdentifierExpression (IdentifierExpression identifierExpression)
-			{
-				base.VisitIdentifierExpression (identifierExpression);
-				var result = resolver.Resolve (identifierExpression, cancellationToken);
-				if (result.IsError) {
-					QuickTasks.Add (new QuickTask (() => string.Format ("error CS0103: The name `{0}' does not exist in the current context", identifierExpression.Identifier), identifierExpression.StartLocation, Severity.Error));
-				}
-			}
-
-			public override void VisitMemberReferenceExpression (MemberReferenceExpression memberReferenceExpression)
-			{
-				base.VisitMemberReferenceExpression (memberReferenceExpression);
-				var result = resolver.Resolve (memberReferenceExpression, cancellationToken) as UnknownMemberResolveResult;
-				if (result != null && result.TargetType.Kind != TypeKind.Unknown) {
-					QuickTasks.Add (new QuickTask (string.Format ("error CS0117: `{0}' does not contain a definition for `{1}'", result.TargetType.FullName, memberReferenceExpression.MemberName), memberReferenceExpression.MemberNameToken.StartLocation, Severity.Error));
-				}
-			}
-
-			public override void VisitSimpleType (SimpleType simpleType)
-			{
-				base.VisitSimpleType (simpleType);
-				var result = resolver.Resolve (simpleType, cancellationToken);
-				if (result.IsError) {
-					QuickTasks.Add (new QuickTask (string.Format ("error CS0246: The type or namespace name `{0}' could not be found. Are you missing an assembly reference?", simpleType.Identifier), simpleType.StartLocation, Severity.Error));
-				}
-			}
-
-			public override void VisitMemberType (MemberType memberType)
-			{
-				base.VisitMemberType (memberType);
-				var result = resolver.Resolve (memberType, cancellationToken);
-				if (result.IsError) {
-					QuickTasks.Add (new QuickTask (string.Format ("error CS0246: The type or namespace name `{0}' could not be found. Are you missing an assembly reference?", memberType.MemberName), memberType.StartLocation, Severity.Error));
-				}
-			}
-
-			public override void VisitComment (ICSharpCode.NRefactory.CSharp.Comment comment)
-			{
-			}
-		}
-		
-		static CSharpSyntaxMode ()
-		{
-			MonoDevelop.Debugger.DebuggingService.DisableConditionalCompilation += DispatchService.GuiDispatch (new EventHandler<DocumentEventArgs> (OnDisableConditionalCompilation));
-			if (IdeApp.Workspace != null) {
-				IdeApp.Workspace.ActiveConfigurationChanged += delegate {
-					foreach (var doc in IdeApp.Workbench.Documents) {
-						TextEditorData data = doc.Editor;
-						if (data == null)
-							continue;
-						// Force syntax mode reparse (required for #if directives)
-						var editor = doc.Editor;
-						if (editor != null) {
-							if (data.Document.SyntaxMode is SyntaxMode) {
-								((SyntaxMode)data.Document.SyntaxMode).UpdateDocumentHighlighting ();
-								SyntaxModeService.WaitUpdate (data.Document);
-							}
-							editor.Parent.TextViewMargin.PurgeLayoutCache ();
-							doc.ReparseDocument ();
-							editor.Parent.QueueDraw ();
->>>>>>> fed6e4be
 						}
 					}, cancellationToken);
 				}
@@ -351,7 +113,6 @@
 		#endregion
 	}
 
-<<<<<<< HEAD
 	class HighlightingVisitior : SemanticHighlightingVisitor<string>
 	{
 		readonly int lineNumber;
@@ -377,28 +138,6 @@
 
 		void Setup ()
 		{
-=======
-		void HandlePropertyChanged (object sender, PropertyChangedEventArgs e)
-		{
-			if (e.Key == "EnableSemanticHighlighting")
-				SemanticHighlightingEnabled = PropertyService.Get ("EnableSemanticHighlighting", true);
-		}
-
-//		public override SpanParser CreateSpanParser (DocumentLine line, CloneableStack<Span> spanStack)
-//		{
-//			return new CSharpSpanParser (this, spanStack ?? line.StartSpan.Clone ());
-//		}
-		
-		public override ChunkParser CreateChunkParser (SpanParser spanParser, ColorScheme style, DocumentLine line)
-		{
-			return new CSharpChunkParser (this, spanParser, style, line);
-		}
-
-		protected class CSharpChunkParser : ChunkParser, IResolveVisitorNavigator
-		{
-
-			HashSet<string> tags = new HashSet<string> ();
->>>>>>> fed6e4be
 			
 			defaultTextColor = ColorScheme.PlainTextKey;
 			referenceTypeColor = ColorScheme.UserTypesKey;
@@ -417,7 +156,6 @@
 			fieldDeclarationColor = ColorScheme.UserFieldDeclarationKey;
 			fieldAccessColor = ColorScheme.UserFieldUsageKey;
 
-<<<<<<< HEAD
 			propertyDeclarationColor = ColorScheme.UserPropertyDeclarationKey;
 			propertyAccessColor = ColorScheme.UserPropertyUsageKey;
 
@@ -437,47 +175,6 @@
 
 			stringFormatItemColor = ColorScheme.StringFormatItemsKey;
 		}
-=======
-					try {
-						HighlightingVisitior visitor;
-						if (!csharpSyntaxMode.lineSegments.TryGetValue (line, out visitor)) {
-							var resolver = csharpSyntaxMode.resolver;
-							visitor = new HighlightingVisitior (resolver, default (CancellationToken), lineNumber, base.line.Offset, line.Length);
-							visitor.tree.InstallListener (doc);
-							resolver.RootNode.AcceptVisitor (visitor);
-							csharpSyntaxMode.lineSegments[line] = visitor;
-						}
-						string style;
-						if (visitor.tree.GetStyle (chunk, ref endLoc, out style)) {
-							semanticStyle = style;
-						}
-					} catch (Exception e) {
-						Console.WriteLine ("Error in semantic highlighting: " + e);
-					}
-					if (semanticStyle != null) {
-						if (endLoc < chunk.EndOffset) {
-							base.AddRealChunk (new Chunk (chunk.Offset, endLoc - chunk.Offset, semanticStyle));
-							base.AddRealChunk (new Chunk (endLoc, chunk.EndOffset - endLoc, chunk.Style));
-							return;
-						}
-						chunk.Style = semanticStyle;
-					}
-				}
-				
-				base.AddRealChunk (chunk);
-			}
-			
-			protected override string GetStyle (Chunk chunk)
-			{
-				if (spanParser.CurRule.Name == "Comment") {
-					if (tags.Contains (doc.GetTextAt (chunk))) 
-						return "Comment Tag";
-				}
-				return base.GetStyle (chunk);
-			}
-		}
-		
->>>>>>> fed6e4be
 
 		protected override void Colorize (TextLocation start, TextLocation end, string color)
 		{
