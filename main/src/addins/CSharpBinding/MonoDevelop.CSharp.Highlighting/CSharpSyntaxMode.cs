--- conflicted
+++ resolved
@@ -123,40 +123,7 @@
 
 		public StyledTreeSegment (int offset, int length, string colorStyleKey) : base (offset, length)
 		{
-<<<<<<< HEAD
-			MonoDevelop.Debugger.DebuggingService.DisableConditionalCompilation += OnDisableConditionalCompilation;
-			if (IdeApp.Workspace != null) {
-				IdeApp.Workspace.ActiveConfigurationChanged += delegate {
-					foreach (var doc in IdeApp.Workbench.Documents) {
-						TextEditorData data = doc.Editor;
-						if (data == null)
-							continue;
-						// Force syntax mode reparse (required for #if directives)
-						var editor = doc.Editor;
-						if (editor != null) {
-							if (data.Document.SyntaxMode is SyntaxMode) {
-								((SyntaxMode)data.Document.SyntaxMode).UpdateDocumentHighlighting ();
-								SyntaxModeService.WaitUpdate (data.Document);
-							}
-							editor.Parent.TextViewMargin.PurgeLayoutCache ();
-							doc.ReparseDocument ();
-							editor.Parent.QueueDraw ();
-						}
-					}
-				};
-			}
-			CommentTag.SpecialCommentTagsChanged += (sender, e) => {
-				UpdateCommentRule ();
-				var actDoc = IdeApp.Workbench.ActiveDocument;
-				if (actDoc != null && actDoc.Editor != null) {
-					actDoc.UpdateParseDocument ();
-					actDoc.Editor.Parent.TextViewMargin.PurgeLayoutCache ();
-					actDoc.Editor.Parent.QueueDraw ();
-				}
-			};
-=======
 			this.style = colorStyleKey;
->>>>>>> de043d33
 		}
 
 		public ColoredSegment GetColoredSegment ()
