--- conflicted
+++ resolved
@@ -102,19 +102,15 @@
 			sb.Append (new string ('}', closingBrackets));
 			TextEditorData stubData = new TextEditorData () { Text = sb.ToString () };
 			stubData.Document.FileName = data.FileName;
-<<<<<<< HEAD
 			var parser = new ICSharpCode.NRefactory.CSharp.CSharpParser ();
-			bool hadErrors = parser.HasErrors;
-=======
-			var parser = new MonoDevelop.CSharp.Parser.CSharpParser ();
->>>>>>> e335bb9b
 			var compilationUnit = parser.Parse (stubData);
 			bool hadErrors = parser.HasErrors;
 			var policy = policyParent.Get<CSharpFormattingPolicy> (mimeTypeChain);
-<<<<<<< HEAD
 			var adapter = new TextEditorDataAdapter (stubData);
 			
-			var domSpacingVisitor = new AstFormattingVisitor (policy.CreateOptions (), adapter);
+			var domSpacingVisitor = new AstFormattingVisitor (policy.CreateOptions (), adapter) {
+				HadErrors = hadErrors
+			};
 			compilationUnit.AcceptVisitor (domSpacingVisitor, null);
 			
 			var changes = new List<ICSharpCode.NRefactory.Change> ();
@@ -123,30 +119,11 @@
 			int delta = data.Editor.LocationToOffset (member.Location.Line, 1) - startOffset;
 			HashSet<int> lines = new HashSet<int> ();
 			foreach (var change in changes) {
-=======
-			var domSpacingVisitor = new AstFormattingVisitor (policy, stubData) {
-				AutoAcceptChanges = false,
-				HadErrors = hadErrors
-			};
-			compilationUnit.AcceptVisitor (domSpacingVisitor, null);
-
-			var changes = new List<Change> ();
-			changes.AddRange (domSpacingVisitor.Changes.Cast<TextReplaceChange> ().Where (c => startOffset < c.Offset && c.Offset < endOffset));
-			int delta = data.Editor.LocationToOffset (member.Location.Line, 1) - startOffset;
-			HashSet<int > lines = new HashSet<int> ();
-			foreach (TextReplaceChange change in changes) {
-				if (change is AstFormattingVisitor.MyTextReplaceChange) 
-					((AstFormattingVisitor.MyTextReplaceChange)change).SetTextEditorData (data.Editor);
->>>>>>> e335bb9b
 				change.Offset += delta;
 				lines.Add (data.Editor.OffsetToLineNumber (change.Offset));
 			}
 			// be sensible in documents with parser errors - only correct up to the caret position.
-<<<<<<< HEAD
-			if (parser.HasErrors || data.ParsedDocument.Errors.Any (e => e.ErrorType == ErrorType.Error)) {
-=======
 			if (hadErrors || data.ParsedDocument.Errors.Any (e => e.ErrorType == ErrorType.Error)) {
->>>>>>> e335bb9b
 				var lastOffset = data.Editor.Caret.Offset;
 				changes.RemoveAll (c => c.Offset > lastOffset);
 			}
