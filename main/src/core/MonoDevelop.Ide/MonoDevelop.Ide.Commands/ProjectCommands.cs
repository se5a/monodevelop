// ProjectCommands.cs
//
// Author:
//   Mike Krüger (mkrueger@novell.com)
//   Lluis Sanchez Gual (lluis@novell.com)
//   Michael Hutchinson (mhutchinson@novell.com)
//   Ankit Jain (jankit@novell.com)
//   Marek Sieradzki  <marek.sieradzki@gmail.com>
//   Viktoria Dudka (viktoriad@remobjects.com)
//
// Copyright (c) 2009
//
// Permission is hereby granted, free of charge, to any person obtaining a copy
// of this software and associated documentation files (the "Software"), to deal
// in the Software without restriction, including without limitation the rights
// to use, copy, modify, merge, publish, distribute, sublicense, and/or sell
// copies of the Software, and to permit persons to whom the Software is
// furnished to do so, subject to the following conditions:
//
// The above copyright notice and this permission notice shall be included in
// all copies or substantial portions of the Software.
//
// THE SOFTWARE IS PROVIDED "AS IS", WITHOUT WARRANTY OF ANY KIND, EXPRESS OR
// IMPLIED, INCLUDING BUT NOT LIMITED TO THE WARRANTIES OF MERCHANTABILITY,
// FITNESS FOR A PARTICULAR PURPOSE AND NONINFRINGEMENT. IN NO EVENT SHALL THE
// AUTHORS OR COPYRIGHT HOLDERS BE LIABLE FOR ANY CLAIM, DAMAGES OR OTHER
// LIABILITY, WHETHER IN AN ACTION OF CONTRACT, TORT OR OTHERWISE, ARISING FROM,
// OUT OF OR IN CONNECTION WITH THE SOFTWARE OR THE USE OR OTHER DEALINGS IN
// THE SOFTWARE.
//
//

using System;
using System.Threading;
using MonoDevelop.Core;
using MonoDevelop.Components.Commands;
using MonoDevelop.Ide.Gui;
using MonoDevelop.Projects;
using System.IO;
using MonoDevelop.Core.Execution;
using MonoDevelop.Ide.Execution;
using CustomCommand = MonoDevelop.Projects.CustomCommand;
using System.Linq;
using MonoDevelop.Ide.Projects;
using MonoDevelop.Projects.Policies;

namespace MonoDevelop.Ide.Commands
{
	public enum ProjectCommands
	{
		AddNewProject,
		AddNewWorkspace,
		AddNewSolution,
		AddSolutionFolder,
		AddProject,
		AddItem,
		RemoveFromProject,
		Options,
		SolutionOptions,
		ProjectOptions,
		
		AddReference,
		AddNewFiles,
		AddFiles,
		NewFolder,
		AddFilesFromFolder,
		AddExistingFolder,
		IncludeToProject,
		BuildSolution,
		Build,
		RebuildSolution,
		Rebuild,
		SetAsStartupProject,
		Run,
		RunWithList,
		RunEntry,
		RunEntryWithList,
		Clean,
		CleanSolution,
		LocalCopyReference,
		Stop,
		ConfigurationSelector,
		CustomCommandList,
		Reload,
		ExportSolution,
		SpecificAssemblyVersion,
		SelectActiveConfiguration,
		SelectActiveRuntime,
		EditSolutionItem,
		Unload
	}

	internal class SolutionOptionsHandler : CommandHandler
	{
		protected override void Update (CommandInfo info)
		{
			info.Enabled = IdeApp.ProjectOperations.CurrentSelectedSolution != null;
		}

		protected override void Run ()
		{
			IdeApp.ProjectOperations.ShowOptions (IdeApp.ProjectOperations.CurrentSelectedSolution);
		}
	}
	
	internal class ProjectOptionsHandler : CommandHandler
	{
		protected override void Update (CommandInfo info)
		{
			Project project = IdeApp.ProjectOperations.CurrentSelectedBuildTarget as Project;
			info.Enabled = project != null;
			info.Text = project != null ? GettextCatalog.GetString ("{0} _Options", project.Name) : GettextCatalog.GetString ("Project _Options");
		}

		protected override void Run ()
		{
			IdeApp.ProjectOperations.ShowOptions (IdeApp.ProjectOperations.CurrentSelectedObject);
		}
	}
	
	internal class SolutionItemOptionsHandler : CommandHandler
	{
		protected override void Update (CommandInfo info)
		{
			info.Enabled = IdeApp.ProjectOperations.CurrentSelectedBuildTarget != null;
		}

		protected override void Run ()
		{
			IdeApp.ProjectOperations.ShowOptions (IdeApp.ProjectOperations.CurrentSelectedObject);
		}
	}

	internal class EditReferencesHandler : CommandHandler
	{
		protected override void Update (CommandInfo info)
		{
			if (!(IdeApp.ProjectOperations.CurrentSelectedProject is DotNetProject)) {
				info.Enabled = false;
				info.Bypass = true;
			}
			else
				info.Bypass = false;
		}

		protected override async void Run ()
		{
			//Edit references
			DotNetProject p = IdeApp.ProjectOperations.CurrentSelectedProject as DotNetProject;
			if (IdeApp.ProjectOperations.AddReferenceToProject (p))
				await IdeApp.ProjectOperations.SaveAsync (p);

		}
	}

	internal class BuildSolutionHandler : CommandHandler
	{
		protected override void Update (CommandInfo info)
		{
			info.Enabled = ((IdeApp.ProjectOperations.CurrentSelectedSolution != null) && (IdeApp.ProjectOperations.CurrentBuildOperation.IsCompleted));
		}

		protected override void Run ()
		{
			//Build solution
			IdeApp.ProjectOperations.Build (IdeApp.ProjectOperations.CurrentSelectedSolution);
		}
	}

	internal class BuildHandler : CommandHandler
	{
		protected override void Update (CommandInfo info)
		{
			if (IdeApp.Workspace.IsOpen) {
				IBuildTarget buildTarget = IdeApp.ProjectOperations.CurrentSelectedBuildTarget;
				info.Enabled = (buildTarget != null) && (IdeApp.ProjectOperations.CurrentBuildOperation.IsCompleted);
				if (buildTarget != null) {
					info.Text = GettextCatalog.GetString ("B_uild {0}", buildTarget.Name.Replace ("_","__"));
					if (buildTarget is SolutionFolder)
						info.Description = GettextCatalog.GetString ("Build solution {0}", buildTarget.Name);
					else if (buildTarget is Project)
						info.Description = GettextCatalog.GetString ("Build project {0}", buildTarget.Name);
					else
						info.Description = GettextCatalog.GetString ("Build {0}", buildTarget.Name);
				}
			}
			else
				info.Enabled = false;
		}

		protected override void Run ()
		{
			IdeApp.ProjectOperations.Build (IdeApp.ProjectOperations.CurrentSelectedBuildTarget);
		}
	}

	internal class RebuildSolutionHandler : CommandHandler
	{
		protected override void Update (CommandInfo info)
		{
			info.Enabled = ((IdeApp.ProjectOperations.CurrentSelectedSolution != null) && (IdeApp.ProjectOperations.CurrentBuildOperation.IsCompleted));
		}

		protected override void Run ()
		{
			//Build solution
			IdeApp.ProjectOperations.Rebuild (IdeApp.ProjectOperations.CurrentSelectedSolution);
		}
	}

	internal class RebuildHandler : CommandHandler
	{
		protected override void Update (CommandInfo info)
		{
			if (IdeApp.Workspace.IsOpen) {
				IBuildTarget buildTarget = IdeApp.ProjectOperations.CurrentSelectedBuildTarget;
				info.Enabled = (buildTarget != null) && (IdeApp.ProjectOperations.CurrentBuildOperation.IsCompleted);
				if (buildTarget != null) {
					info.Text = GettextCatalog.GetString ("R_ebuild {0}", IdeApp.ProjectOperations.CurrentSelectedBuildTarget.Name.Replace ("_","__"));
					info.Description = GettextCatalog.GetString ("Rebuild {0}", IdeApp.ProjectOperations.CurrentSelectedBuildTarget.Name);
				}
			}
			else
				info.Enabled = false;
		}

		protected override void Run ()
		{
			IdeApp.ProjectOperations.Rebuild (IdeApp.ProjectOperations.CurrentSelectedBuildTarget);
		}
	}

	internal class RunHandler : CommandHandler
	{
		protected override void Update (CommandInfo info)
		{
			if ((IdeApp.Workspace.IsOpen) && (!IdeApp.ProjectOperations.CurrentRunOperation.IsCompleted))
				info.Text = GettextCatalog.GetString ("Restart Without Debugging");
			else
				info.Text = GettextCatalog.GetString ("Start Without Debugging");

			info.Enabled = CanRun (Runtime.ProcessService.DefaultExecutionHandler);
		}
		
		static IBuildTarget GetRunTarget ()
		{
			return IdeApp.ProjectOperations.CurrentSelectedSolution != null && IdeApp.ProjectOperations.CurrentSelectedSolution.StartupItem != null ? 
				IdeApp.ProjectOperations.CurrentSelectedSolution.StartupItem : 
					IdeApp.ProjectOperations.CurrentSelectedBuildTarget;
		}
		
		public static bool CanRun (IExecutionHandler executionHandler)
		{
			if (IdeApp.Workspace.IsOpen) {
				var target = GetRunTarget ();
				return target != null && IdeApp.ProjectOperations.CanExecute (target, executionHandler);
			} else
				return false;
		}

        public static async void RunMethod (IExecutionHandler executionHandler)
        {
            if (!IdeApp.ProjectOperations.CurrentRunOperation.IsCompleted) {
				if (!MessageService.Confirm (GettextCatalog.GetString ("An application is already running. Do you want to stop it?"), AlertButton.Stop))
					return;
                StopHandler.StopBuildOperations ();
                await IdeApp.ProjectOperations.CurrentRunOperation.Task;
            }

<<<<<<< HEAD
			if (IdeApp.Workspace.IsOpen) {
				var target = GetRunTarget ();
				if (await IdeApp.ProjectOperations.CheckAndBuildForExecute (target))
					IdeApp.ProjectOperations.Execute (IdeApp.ProjectOperations.CurrentSelectedBuildTarget, executionHandler);
			}
=======
			var target = GetRunTarget ();
			var op = IdeApp.ProjectOperations.CheckAndBuildForExecute (target);
			op.Completed += delegate {
				if (op.Success)
					IdeApp.ProjectOperations.Execute (target, executionHandler);
			};
>>>>>>> fb917669
        }

		protected override void Run ()
		{
            RunMethod (Runtime.ProcessService.DefaultExecutionHandler);
		}

	}

	internal class RunWithHandler : CommandHandler
	{
		protected override void Update (CommandArrayInfo info)
		{
			Solution sol = IdeApp.ProjectOperations.CurrentSelectedSolution;
			if (sol != null) {
				ExecutionModeCommandService.GenerateExecutionModeCommands (
				    sol.StartupItem as Project,
				    RunHandler.CanRun,
				    info);
			}
		}

		protected override void Run (object dataItem)
		{
			IExecutionHandler h = ExecutionModeCommandService.GetExecutionModeForCommand (dataItem);
			if (h != null)
				RunHandler.RunMethod (h);
		}
	}

	internal class RunEntryHandler : CommandHandler
	{
		protected override void Update (CommandInfo info)
		{
			IBuildTarget buildTarget = IdeApp.ProjectOperations.CurrentSelectedBuildTarget;
			info.Enabled = ((buildTarget != null) && (!(buildTarget is Workspace)) && IdeApp.ProjectOperations.CanExecute (buildTarget) && IdeApp.ProjectOperations.CurrentRunOperation.IsCompleted);
		}

		protected override async void Run ()
		{
			var target = IdeApp.ProjectOperations.CurrentSelectedBuildTarget;
<<<<<<< HEAD
			if (await IdeApp.ProjectOperations.CheckAndBuildForExecute (target))
				IdeApp.ProjectOperations.Execute (IdeApp.ProjectOperations.CurrentSelectedBuildTarget);
=======
			var op = IdeApp.ProjectOperations.CheckAndBuildForExecute (target);
			op.Completed += delegate {
				if (op.Success)
					IdeApp.ProjectOperations.Execute (target);
			};
>>>>>>> fb917669
		}
	}

	internal class RunEntryWithHandler : CommandHandler
	{
		protected override void Update (CommandArrayInfo info)
		{
			SolutionItem item = IdeApp.ProjectOperations.CurrentSelectedBuildTarget as SolutionItem;
			if (item != null) {
				ExecutionModeCommandService.GenerateExecutionModeCommands (
				    item,
				    delegate (IExecutionHandler h) {
						return IdeApp.ProjectOperations.CanExecute (item, h);
					},
				    info);
			}
		}

		protected override async void Run (object dataItem)
		{
			IExecutionHandler h = ExecutionModeCommandService.GetExecutionModeForCommand (dataItem);
			IBuildTarget target = IdeApp.ProjectOperations.CurrentSelectedBuildTarget;
			if (h == null || !IdeApp.ProjectOperations.CurrentRunOperation.IsCompleted)
				return;

<<<<<<< HEAD
			if (await IdeApp.ProjectOperations.CheckAndBuildForExecute (target))
				IdeApp.ProjectOperations.Execute (IdeApp.ProjectOperations.CurrentSelectedBuildTarget);
=======
			var op = IdeApp.ProjectOperations.CheckAndBuildForExecute (target);
			op.Completed += delegate {
				if (op.Success)
					IdeApp.ProjectOperations.Execute (target);
			};
>>>>>>> fb917669
		}
	}

	internal class CleanHandler : CommandHandler
	{
		protected override void Update (CommandInfo info)
		{
			if (IdeApp.ProjectOperations.CurrentSelectedBuildTarget == null)
				info.Enabled = false;
			else {
				info.Text = GettextCatalog.GetString ("C_lean {0}", IdeApp.ProjectOperations.CurrentSelectedBuildTarget.Name.Replace ("_","__"));
				info.Description = GettextCatalog.GetString ("Clean {0}", IdeApp.ProjectOperations.CurrentSelectedBuildTarget.Name);
			}
		}

		protected override void Run ()
		{
			IdeApp.ProjectOperations.Clean (IdeApp.ProjectOperations.CurrentSelectedBuildTarget);
		}
	}

	internal class CleanSolutionHandler : CommandHandler
	{
		protected override void Update (CommandInfo info)
		{
			info.Enabled = IdeApp.ProjectOperations.CurrentSelectedSolution != null;
		}

		protected override void Run ()
		{
			IdeApp.ProjectOperations.Clean (IdeApp.ProjectOperations.CurrentSelectedSolution);
		}
	}

	public class StopHandler : CommandHandler
	{
		protected override void Update (CommandInfo info)
		{
			if ((IdeApp.ProjectOperations.CurrentBuildOperation.IsCompleted) && (IdeApp.ProjectOperations.CurrentRunOperation.IsCompleted))
				info.Enabled = false;
		}

		protected override void Run ()
		{
			StopBuildOperations ();
		}
		
		public static void StopBuildOperations ()
		{
			if (!IdeApp.ProjectOperations.CurrentBuildOperation.IsCompleted)
				IdeApp.ProjectOperations.CurrentBuildOperation.Cancel ();
			if (!IdeApp.ProjectOperations.CurrentRunOperation.IsCompleted)
				IdeApp.ProjectOperations.CurrentRunOperation.Cancel ();
		}
	}

	internal class CustomCommandListHandler : CommandHandler
	{
		protected override void Update (CommandArrayInfo info)
		{
			IConfigurationTarget ce = IdeApp.ProjectOperations.CurrentSelectedBuildTarget as IConfigurationTarget;
			if (ce != null) {
				ItemConfiguration conf = ce.DefaultConfiguration;
				if (conf != null) {
					foreach (CustomCommand cmd in conf.CustomCommands)
						if (cmd.Type == CustomCommandType.Custom)
							info.Add (cmd.Name, cmd);
				}
			}
		}

		protected override void Run (object dataItem)
		{
			var ce = IdeApp.ProjectOperations.CurrentSelectedBuildTarget as WorkspaceObject;
			CustomCommand cmd = (CustomCommand) dataItem;
			ProgressMonitor monitor = IdeApp.Workbench.ProgressMonitors.GetRunProgressMonitor ();
			
			Thread t = new Thread (
				delegate () {
					using (monitor) {
						try {
							cmd.Execute (monitor, ce, IdeApp.Workspace.ActiveConfiguration);
						} catch (Exception ex) {
							monitor.ReportError (GettextCatalog.GetString ("Command execution failed"), ex);
						}
					}
				}
			);
			t.IsBackground = true;
			t.Start ();
		}
	}

	internal class ExportSolutionHandler : CommandHandler
	{
		protected override void Update (CommandInfo info)
		{
			// FIXME: Once we fix Workspaces to offer Visual Studio formats (instead of the deprecated MonoDevelop 1.0 format), we can allow exporting of Workspaces as well.
			if (!(IdeApp.ProjectOperations.CurrentSelectedItem is Solution) && !(IdeApp.ProjectOperations.CurrentSelectedItem is SolutionItem))
				info.Enabled = false;
		}

		protected override void Run ()
		{
			Solution workspace;
			
			if (!(IdeApp.ProjectOperations.CurrentSelectedItem is WorkspaceItem))
				workspace = ((SolutionItem) IdeApp.ProjectOperations.CurrentSelectedItem).ParentSolution;
			else
				workspace = (Solution) IdeApp.ProjectOperations.CurrentSelectedItem;
			
			IdeApp.ProjectOperations.Export (workspace, null);
		}
	}
	
	internal class SelectActiveConfigurationHandler : CommandHandler
	{
		protected override void Update (CommandArrayInfo info)
		{
			if (IdeApp.Workspace.IsOpen) {
				foreach (var conf in IdeApp.Workspace.GetConfigurations ()) {
					var i = info.Add (conf, conf);
					if (conf == IdeApp.Workspace.ActiveConfigurationId)
						i.Checked  = true;
				}
			}
		}

		protected override void Run (object dataItem)
		{
			IdeApp.Workspace.ActiveConfigurationId = (string) dataItem;
		}
	}
	
	internal class SelectActiveRuntimeHandler : CommandHandler
	{
		protected override void Update (CommandArrayInfo info)
		{
			if (IdeApp.Workspace.IsOpen && Runtime.SystemAssemblyService.GetTargetRuntimes ().Count () > 1) {
				foreach (var tr in Runtime.SystemAssemblyService.GetTargetRuntimes ()) {
					var item = info.Add (tr.DisplayName, tr);
					if (tr == IdeApp.Workspace.ActiveRuntime)
						item.Checked = true;
				}
			}
		}

		protected override void Run (object dataItem)
		{
			IdeApp.Workspace.ActiveRuntime = (MonoDevelop.Core.Assemblies.TargetRuntime) dataItem;
		}
	}
	
	class ApplyPolicyHandler: CommandHandler
	{
		protected override void Update (CommandInfo info)
		{
			info.Enabled = IdeApp.ProjectOperations.CurrentSelectedSolutionItem != null || IdeApp.ProjectOperations.CurrentSelectedSolution != null;
		}
		
		protected override void Run ()
		{
			ApplyPolicyDialog dlg = new ApplyPolicyDialog ((IPolicyProvider)IdeApp.ProjectOperations.CurrentSelectedSolutionItem ?? (IPolicyProvider)IdeApp.ProjectOperations.CurrentSelectedSolution);
			MessageService.ShowCustomDialog (dlg);
		}
	}
	
	class ExportPolicyHandler: CommandHandler
	{
		protected override void Update (CommandInfo info)
		{
			info.Enabled = IdeApp.ProjectOperations.CurrentSelectedSolutionItem != null || IdeApp.ProjectOperations.CurrentSelectedSolution != null;
		}
		
		protected override void Run ()
		{
			ExportProjectPolicyDialog dlg = new ExportProjectPolicyDialog ((IPolicyProvider)IdeApp.ProjectOperations.CurrentSelectedSolutionItem ?? (IPolicyProvider)IdeApp.ProjectOperations.CurrentSelectedSolution);
			MessageService.ShowCustomDialog (dlg);
		}
	}
}<|MERGE_RESOLUTION|>--- conflicted
+++ resolved
@@ -267,20 +267,11 @@
                 await IdeApp.ProjectOperations.CurrentRunOperation.Task;
             }
 
-<<<<<<< HEAD
 			if (IdeApp.Workspace.IsOpen) {
 				var target = GetRunTarget ();
 				if (await IdeApp.ProjectOperations.CheckAndBuildForExecute (target))
-					IdeApp.ProjectOperations.Execute (IdeApp.ProjectOperations.CurrentSelectedBuildTarget, executionHandler);
-			}
-=======
-			var target = GetRunTarget ();
-			var op = IdeApp.ProjectOperations.CheckAndBuildForExecute (target);
-			op.Completed += delegate {
-				if (op.Success)
 					IdeApp.ProjectOperations.Execute (target, executionHandler);
-			};
->>>>>>> fb917669
+			}
         }
 
 		protected override void Run ()
@@ -322,16 +313,8 @@
 		protected override async void Run ()
 		{
 			var target = IdeApp.ProjectOperations.CurrentSelectedBuildTarget;
-<<<<<<< HEAD
 			if (await IdeApp.ProjectOperations.CheckAndBuildForExecute (target))
-				IdeApp.ProjectOperations.Execute (IdeApp.ProjectOperations.CurrentSelectedBuildTarget);
-=======
-			var op = IdeApp.ProjectOperations.CheckAndBuildForExecute (target);
-			op.Completed += delegate {
-				if (op.Success)
-					IdeApp.ProjectOperations.Execute (target);
-			};
->>>>>>> fb917669
+				IdeApp.ProjectOperations.Execute (target);
 		}
 	}
 
@@ -357,16 +340,8 @@
 			if (h == null || !IdeApp.ProjectOperations.CurrentRunOperation.IsCompleted)
 				return;
 
-<<<<<<< HEAD
 			if (await IdeApp.ProjectOperations.CheckAndBuildForExecute (target))
-				IdeApp.ProjectOperations.Execute (IdeApp.ProjectOperations.CurrentSelectedBuildTarget);
-=======
-			var op = IdeApp.ProjectOperations.CheckAndBuildForExecute (target);
-			op.Completed += delegate {
-				if (op.Success)
-					IdeApp.ProjectOperations.Execute (target);
-			};
->>>>>>> fb917669
+				IdeApp.ProjectOperations.Execute (target);
 		}
 	}
 
