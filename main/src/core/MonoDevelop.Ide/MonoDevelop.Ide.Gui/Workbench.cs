//
// Workbench.cs
//
// Author:
//   Lluis Sanchez Gual
//
// Copyright (C) 2005 Novell, Inc (http://www.novell.com)
//
// Permission is hereby granted, free of charge, to any person obtaining
// a copy of this software and associated documentation files (the
// "Software"), to deal in the Software without restriction, including
// without limitation the rights to use, copy, modify, merge, publish,
// distribute, sublicense, and/or sell copies of the Software, and to
// permit persons to whom the Software is furnished to do so, subject to
// the following conditions:
// 
// The above copyright notice and this permission notice shall be
// included in all copies or substantial portions of the Software.
// 
// THE SOFTWARE IS PROVIDED "AS IS", WITHOUT WARRANTY OF ANY KIND,
// EXPRESS OR IMPLIED, INCLUDING BUT NOT LIMITED TO THE WARRANTIES OF
// MERCHANTABILITY, FITNESS FOR A PARTICULAR PURPOSE AND
// NONINFRINGEMENT. IN NO EVENT SHALL THE AUTHORS OR COPYRIGHT HOLDERS BE
// LIABLE FOR ANY CLAIM, DAMAGES OR OTHER LIABILITY, WHETHER IN AN ACTION
// OF CONTRACT, TORT OR OTHERWISE, ARISING FROM, OUT OF OR IN CONNECTION
// WITH THE SOFTWARE OR THE USE OR OTHER DEALINGS IN THE SOFTWARE.
//


using System;
using System.Linq;
using System.IO;
using System.Xml;
using System.Collections.Generic;
using System.Collections.ObjectModel;
using System.Threading;

using MonoDevelop.Core.Execution;
using MonoDevelop.Projects;
using MonoDevelop.Projects.Text;
using MonoDevelop.Core;
using MonoDevelop.Ide.Codons;
using MonoDevelop.Ide.Gui.Content;
using MonoDevelop.Ide.Gui.Pads;
using MonoDevelop.Ide.Gui.Dialogs;
using MonoDevelop.Ide.Desktop;
using Mono.Addins;
using MonoDevelop.Ide.Projects;
using MonoDevelop.Core.StringParsing;
using MonoDevelop.Ide.Navigation;
using MonoDevelop.Components.Docking;
using System.Text;

namespace MonoDevelop.Ide.Gui
{
	/// <summary>
	/// This is the basic interface to the workspace.
	/// </summary>
	public class Workbench
	{
		List<Document> documents = new List<Document> ();
		List<Pad> pads;
		ProgressMonitorManager monitors = new ProgressMonitorManager ();
		DefaultWorkbench workbench;
		
		public event EventHandler ActiveDocumentChanged;
		public event EventHandler LayoutChanged;
		public event EventHandler GuiLocked;
		public event EventHandler GuiUnlocked;
		
		internal void Initialize (IProgressMonitor monitor)
		{
			monitor.BeginTask (GettextCatalog.GetString ("Initializing Main Window"), 4);
			try {
				Counters.Initialization.Trace ("Creating DefaultWorkbench");
				workbench = new DefaultWorkbench ();
				monitor.Step (1);
				
				Counters.Initialization.Trace ("Initializing Workspace");
				workbench.InitializeWorkspace();
				monitor.Step (1);
				
				Counters.Initialization.Trace ("Initializing Layout");
				workbench.InitializeLayout ();
				monitor.Step (1);
				
				((Gtk.Window)workbench).Visible = false;
				workbench.ActiveWorkbenchWindowChanged += OnDocumentChanged;
				IdeApp.Workspace.StoringUserPreferences += OnStoringWorkspaceUserPreferences;
				IdeApp.Workspace.LoadingUserPreferences += OnLoadingWorkspaceUserPreferences;
				
				IdeApp.CommandService.ApplicationFocusOut += delegate(object o, EventArgs args) {
					SaveFileStatus ();
				};
				IdeApp.CommandService.ApplicationFocusIn += delegate(object o, EventArgs args) {
					CheckFileStatus ();
				};
				
				pads = null;	// Make sure we get an up to date pad list.
				monitor.Step (1);
			} finally {
				monitor.EndTask ();
			}
		}
		
		internal void Show (string workbenchMemento)
		{
			Counters.Initialization.Trace ("Realizing Root Window");
			RootWindow.Realize ();
			Counters.Initialization.Trace ("Loading memento");
			var memento = PropertyService.Get (workbenchMemento, new Properties ());
			Counters.Initialization.Trace ("Setting memento");
			workbench.Memento = memento;
			Counters.Initialization.Trace ("Making Visible");
			RootWindow.Visible = true;
			workbench.CurrentLayout = "Default";
			
			// now we have an layout set notify it
			Counters.Initialization.Trace ("Setting layout");
			if (LayoutChanged != null)
				LayoutChanged (this, EventArgs.Empty);
			
			Counters.Initialization.Trace ("Initializing monitors");
			monitors.Initialize ();
			
			Present ();
		}
		
		internal bool Close ()
		{
			return workbench.Close();
		}
		
		public ReadOnlyCollection<Document> Documents {
			get { return documents.AsReadOnly (); }
		}

		public Document ActiveDocument {
			get {
				if (workbench.ActiveWorkbenchWindow == null)
					return null;
				return WrapDocument (workbench.ActiveWorkbenchWindow); 
			}
		}
		
		public Document GetDocument (string name)
		{
			foreach (Document doc in documents) {
				if (FileService.GetFullPath (doc.Name) == name)
					return doc;
			}
			return null;
		}
		
		public List<Pad> Pads {
			get {
				if (pads == null) {
					pads = new List<Pad> ();
					foreach (PadCodon pc in workbench.PadContentCollection)
						WrapPad (pc);
				}
				return pads;
			}
		}
		
		
		public WorkbenchWindow RootWindow {
			get { return workbench; }
		}
		
		/// <summary>
		/// When set to <c>true</c>, opened documents will automatically be reloaded when a change in the underlying
		/// file is detected (unless the document has unsaved changes)
		/// </summary>
		/// </value>
		public bool AutoReloadDocuments { get; set; }
		
		/// <summary>
		/// Whether the root window or any undocked part of it has toplevel focus. 
		/// </summary>
		public bool HasToplevelFocus {
			get {
				var toplevel = Gtk.Window.ListToplevels ().Where (x => x.HasToplevelFocus).FirstOrDefault ();
				if (toplevel == null)
					return false;
				if (toplevel == RootWindow)
					return true;
				//FIXME: don't depend on type name string
				var c = toplevel.Child;
				return c != null && c.GetType ().FullName.StartsWith ("MonoDevelop.Components.Docking");
			}
		}
		
		public void Present ()
		{
			//HACK: window resets its size on Win32 on Present if it was maximized by snapping to top edge of screen
			//partially work around this by avoiding the present call if it's already toplevel
			if (Platform.IsWindows && RootWindow.HasToplevelFocus)
				return;
			
			//FIXME: this should do a "request for attention" dock bounce on MacOS but only in some cases.
			//Doing it for all Present calls is excessive and annoying. Maybe we have too many Present calls...
			//Mono.TextEditor.GtkWorkarounds.PresentWindowWithNotification (RootWindow);
			RootWindow.Present ();
		}

		public void GrabDesktopFocus ()
		{
			DesktopService.GrabDesktopFocus (RootWindow);
		}
				
		public bool FullScreen {
			get { return workbench.FullScreen; }
			set { workbench.FullScreen = value; }
		}
		
		public string CurrentLayout {
			get { return workbench.CurrentLayout; }
			set {
				if (value != workbench.CurrentLayout) {
					workbench.CurrentLayout = value;
					if (LayoutChanged != null)
						LayoutChanged (this, EventArgs.Empty);
				}
			}
		}

		public IList<string> Layouts {
			get { return workbench.Layouts; }
		}
		
		public ProgressMonitorManager ProgressMonitors {
			get { return monitors; }
		}
		
		public StatusBar StatusBar {
			get {
				return workbench.StatusBar.MainContext;
			}
		}
		
		public Pad GetPad<T> ()
		{
			foreach (Pad pad in Pads)
				if (typeof(T).IsInstanceOfType (pad.Content))
					return pad;
			return null;
		}		
		
		public void DeleteLayout (string name)
		{
			workbench.DeleteLayout (name);
			if (LayoutChanged != null)
				LayoutChanged (this, EventArgs.Empty);
		}
		
		public void LockGui ()
		{
			IdeApp.CommandService.LockAll ();
			if (GuiLocked != null)
				GuiLocked (this, EventArgs.Empty);
		}
		
		public void UnlockGui ()
		{
			IdeApp.CommandService.UnlockAll ();
			if (GuiUnlocked != null)
				GuiUnlocked (this, EventArgs.Empty);
		}
		
		public void SaveAll ()
		{
			// Make a copy of the list, since it may change during save
			Document[] docs = new Document [Documents.Count];
			Documents.CopyTo (docs, 0);
			
			foreach (Document doc in docs)
				doc.Save ();
		}
		
		public void CloseAllDocuments (bool leaveActiveDocumentOpen)
		{
			Document[] docs = new Document [Documents.Count];
			Documents.CopyTo (docs, 0);
			
			// The active document is the last one to close.
			// It avoids firing too many ActiveDocumentChanged events.
			
			foreach (Document doc in docs) {
				if (doc != ActiveDocument)
					doc.Close ();
			}
			if (!leaveActiveDocumentOpen && ActiveDocument != null)
				ActiveDocument.Close ();
		}

		internal Pad ShowPad (PadCodon content)
		{
			workbench.ShowPad (content);
			return WrapPad (content);
		}

		internal Pad AddPad (PadCodon content)
		{
			workbench.AddPad (content);
			return WrapPad (content);
		}

		public Pad AddPad (IPadContent padContent, string id, string label, string defaultPlacement, IconId icon)
		{
			return AddPad (new PadCodon (padContent, id, label, defaultPlacement, icon));
		}
		
		public Pad AddPad (IPadContent padContent, string id, string label, string defaultPlacement, DockItemStatus defaultStatus, IconId icon)
		{
			return AddPad (new PadCodon (padContent, id, label, defaultPlacement, defaultStatus, icon));
		}
		
		public Pad ShowPad (IPadContent padContent, string id, string label, string defaultPlacement, IconId icon)
		{
			return ShowPad (new PadCodon (padContent, id, label, defaultPlacement, icon));
		}
		
		public Pad ShowPad (IPadContent padContent, string id, string label, string defaultPlacement, DockItemStatus defaultStatus, IconId icon)
		{
			return ShowPad (new PadCodon (padContent, id, label, defaultPlacement, defaultStatus, icon));
		}

		public Document OpenDocument (FilePath fileName, bool bringToFront)
		{
			return OpenDocument (fileName, bringToFront ? OpenDocumentOptions.Default : OpenDocumentOptions.Default & ~OpenDocumentOptions.BringToFront);
		}

		public Document OpenDocument (FilePath fileName, OpenDocumentOptions options = OpenDocumentOptions.Default)
		{
			return OpenDocument (fileName, -1, -1, options, null, null);
		}

		public Document OpenDocument (FilePath fileName, Encoding encoding, OpenDocumentOptions options = OpenDocumentOptions.Default)
		{
			return OpenDocument (fileName, -1, -1, options, encoding, null);
		}

		public Document OpenDocument (FilePath fileName, int line, int column, OpenDocumentOptions options = OpenDocumentOptions.Default)
		{
			return OpenDocument (fileName, line, column, options, null, null);
		}

		public Document OpenDocument (FilePath fileName, int line, int column, Encoding encoding, OpenDocumentOptions options = OpenDocumentOptions.Default)
		{
			return OpenDocument (fileName, line, column, options, encoding, null);
		}

		internal Document OpenDocument (FilePath fileName, int line, int column, OpenDocumentOptions options, Encoding encoding, IViewDisplayBinding binding)
		{
			if (string.IsNullOrEmpty (fileName))
				return null;
			
			using (Counters.OpenDocumentTimer.BeginTiming ("Opening file " + fileName)) {
				NavigationHistoryService.LogActiveDocument ();
				
				if (options.HasFlag (OpenDocumentOptions.TryToReuseViewer)) {
					Counters.OpenDocumentTimer.Trace ("Look for open document");
					
					foreach (Document doc in Documents) {
						IBaseViewContent vcFound = null;
						int vcIndex = 0;
						
						//search all ViewContents to see if they can "re-use" this filename
						if (doc.Window.ViewContent.CanReuseView (fileName))
							vcFound = doc.Window.ViewContent;
						
						//old method as fallback
						if ((vcFound == null) && (doc.FileName == fileName))
							vcFound = doc.Window.ViewContent;
						
						//if found, select window and jump to line
						if (vcFound != null) {
							IEditableTextBuffer ipos = vcFound.GetContent<IEditableTextBuffer> ();
							if (line >= 1 && ipos != null) {
								ipos.SetCaretTo (line, column >= 1 ? column : 1, options.HasFlag (OpenDocumentOptions.HighlightCaretLine), options.HasFlag (OpenDocumentOptions.CenterCaretLine));
							}
							
							if (options.HasFlag (OpenDocumentOptions.BringToFront)) {
								doc.Select ();
								doc.Window.SwitchView (vcIndex);
								doc.Window.SelectWindow ();
								NavigationHistoryService.LogActiveDocument ();
								Present ();
							}
							return doc;
						}
					}
				}
				
				Counters.OpenDocumentTimer.Trace ("Initializing monitor");
				IProgressMonitor pm = ProgressMonitors.GetStatusProgressMonitor (GettextCatalog.GetString ("Opening {0}", fileName), Stock.OpenFileIcon, true);
				var openFileInfo = new FileOpenInformation () {
					FileName = fileName,
					Options = options,
					Line = line,
					Column = column,
					DisplayBinding = binding,
					Encoding = encoding
				};
				
				RealOpenFile (pm, openFileInfo);
				pm.Dispose ();
				
				if (openFileInfo.NewContent != null) {
					Counters.OpenDocumentTimer.Trace ("Wrapping document");
					Document doc = WrapDocument (openFileInfo.NewContent.WorkbenchWindow);
<<<<<<< HEAD
					if (options.HasFlag (OpenDocumentOptions.BringToFront)) { 
						Present ();
						// check slow loading doc hasn't been closed by user
						if (doc != null)
							doc.RunWhenLoaded (() => doc.Window.SelectWindow ());
=======
					if (doc != null && options.HasFlag (OpenDocumentOptions.BringToFront)) {
						Present ();
						doc.RunWhenLoaded (() => {
							if (doc.Window != null)
								doc.Window.SelectWindow ();
						});
>>>>>>> 19e5a993
					}
					return doc;
				} else {
					return null;
				}
			}
		}
		
		IViewContent BatchOpenDocument (IProgressMonitor monitor, FilePath fileName, int line, int column)
		{
			if (string.IsNullOrEmpty (fileName))
				return null;
			
			using (Counters.OpenDocumentTimer.BeginTiming ("Batch opening file " + fileName)) {
				var openFileInfo = new FileOpenInformation () {
					FileName = fileName,
					Options = OpenDocumentOptions.OnlyInternalViewer,
					Line = line,
					Column = column,
				};
				
				RealOpenFile (monitor, openFileInfo);
				
				return openFileInfo.NewContent;
			}
		}
		
		public Document OpenDocument (IViewContent content, bool bringToFront)
		{
			workbench.ShowView (content, bringToFront);
			if (bringToFront)
				Present ();
			return WrapDocument (content.WorkbenchWindow);
		}
		
		public void ToggleMaximize ()
		{
			workbench.ToggleFullViewMode ();
		}

		public Document NewDocument (string defaultName, string mimeType, string content)
		{
			MemoryStream ms = new MemoryStream ();
			byte[] data = System.Text.Encoding.UTF8.GetBytes (content);
			ms.Write (data, 0, data.Length);
			ms.Position = 0;
			return NewDocument (defaultName, mimeType, ms);
		}
		
		public Document NewDocument (string defaultName, string mimeType, Stream content)
		{
			IViewDisplayBinding binding = DisplayBindingService.GetDefaultViewBinding (null, mimeType, null);
			if (binding == null)
				throw new ApplicationException("Can't create display binding for mime type: " + mimeType);				
			
			IViewContent newContent = binding.CreateContent (null, mimeType, null);
			using (content) {
				newContent.LoadNew (content, mimeType);
			}
				
			if (newContent == null)
				throw new ApplicationException(String.Format("Created view content was null{3}DefaultName:{0}{3}MimeType:{1}{3}Content:{2}",
					defaultName, mimeType, content, Environment.NewLine));
			
			newContent.UntitledName = defaultName;
			newContent.IsDirty = true;
			workbench.ShowView (newContent, true);
			DisplayBindingService.AttachSubWindows (newContent.WorkbenchWindow);
			
			return WrapDocument (newContent.WorkbenchWindow);
		}
		
		public void ShowGlobalPreferencesDialog (Gtk.Window parentWindow)
		{
			ShowGlobalPreferencesDialog (parentWindow, null);
		}
		
		static Properties properties = ((Properties) PropertyService.Get (
			"MonoDevelop.TextEditor.Document.Document.DefaultDocumentAggregatorProperties",
			new Properties()));
		public void ShowGlobalPreferencesDialog (Gtk.Window parentWindow, string panelId)
		{
			if (parentWindow == null)
				parentWindow = IdeApp.Workbench.RootWindow;

			OptionsDialog ops = new OptionsDialog (
				parentWindow,
				properties,
				"/MonoDevelop/Ide/GlobalOptionsDialog");

			try {
				if (panelId != null)
					ops.SelectPanel (panelId);
				
				if (MessageService.RunCustomDialog (ops, parentWindow) == (int) Gtk.ResponseType.Ok) {
					PropertyService.SaveProperties ();
					MonoDevelop.Projects.Policies.PolicyService.SavePolicies ();
				}
			} finally {
				ops.Destroy ();
			}
		}
		
		public void ShowDefaultPoliciesDialog (Gtk.Window parentWindow)
		{
			ShowDefaultPoliciesDialog (parentWindow, null);
		}
		
		public void ShowDefaultPoliciesDialog (Gtk.Window parentWindow, string panelId)
		{
			if (parentWindow == null)
				parentWindow = IdeApp.Workbench.RootWindow;

			var ops = new DefaultPolicyOptionsDialog (parentWindow);

			try {
				if (panelId != null)
					ops.SelectPanel (panelId);
				
				MessageService.RunCustomDialog (ops, parentWindow);
			} finally {
				ops.Destroy ();
			}
		}
		
		public StringTagModelDescription GetStringTagModelDescription ()
		{
			StringTagModelDescription model = new StringTagModelDescription ();
			model.Add (typeof (Project));
			model.Add (typeof (Solution));
			model.Add (typeof (DotNetProjectConfiguration));
			model.Add (typeof (Workbench));
			return model;
		}
		
		public StringTagModel GetStringTagModel ()
		{
			StringTagModel source = new StringTagModel ();
			source.Add (this);
			if (IdeApp.ProjectOperations.CurrentSelectedSolutionItem != null)
				source.Add (IdeApp.ProjectOperations.CurrentSelectedSolutionItem.GetStringTagModel (IdeApp.Workspace.ActiveConfiguration));
			else if (IdeApp.ProjectOperations.CurrentSelectedWorkspaceItem != null)
				source.Add (IdeApp.ProjectOperations.CurrentSelectedWorkspaceItem.GetStringTagModel ());
			return source;
		}
		
		internal void ShowNext ()
		{
			// Shows the next item in a pad that implements ILocationListPad.
			
			if (activeLocationList != null) {
				NavigationPoint next = activeLocationList.GetNextLocation ();
				if (next != null)
					next.Show ();
			}
		}
		
		internal void ShowPrevious ()
		{
			// Shows the previous item in a pad that implements ILocationListPad.
			
			if (activeLocationList != null) {
				NavigationPoint next = activeLocationList.GetPreviousLocation ();
				if (next != null)
					next.Show ();
			}
		}
		
		ILocationList activeLocationList;
		
		public ILocationList ActiveLocationList {
			get {
				return activeLocationList;
			}
			set {
				activeLocationList = value;
			}
		}
		
		void OnDocumentChanged (object s, EventArgs a)
		{
			if (ActiveDocumentChanged != null)
				ActiveDocumentChanged (s, a);
			if (ActiveDocument != null)
				ActiveDocument.LastTimeActive = DateTime.Now;
		}
		
		internal Document WrapDocument (IWorkbenchWindow window)
		{
			if (window == null) return null;
			Document doc = FindDocument (window);
			if (doc != null) return doc;
			doc = new Document (window);
			window.Closing += OnWindowClosing;
			window.Closed += OnWindowClosed;
			documents.Add (doc);
			
			doc.OnDocumentAttached ();
			OnDocumentOpened (new DocumentEventArgs (doc));
			
			return doc;
		}
		
		Pad WrapPad (PadCodon padContent)
		{
			if (pads == null) {
				foreach (Pad p in Pads) {
					if (p.InternalContent == padContent)
						return p;
				}
			}
			Pad pad = new Pad (workbench, padContent);
			Pads.Add (pad);
			pad.Window.PadDestroyed += delegate {
				Pads.Remove (pad);
			};
			return pad;
		}
		
		void OnWindowClosing (object sender, WorkbenchWindowEventArgs args)
		{
			IWorkbenchWindow window = (IWorkbenchWindow) sender;
			if (!args.Forced && window.ViewContent != null && window.ViewContent.IsDirty) {
				AlertButton result = MessageService.GenericAlert (Stock.Warning,
					GettextCatalog.GetString ("Save the changes to document '{0}' before closing?",
						window.ViewContent.IsUntitled
							? window.ViewContent.UntitledName
							: System.IO.Path.GetFileName (window.ViewContent.ContentName)), 
				    GettextCatalog.GetString ("If you don't save, all changes will be permanently lost."),
				    AlertButton.CloseWithoutSave, AlertButton.Cancel, window.ViewContent.IsUntitled ? AlertButton.SaveAs : AlertButton.Save);
				if (result == AlertButton.Save || result == AlertButton.SaveAs) {
					if (window.ViewContent.ContentName == null) {
						FindDocument (window).Save ();
						args.Cancel = window.ViewContent.IsDirty;
					} else {
						try {
							if (window.ViewContent.IsFile)
								window.ViewContent.Save (window.ViewContent.ContentName);
							else
								window.ViewContent.Save ();
							args.Cancel |= window.ViewContent.IsDirty;

						}
						catch (Exception ex) {
							args.Cancel = true;
							MessageService.ShowException (ex, GettextCatalog.GetString ("The document could not be saved."));
						}
					}
					if (args.Cancel)
						FindDocument (window).Select ();
				} else {
					args.Cancel |= result != AlertButton.CloseWithoutSave;
					if (!args.Cancel)
						window.ViewContent.DiscardChanges ();
				}
			}
		}
		
		void OnWindowClosed (object sender, WorkbenchWindowEventArgs args)
		{
			IWorkbenchWindow window = (IWorkbenchWindow) sender;
			window.Closing -= OnWindowClosing;
			window.Closed -= OnWindowClosed;
			documents.Remove (FindDocument (window)); 
		}
		
		// When looking for the project to which the file belongs, look first
		// in the active project, then the active solution, and so on
		static Project GetProjectContainingFile (FilePath fileName)
		{
			Project project = null;
			if (IdeApp.ProjectOperations.CurrentSelectedProject != null) {
				if (IdeApp.ProjectOperations.CurrentSelectedProject.Files.GetFile (fileName) != null)
					project = IdeApp.ProjectOperations.CurrentSelectedProject;
			}
			if (project == null && IdeApp.ProjectOperations.CurrentSelectedWorkspaceItem != null) {
				project = IdeApp.ProjectOperations.CurrentSelectedWorkspaceItem.GetProjectContainingFile (fileName);
				if (project == null) {
					WorkspaceItem it = IdeApp.ProjectOperations.CurrentSelectedWorkspaceItem.ParentWorkspace;
					while (it != null && project == null) {
						project = it.GetProjectContainingFile (fileName);
						it = it.ParentWorkspace;
					}
				}
			}
			if (project == null) {
				project = IdeApp.Workspace.GetProjectContainingFile (fileName);
			}
			return project;
		}
		
		void RealOpenFile (IProgressMonitor monitor, FileOpenInformation openFileInfo)
		{
			FilePath fileName;
			
			Counters.OpenDocumentTimer.Trace ("Checking file");
			
			string origName = openFileInfo.FileName;
			
			if (origName == null) {
				monitor.ReportError (GettextCatalog.GetString ("Invalid file name"), null);
				return;
			}
			
			if (origName.StartsWith ("file://"))
				fileName = new Uri (origName).LocalPath;
			else
				fileName = origName;
			
			if (!origName.StartsWith ("http://"))
				fileName = fileName.FullPath;
			
			//Debug.Assert(FileService.IsValidPath(fileName));
			if (FileService.IsDirectory (fileName)) {
				monitor.ReportError (GettextCatalog.GetString ("{0} is a directory", fileName), null);
				return;
			}
			
			// test, if file fileName exists
			if (!origName.StartsWith("http://")) {
				// test, if an untitled file should be opened
				if (!System.IO.Path.IsPathRooted(origName)) {
					foreach (Document doc in Documents) {
						if (doc.Window.ViewContent.IsUntitled && doc.Window.ViewContent.UntitledName == origName) {
							doc.Select ();
							openFileInfo.NewContent = doc.Window.ViewContent;
							return;
						}
					}
				}
				
				if (!File.Exists (fileName)) {
					monitor.ReportError (GettextCatalog.GetString ("File not found: {0}", fileName), null);
					return;
				}
			}
			
			Counters.OpenDocumentTimer.Trace ("Looking for binding");
			
			IDisplayBinding binding = null;
			IViewDisplayBinding viewBinding = null;
			Project project = GetProjectContainingFile (fileName);
			
			if (openFileInfo.DisplayBinding != null) {
				binding = viewBinding = openFileInfo.DisplayBinding;
			} else {
				var bindings = DisplayBindingService.GetDisplayBindings (fileName, null, project).Where (d => d.CanUseAsDefault);
				if (openFileInfo.Options.HasFlag (OpenDocumentOptions.OnlyInternalViewer)) {
					binding = bindings.OfType<IViewDisplayBinding>().FirstOrDefault ();
					viewBinding = (IViewDisplayBinding) binding;
				}
				else if (openFileInfo.Options.HasFlag (OpenDocumentOptions.OnlyExternalViewer)) {
					binding = bindings.OfType<IExternalDisplayBinding>().FirstOrDefault ();
					viewBinding = null;
				}
				else {
					binding = bindings.FirstOrDefault ();
					viewBinding = binding as IViewDisplayBinding;
				}
			}
			
			try {
				if (binding != null) {
					if (viewBinding != null)  {
						var fw = new LoadFileWrapper (monitor, workbench, viewBinding, project, openFileInfo);
						fw.Invoke (fileName);
					} else {
						var extBinding = (IExternalDisplayBinding)binding;
						var app = extBinding.GetApplication (fileName, null, project);
						app.Launch (fileName);
					}
					
					Counters.OpenDocumentTimer.Trace ("Adding to recent files");
					DesktopService.RecentFiles.AddFile (fileName, project);
				} else if (!openFileInfo.Options.HasFlag (OpenDocumentOptions.OnlyInternalViewer)) {
					try {
						Counters.OpenDocumentTimer.Trace ("Showing in browser");
						DesktopService.OpenFile (fileName);
					} catch (Exception ex) {
						LoggingService.LogError ("Error opening file: " + fileName, ex);
						MessageService.ShowError (GettextCatalog.GetString ("File '{0}' could not be opened", fileName));
					}
				}
			} catch (Exception ex) {
				monitor.ReportError ("", ex);
			}
		}
		
		void OnStoringWorkspaceUserPreferences (object s, UserPreferencesEventArgs args)
		{
			WorkbenchUserPrefs prefs = new WorkbenchUserPrefs ();
			
			foreach (Document document in Documents) {
				if (!String.IsNullOrEmpty (document.FileName)) {
					DocumentUserPrefs dp = new DocumentUserPrefs ();
					dp.FileName = FileService.AbsoluteToRelativePath (args.Item.BaseDirectory, document.FileName);
					if (document.Editor != null) {
						dp.Line = document.Editor.Caret.Line;
						dp.Column = document.Editor.Caret.Column;
					}
					prefs.Files.Add (dp);
				}
			}
			
			foreach (Pad pad in Pads) {
				IMementoCapable mc = pad.GetMementoCapable ();
				if (mc != null) {
					ICustomXmlSerializer mem = mc.Memento;
					if (mem != null) {
						PadUserPrefs data = new PadUserPrefs ();
						data.Id = pad.Id;
						StringWriter w = new StringWriter ();
						XmlTextWriter tw = new XmlTextWriter (w);
						mem.WriteTo (tw);
						XmlDocument doc = new XmlDocument ();
						doc.LoadXml (w.ToString ());
						data.State = doc.DocumentElement;
						prefs.Pads.Add (data);
					}
				}
			}
			
			if (ActiveDocument != null)
				prefs.ActiveDocument = FileService.AbsoluteToRelativePath (args.Item.BaseDirectory, ActiveDocument.FileName);
			
			args.Properties.SetValue ("MonoDevelop.Ide.Workbench", prefs);
		}
		
		void OnLoadingWorkspaceUserPreferences (object s, UserPreferencesEventArgs args)
		{
			WorkbenchUserPrefs prefs = args.Properties.GetValue<WorkbenchUserPrefs> ("MonoDevelop.Ide.Workbench");
			if (prefs == null)
				return;
			
			NavigationHistoryService.LogActiveDocument ();
			
			List<IViewContent> docViews = new List<IViewContent> ();
			FilePath baseDir = args.Item.BaseDirectory;
			IViewContent currentView = null;
			
			using (IProgressMonitor pm = ProgressMonitors.GetStatusProgressMonitor (GettextCatalog.GetString ("Loading workspace documents"), Stock.OpenFileIcon, true)) {
				string currentFileName = prefs.ActiveDocument != null ? baseDir.Combine (prefs.ActiveDocument).FullPath : null;
				
				foreach (DocumentUserPrefs doc in prefs.Files.Distinct (new DocumentUserPrefsFilenameComparer ())) {
					string fileName = baseDir.Combine (doc.FileName).FullPath;
					if (File.Exists (fileName)) {
						var view = IdeApp.Workbench.BatchOpenDocument (pm, fileName, doc.Line, doc.Column);
						if (fileName == currentFileName)
							currentView = view;
						
						if (view != null)
							docViews.Add (view);
					}
				}
				
				// Note: At this point, the progress monitor will be disposed which causes the gtk main-loop to be pumped.
				// This is EXTREMELY important, because without this main-loop pumping action, the next foreach() loop will
				// not cause the Solution tree-view to properly expand, nor will the ActiveDocument be set properly.
			}
			
			foreach (var view in docViews) {
				Document doc = WrapDocument (view.WorkbenchWindow);
				if (view == currentView) {
					Present ();
					doc.RunWhenLoaded (() => {
						var window = doc.Window;
						if (window != null)
							window.SelectWindow ();
					});
				}
			}
			
			foreach (PadUserPrefs pi in prefs.Pads) {
				foreach (Pad pad in IdeApp.Workbench.Pads) {
					if (pi.Id == pad.Id && pad.Content is IMementoCapable) {
						try {
							string xml = pi.State.OuterXml;
							IMementoCapable m = (IMementoCapable) pad.Content; 
							XmlReader innerReader = new XmlTextReader (new StringReader (xml));
							innerReader.MoveToContent ();
							ICustomXmlSerializer cs = (ICustomXmlSerializer)m.Memento;
							if (cs != null)
								m.Memento = cs.ReadFrom (innerReader);
						} catch (Exception ex) {
							LoggingService.LogError ("Error loading view memento.", ex);
						}
						break;
					}
				}
			}
		}
		
		internal Document FindDocument (IWorkbenchWindow window)
		{
			foreach (Document doc in Documents)
				if (doc.Window == window)
					return doc;
			return null;
		}
		
		internal Pad FindPad (IPadContent padContent)
		{
			foreach (Pad pad in Pads)
				if (pad.Content == padContent)
					return pad;
			return null;
		}
		
		internal void ReorderDocuments (int oldPlacement, int newPlacement)
		{
			IViewContent content = workbench.InternalViewContentCollection[oldPlacement];
			workbench.InternalViewContentCollection.RemoveAt (oldPlacement);
			workbench.InternalViewContentCollection.Insert (newPlacement, content);
			
			Document doc = documents [oldPlacement];
			documents.RemoveAt (oldPlacement);
			documents.Insert (newPlacement, doc);
		}
		
		internal void ResetToolbars ()
		{
			workbench.ResetToolbars ();
		}
		
		List<FileData> fileStatus;
		object fileStatusLock = new object ();
		
		internal void SaveFileStatus ()
		{
			fileStatus = new List<FileData> ();
			
//			DateTime t = DateTime.Now;
			List<FilePath> files = new List<FilePath> (GetKnownFiles ());
//			Console.WriteLine ("SaveFileStatus(0) " + (DateTime.Now - t).TotalMilliseconds + "ms " + files.Count);
			
			ThreadPool.QueueUserWorkItem (delegate {
//				t = DateTime.Now;
				lock (fileStatusLock) {
					foreach (FilePath file in files) {
						try {
							FileInfo fi = new FileInfo (file);
							FileData fd = new FileData (file, fi.Exists ? fi.LastWriteTimeUtc : DateTime.MinValue);
							fileStatus.Add (fd);
						} catch {
							// Ignore
						}
					}
				}
//				Console.WriteLine ("SaveFileStatus " + (DateTime.Now - t).TotalMilliseconds + "ms " + fileStatus.Count);
			});
		}
		
		internal void CheckFileStatus ()
		{
			if (fileStatus == null)
				return;
			
			ThreadPool.QueueUserWorkItem (delegate {
				lock (fileStatusLock) {
//					DateTime t = DateTime.Now;
					if (fileStatus == null)
						return;
					List<FilePath> modified = new List<FilePath> ();
					foreach (FileData fd in fileStatus) {
						try {
							FileInfo fi = new FileInfo (fd.File);
							if (fi.Exists) {
								if (fi.LastWriteTimeUtc != fd.TimeUtc)
									modified.Add (fd.File);
							} else if (fd.TimeUtc != DateTime.MinValue) {
								FileService.NotifyFileRemoved (fd.File);
							}
						} catch {
							// Ignore
						}
					}
					if (modified.Count > 0)
						FileService.NotifyFilesChanged (modified);
					
//					Console.WriteLine ("CheckFileStatus " + (DateTime.Now - t).TotalMilliseconds + "ms " + fileStatus.Count);
					fileStatus = null;
				}
			});
		}
		
		IEnumerable<FilePath> GetKnownFiles ()
		{
			foreach (WorkspaceItem item in IdeApp.Workspace.Items) {
				foreach (FilePath file in item.GetItemFiles (true))
					yield return file;
			}
			foreach (Document doc in documents) {
				if (!doc.HasProject && doc.IsFile)
					yield return doc.FileName;
			}
		}
		
		struct FileData
		{
			public FileData (FilePath file, DateTime timeUtc)
			{
				this.File = file;
				this.TimeUtc = timeUtc;
			}
			
			public FilePath File;
			public DateTime TimeUtc;
		}
		
		protected virtual void OnDocumentOpened (DocumentEventArgs e)
		{
			EventHandler<DocumentEventArgs> handler = this.DocumentOpened;
			if (handler != null)
				handler (this, e);
		}

		public event EventHandler<DocumentEventArgs> DocumentOpened;

		public void ReparseOpenDocuments ()
		{
			foreach (var doc in Documents) {
				if (doc.ParsedDocument != null)
					doc.ReparseDocument ();
			}
		}
	}

	public class FileOpenInformation
	{
		public string FileName { get; set; }
		public OpenDocumentOptions Options { get; set; }
		public int Line { get; set; }
		public int Column { get; set; }
		public IViewDisplayBinding DisplayBinding { get; set; }
		public IViewContent NewContent { get; set; }
		public Encoding Encoding { get; set; }
		
		public FileOpenInformation ()
		{
		}
		
		public FileOpenInformation (string fileName, int line, int column, OpenDocumentOptions options) 
		{
			this.FileName = fileName;
			this.Line = line;
			this.Column = column;
			this.Options = options;
		}
	}
	
	class LoadFileWrapper
	{
		IViewDisplayBinding binding;
		Project project;
		FileOpenInformation fileInfo;
		DefaultWorkbench workbench;
		IProgressMonitor monitor;
		IViewContent newContent;
		
		public LoadFileWrapper (IProgressMonitor monitor, DefaultWorkbench workbench, IViewDisplayBinding binding, FileOpenInformation fileInfo)
		{
			this.monitor = monitor;
			this.workbench = workbench;
			this.fileInfo = fileInfo;
			this.binding = binding;
		}
		
		public LoadFileWrapper (IProgressMonitor monitor, DefaultWorkbench workbench, IViewDisplayBinding binding, Project project, FileOpenInformation fileInfo)
			: this (monitor, workbench, binding, fileInfo)
		{
			this.project = project;
		}
		
		public void Invoke (string fileName)
		{
			try {
				Counters.OpenDocumentTimer.Trace ("Creating content");
				string mimeType = DesktopService.GetMimeTypeForUri (fileName);
				if (binding.CanHandle (fileName, mimeType, project)) {
					newContent = binding.CreateContent (fileName, mimeType, project);
				} else {
					monitor.ReportError (GettextCatalog.GetString ("The file '{0}' could not be opened.", fileName), null);
				}
				if (newContent == null) {
					monitor.ReportError (GettextCatalog.GetString ("The file '{0}' could not be opened.", fileName), null);
					return;
				}
				
				if (project != null)
					newContent.Project = project;
				
				Counters.OpenDocumentTimer.Trace ("Loading file");
				
				IEncodedTextContent etc = newContent.GetContent<IEncodedTextContent> ();
				try {
					if (fileInfo.Encoding != null && etc != null)
						etc.Load (fileName, fileInfo.Encoding);
					else
						newContent.Load (fileName);
				} catch (InvalidEncodingException iex) {
					monitor.ReportError (GettextCatalog.GetString ("The file '{0}' could not opened. {1}", fileName, iex.Message), null);
					return;
				} catch (OverflowException) {
					monitor.ReportError (GettextCatalog.GetString ("The file '{0}' could not opened. File too large.", fileName), null);
					return;
				}
			} catch (Exception ex) {
				monitor.ReportError (GettextCatalog.GetString ("The file '{0}' could not be opened.", fileName), ex);
				return;
			}
			
			// content got re-used
			if (newContent.WorkbenchWindow != null) {
				newContent.WorkbenchWindow.SelectWindow ();
				fileInfo.NewContent = newContent;
				return;
			}
			
			Counters.OpenDocumentTimer.Trace ("Showing view");
			
			workbench.ShowView (newContent, fileInfo.Options.HasFlag (OpenDocumentOptions.BringToFront));
			DisplayBindingService.AttachSubWindows (newContent.WorkbenchWindow);
			newContent.WorkbenchWindow.DocumentType = binding.Name;
			
			IEditableTextBuffer ipos = newContent.GetContent<IEditableTextBuffer> ();
			if (fileInfo.Line > 0 && ipos != null)
				JumpToLine ();
			
			fileInfo.NewContent = newContent;
		}
		
		public bool JumpToLine ()
		{
			IEditableTextBuffer ipos = newContent.GetContent<IEditableTextBuffer> ();
			ipos.SetCaretTo (Math.Max(1, fileInfo.Line), Math.Max(1, fileInfo.Column), fileInfo.Options.HasFlag (OpenDocumentOptions.HighlightCaretLine));
			return false;
		}
		
	}
	
	[Flags]
	public enum OpenDocumentOptions
	{
		None = 0,
		BringToFront = 1,
		CenterCaretLine = 1 << 1,
		HighlightCaretLine = 1 << 2,
		OnlyInternalViewer = 1 << 3,
		OnlyExternalViewer = 1 << 4,
		TryToReuseViewer = 1 << 5,
		
		Default = BringToFront | CenterCaretLine | HighlightCaretLine | TryToReuseViewer,
		Debugger = BringToFront | CenterCaretLine | TryToReuseViewer
	}
}<|MERGE_RESOLUTION|>--- conflicted
+++ resolved
@@ -324,8 +324,8 @@
 		public Pad ShowPad (IPadContent padContent, string id, string label, string defaultPlacement, DockItemStatus defaultStatus, IconId icon)
 		{
 			return ShowPad (new PadCodon (padContent, id, label, defaultPlacement, defaultStatus, icon));
-		}
-
+		}
+
 		public Document OpenDocument (FilePath fileName, bool bringToFront)
 		{
 			return OpenDocument (fileName, bringToFront ? OpenDocumentOptions.Default : OpenDocumentOptions.Default & ~OpenDocumentOptions.BringToFront);
@@ -334,13 +334,13 @@
 		public Document OpenDocument (FilePath fileName, OpenDocumentOptions options = OpenDocumentOptions.Default)
 		{
 			return OpenDocument (fileName, -1, -1, options, null, null);
-		}
-
+		}
+
 		public Document OpenDocument (FilePath fileName, Encoding encoding, OpenDocumentOptions options = OpenDocumentOptions.Default)
 		{
 			return OpenDocument (fileName, -1, -1, options, encoding, null);
-		}
-
+		}
+
 		public Document OpenDocument (FilePath fileName, int line, int column, OpenDocumentOptions options = OpenDocumentOptions.Default)
 		{
 			return OpenDocument (fileName, line, column, options, null, null);
@@ -410,20 +410,12 @@
 				if (openFileInfo.NewContent != null) {
 					Counters.OpenDocumentTimer.Trace ("Wrapping document");
 					Document doc = WrapDocument (openFileInfo.NewContent.WorkbenchWindow);
-<<<<<<< HEAD
-					if (options.HasFlag (OpenDocumentOptions.BringToFront)) { 
-						Present ();
-						// check slow loading doc hasn't been closed by user
-						if (doc != null)
-							doc.RunWhenLoaded (() => doc.Window.SelectWindow ());
-=======
 					if (doc != null && options.HasFlag (OpenDocumentOptions.BringToFront)) {
 						Present ();
 						doc.RunWhenLoaded (() => {
 							if (doc.Window != null)
 								doc.Window.SelectWindow ();
 						});
->>>>>>> 19e5a993
 					}
 					return doc;
 				} else {
@@ -983,8 +975,8 @@
 			
 			ThreadPool.QueueUserWorkItem (delegate {
 				lock (fileStatusLock) {
-//					DateTime t = DateTime.Now;
-					if (fileStatus == null)
+//					DateTime t = DateTime.Now;
+					if (fileStatus == null)
 						return;
 					List<FilePath> modified = new List<FilePath> ();
 					foreach (FileData fd in fileStatus) {
