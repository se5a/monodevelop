--- conflicted
+++ resolved
@@ -278,14 +278,10 @@
 					icat = keyStore.AppendValues (null, name, String.Empty, String.Empty, (int) Pango.Weight.Bold, null, false, true);
 				}
 				string label = cmd.DisplayName;
-<<<<<<< HEAD
-				keyStore.AppendValues (icat, cmd, label, cmd.AccelKey != null ? cmd.AccelKey : String.Empty, cmd.Description, (int) Pango.Weight.Normal, (string)cmd.Icon, true, true);
-=======
 				string accels = cmd.AccelKey != null ? cmd.AccelKey : String.Empty;
 				if (cmd.AlternateAccelKeys != null && cmd.AlternateAccelKeys.Length > 0)
 					accels += " " + string.Join (" ", cmd.AlternateAccelKeys);
 				keyStore.AppendValues (icat, cmd, label, accels, cmd.Description, (int) Pango.Weight.Normal, (string)cmd.Icon, true, true);
->>>>>>> fc118fd3
 			}
 			UpdateConflictsWarning ();
 			Refilter ();
@@ -528,13 +524,8 @@
 						menu.Items.Add (item);
 					}
 
-<<<<<<< HEAD
-					foreach (Command cmd in conf.Commands) {
-						string txt = currentBindings.GetBinding (cmd) + " - " + cmd.DisplayName;
-=======
 					foreach (Command cmd in conf.Value.OrderBy (cmd => cmd.DisplayName)) {
 						string txt = conf.Key + " \u2013 " + cmd.DisplayName;
->>>>>>> fc118fd3
 						ContextMenuItem item = new ContextMenuItem (txt);
 						Command localCmd = cmd;
 
@@ -584,9 +575,6 @@
 			bindings.Remove (CurrentSelectedBinding.Command);
 			
 			if (bindings.Count > 0) {
-<<<<<<< HEAD
-				labelMessage.Markup = "<b>" + GettextCatalog.GetString ("This key combination is already bound to command '{0}'", bindings [0].DisplayName) + "</b>";
-=======
 				HashSet<Command> cmdConflicts = null;
 				if (IdeApp.CommandService.Conflicts.TryGetValue (CurrentSelectedBinding.Command, out cmdConflicts)) {
 					foreach (var confl in cmdConflicts) {
@@ -600,7 +588,6 @@
 				}
 				var cmdname = "<span foreground='" + Styles.WarningForegroundColor.ToHexString (false) + "'>" + bindings [0].DisplayName + "</span>";
 				labelMessage.Markup = "<b>" + GettextCatalog.GetString ("This key combination is already bound to command '{0}'", cmdname) + "</b>";
->>>>>>> fc118fd3
 				labelMessage.Visible = true;
 			}
 			else
