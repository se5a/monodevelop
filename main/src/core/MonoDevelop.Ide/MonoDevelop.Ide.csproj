--- conflicted
+++ resolved
@@ -92,7 +92,6 @@
       <Name>ICSharpCode.NRefactory.CSharp</Name>
       <Private>False</Private>
     </ProjectReference>
-<<<<<<< HEAD
     <ProjectReference Include="..\..\..\external\xwt\Xwt\Xwt.csproj">
       <Project>{92494904-35FA-4DC9-BDE9-3A3E87AC49D3}</Project>
       <Name>Xwt</Name>
@@ -100,7 +99,7 @@
     <ProjectReference Include="..\..\..\external\xwt\Xwt.Gtk\Xwt.Gtk.csproj">
       <Project>{C3887A93-B2BD-4097-8E2F-3A063EFF32FD}</Project>
       <Name>Xwt.Gtk</Name>
-=======
+    </ProjectReference>
     <ProjectReference Include="..\..\..\external\mono-addins\Mono.Addins\Mono.Addins.csproj">
       <Project>{91DD5A2D-9FE3-4C3C-9253-876141874DAD}</Project>
       <Name>Mono.Addins</Name>
@@ -115,7 +114,6 @@
       <Project>{FEC19BDA-4904-4005-8C09-68E82E8BEF6A}</Project>
       <Name>Mono.Addins.Gui</Name>
       <Private>False</Private>
->>>>>>> 215df589
     </ProjectReference>
   </ItemGroup>
   <ItemGroup>
