﻿<Project DefaultTargets="Build" xmlns="http://schemas.microsoft.com/developer/msbuild/2003" ToolsVersion="4.0">
  <PropertyGroup>
    <Configuration Condition=" '$(Configuration)' == '' ">Debug</Configuration>
    <Platform Condition=" '$(Platform)' == '' ">AnyCPU</Platform>
    <ProductVersion>8.0.30703</ProductVersion>
    <SchemaVersion>2.0</SchemaVersion>
    <ProjectGuid>{27096E7F-C91C-4AC6-B289-6897A701DF21}</ProjectGuid>
    <OutputType>Library</OutputType>
    <AssemblyName>MonoDevelop.Ide</AssemblyName>
    <RootNamespace>MonoDevelop.Ide</RootNamespace>
    <TargetFrameworkVersion>v4.5</TargetFrameworkVersion>
  </PropertyGroup>
  <PropertyGroup Condition=" '$(Configuration)|$(Platform)' == 'Debug|AnyCPU' ">
    <DebugSymbols>True</DebugSymbols>
    <DebugType>full</DebugType>
    <Optimize>False</Optimize>
    <OutputPath>..\..\..\build\bin</OutputPath>
    <ErrorReport>prompt</ErrorReport>
    <WarningLevel>3</WarningLevel>
    <Execution>
      <Execution clr-version="Net_2_0" />
    </Execution>
    <AllowUnsafeBlocks>True</AllowUnsafeBlocks>
    <DefineConstants>DEBUG,LINUX</DefineConstants>
    <NoWarn>1591;1573</NoWarn>
    <DocumentationFile>..\..\..\build\bin\MonoDevelop.Ide.xml</DocumentationFile>
  </PropertyGroup>
  <PropertyGroup Condition=" '$(Configuration)|$(Platform)' == 'Release|AnyCPU' ">
    <DebugType>pdbonly</DebugType>
    <Optimize>True</Optimize>
    <OutputPath>..\..\..\build\bin</OutputPath>
    <DefineConstants>LINUX</DefineConstants>
    <ErrorReport>prompt</ErrorReport>
    <WarningLevel>3</WarningLevel>
    <Execution>
      <Execution clr-version="Net_2_0" />
    </Execution>
    <AllowUnsafeBlocks>True</AllowUnsafeBlocks>
    <DebugSymbols>true</DebugSymbols>
    <NoWarn>1591;1573</NoWarn>
    <DocumentationFile>..\..\..\build\bin\MonoDevelop.Ide.xml</DocumentationFile>
  </PropertyGroup>
  <PropertyGroup Condition=" '$(Configuration)|$(Platform)' == 'DebugMac|AnyCPU' ">
    <DebugSymbols>true</DebugSymbols>
    <DebugType>full</DebugType>
    <Optimize>false</Optimize>
    <OutputPath>..\..\..\build\bin</OutputPath>
    <DefineConstants>DEBUG,MAC</DefineConstants>
    <ErrorReport>prompt</ErrorReport>
    <WarningLevel>3</WarningLevel>
    <DocumentationFile>..\..\..\build\bin\MonoDevelop.Ide.xml</DocumentationFile>
    <AllowUnsafeBlocks>true</AllowUnsafeBlocks>
    <Execution>
      <Execution clr-version="Net_2_0" />
    </Execution>
    <NoWarn>1591;1573</NoWarn>
  </PropertyGroup>
  <PropertyGroup Condition=" '$(Configuration)|$(Platform)' == 'ReleaseMac|AnyCPU' ">
    <DebugSymbols>true</DebugSymbols>
    <DebugType>pdbonly</DebugType>
    <Optimize>true</Optimize>
    <OutputPath>..\..\..\build\bin</OutputPath>
    <DefineConstants>MAC</DefineConstants>
    <ErrorReport>prompt</ErrorReport>
    <WarningLevel>3</WarningLevel>
    <DocumentationFile>..\..\..\build\bin\MonoDevelop.Ide.xml</DocumentationFile>
    <AllowUnsafeBlocks>true</AllowUnsafeBlocks>
    <Execution>
      <Execution clr-version="Net_2_0" />
    </Execution>
    <NoWarn>1591;1573</NoWarn>
  </PropertyGroup>
  <PropertyGroup Condition=" '$(Configuration)|$(Platform)' == 'DebugWin32|AnyCPU' ">
    <DebugSymbols>true</DebugSymbols>
    <DebugType>full</DebugType>
    <Optimize>false</Optimize>
    <OutputPath>..\..\..\build\bin</OutputPath>
    <DefineConstants>DEBUG,WIN32</DefineConstants>
    <ErrorReport>prompt</ErrorReport>
    <WarningLevel>3</WarningLevel>
    <DocumentationFile>..\..\..\build\bin\MonoDevelop.Ide.xml</DocumentationFile>
    <AllowUnsafeBlocks>true</AllowUnsafeBlocks>
    <NoWarn>1591;1573</NoWarn>
    <Execution>
      <Execution clr-version="Net_2_0" />
    </Execution>
  </PropertyGroup>
  <PropertyGroup Condition=" '$(Configuration)|$(Platform)' == 'ReleaseWin32|AnyCPU' ">
    <DebugSymbols>true</DebugSymbols>
    <DebugType>pdbonly</DebugType>
    <Optimize>true</Optimize>
    <OutputPath>..\..\..\build\bin</OutputPath>
    <DefineConstants>WIN32</DefineConstants>
    <ErrorReport>prompt</ErrorReport>
    <WarningLevel>3</WarningLevel>
    <DocumentationFile>..\..\..\build\bin\MonoDevelop.Ide.xml</DocumentationFile>
    <AllowUnsafeBlocks>true</AllowUnsafeBlocks>
    <Execution>
      <Execution clr-version="Net_2_0" />
    </Execution>
    <NoWarn>1591;1573</NoWarn>
  </PropertyGroup>
  <ItemGroup>
    <Reference Include="System" />
    <Reference Include="System.Drawing" />
    <Reference Include="System.Xml" />
    <Reference Include="System.Data" />
    <Reference Include="System.Web.Services" />
    <Reference Include="Mono.Posix" />
    <Reference Include="System.Runtime.Remoting" />
    <Reference Include="monodoc, Version=1.0.0.0, Culture=neutral, PublicKeyToken=0738eb9f132ed756" />
    <Reference Include="gdk-sharp, Version=2.12.0.0, Culture=neutral, PublicKeyToken=35e10195dab3c99f">
      <SpecificVersion>False</SpecificVersion>
    </Reference>
    <Reference Include="atk-sharp, Version=2.12.0.0, Culture=neutral, PublicKeyToken=35e10195dab3c99f">
      <SpecificVersion>False</SpecificVersion>
    </Reference>
    <Reference Include="pango-sharp, Version=2.12.0.0, Culture=neutral, PublicKeyToken=35e10195dab3c99f">
      <SpecificVersion>False</SpecificVersion>
    </Reference>
    <Reference Include="glib-sharp, Version=2.12.0.0, Culture=neutral, PublicKeyToken=35e10195dab3c99f">
      <SpecificVersion>False</SpecificVersion>
    </Reference>
    <Reference Include="gtk-sharp, Version=2.12.0.0, Culture=neutral, PublicKeyToken=35e10195dab3c99f">
      <SpecificVersion>False</SpecificVersion>
    </Reference>
    <Reference Include="System.Core" />
    <Reference Include="Mono.Cairo" />
    <Reference Include="System.Web" />
    <Reference Include="System.Xml.Linq" />
    <Reference Include="System.Design" />
    <Reference Include="System.Windows.Forms" />
    <Reference Include="System.Runtime.Serialization" />
    <Reference Include="Xamarin.Mac" Condition=" '$(Configuration)' == 'DebugMac' Or '$(Configuration)' == 'ReleaseMac' ">
      <HintPath>..\..\..\external\Xamarin.Mac.dll</HintPath>
    </Reference>
    <Reference Include="System.Windows" Condition=" '$(Configuration)' == 'DebugWin32' Or '$(Configuration)' == 'ReleaseWin32' " />
    <Reference Include="PresentationCore" Condition=" '$(Configuration)' == 'DebugWin32' Or '$(Configuration)' == 'ReleaseWin32' " />
    <Reference Include="PresentationFramework" Condition=" '$(Configuration)' == 'DebugWin32' Or '$(Configuration)' == 'ReleaseWin32' " />
    <Reference Include="WindowsBase" Condition=" '$(Configuration)' == 'DebugWin32' Or '$(Configuration)' == 'ReleaseWin32' " />
    <Reference Include="WindowsFormsIntegration" Condition=" '$(Configuration)' == 'DebugWin32' Or '$(Configuration)' == 'ReleaseWin32' " />
    <Reference Include="System.Xaml" />
    <Reference Include="System.Reflection.Metadata">
      <HintPath>..\..\..\external\roslyn\Binaries\Release\System.Reflection.Metadata.dll</HintPath>
    </Reference>
    <Reference Include="System.Composition.AttributedModel">
      <HintPath>..\..\..\external\roslyn\Binaries\Release\System.Composition.AttributedModel.dll</HintPath>
    </Reference>
    <Reference Include="System.Collections.Immutable">
      <HintPath>..\..\..\external\roslyn\Binaries\Release\System.Collections.Immutable.dll</HintPath>
    </Reference>
    <Reference Include="Microsoft.CodeAnalysis.Workspaces">
      <HintPath>..\..\..\external\roslyn\Binaries\Release\Microsoft.CodeAnalysis.Workspaces.dll</HintPath>
    </Reference>
    <Reference Include="Microsoft.CodeAnalysis">
      <HintPath>..\..\..\external\roslyn\Binaries\Release\Microsoft.CodeAnalysis.dll</HintPath>
    </Reference>
    <Reference Include="System.Composition.Runtime">
      <HintPath>..\..\..\external\roslyn\Binaries\Release\System.Composition.Runtime.dll</HintPath>
    </Reference>
    <Reference Include="ICSharpCode.SharpZipLib">
      <HintPath>..\..\..\packages\SharpZipLib.0.86.0\lib\20\ICSharpCode.SharpZipLib.dll</HintPath>
      <Private>False</Private>
    </Reference>
<<<<<<< HEAD
    <Reference Include="Newtonsoft.Json">
      <HintPath>..\..\..\packages\Newtonsoft.Json.6.0.8\lib\net45\Newtonsoft.Json.dll</HintPath>
      <Private>False</Private>
=======
    <Reference Include="Microsoft.CodeAnalysis.Workspaces.Desktop">
      <HintPath>..\..\..\build\bin\Microsoft.CodeAnalysis.Workspaces.Desktop.dll</HintPath>
>>>>>>> 68479785
    </Reference>
  </ItemGroup>
  <ItemGroup>
    <ProjectReference Include="..\MonoDevelop.Core\MonoDevelop.Core.csproj">
      <Project>{7525BB88-6142-4A26-93B9-A30C6983390A}</Project>
      <Name>MonoDevelop.Core</Name>
      <Private>False</Private>
    </ProjectReference>
    <ProjectReference Include="..\MonoDevelop.Projects.Formats.MSBuild\MonoDevelop.Projects.Formats.MSBuild.csproj">
      <Project>{A437F1A3-78DF-4F00-8053-D32A8B1EB679}</Project>
      <Name>MonoDevelop.Projects.Formats.MSBuild</Name>
      <Private>False</Private>
    </ProjectReference>
    <ProjectReference Include="..\..\..\external\nrefactory\ICSharpCode.NRefactory\ICSharpCode.NRefactory.csproj">
      <Project>{3B2A5653-EC97-4001-BB9B-D90F1AF2C371}</Project>
      <Name>ICSharpCode.NRefactory</Name>
    </ProjectReference>
    <ProjectReference Include="..\..\..\external\nrefactory\ICSharpCode.NRefactory.CSharp\ICSharpCode.NRefactory.CSharp.csproj">
      <Project>{53DCA265-3C3C-42F9-B647-F72BA678122B}</Project>
      <Name>ICSharpCode.NRefactory.CSharp</Name>
    </ProjectReference>
    <ProjectReference Include="..\..\..\external\xwt\Xwt\Xwt.csproj">
      <Project>{92494904-35FA-4DC9-BDE9-3A3E87AC49D3}</Project>
      <Name>Xwt</Name>
    </ProjectReference>
    <ProjectReference Include="..\..\..\external\xwt\Xwt.Gtk\Xwt.Gtk.csproj">
      <Project>{C3887A93-B2BD-4097-8E2F-3A063EFF32FD}</Project>
      <Name>Xwt.Gtk</Name>
    </ProjectReference>
    <ProjectReference Include="..\..\..\external\mono-addins\Mono.Addins\Mono.Addins.csproj">
      <Project>{91DD5A2D-9FE3-4C3C-9253-876141874DAD}</Project>
      <Name>Mono.Addins</Name>
      <Private>False</Private>
    </ProjectReference>
    <ProjectReference Include="..\..\..\external\mono-addins\Mono.Addins.Setup\Mono.Addins.Setup.csproj">
      <Project>{A85C9721-C054-4BD8-A1F3-0227615F0A36}</Project>
      <Name>Mono.Addins.Setup</Name>
      <Private>False</Private>
    </ProjectReference>
    <ProjectReference Include="..\..\..\external\mono-addins\Mono.Addins.Gui\Mono.Addins.Gui.csproj">
      <Project>{FEC19BDA-4904-4005-8C09-68E82E8BEF6A}</Project>
      <Name>Mono.Addins.Gui</Name>
    </ProjectReference>
    <ProjectReference Include="..\..\..\external\cecil\Mono.Cecil.csproj">
      <Project>{D68133BD-1E63-496E-9EDE-4FBDBF77B486}</Project>
      <Name>Mono.Cecil</Name>
    </ProjectReference>
    <ProjectReference Include="..\..\..\external\debugger-libs\Mono.Debugging\Mono.Debugging.csproj">
      <Project>{90C99ADB-7D4B-4EB4-98C2-40BD1B14C7D2}</Project>
      <Name>Mono.Debugging</Name>
    </ProjectReference>
    <ProjectReference Include="..\..\..\external\nrefactory\ICSharpCode.NRefactory.IKVM\ICSharpCode.NRefactory.IKVM.csproj">
      <Project>{A727169F-D94F-443F-B305-B057D7F3B420}</Project>
      <Name>ICSharpCode.NRefactory.IKVM</Name>
    </ProjectReference>
    <ProjectReference Include="..\..\..\external\ikvm\reflect\IKVM.Reflection.csproj">
      <Project>{4CB170EF-DFE6-4A56-9E1B-A85449E827A7}</Project>
      <Name>IKVM.Reflection</Name>
    </ProjectReference>
    <ProjectReference Include="..\..\..\external\nrefactory\ICSharpCode.NRefactory.Cecil\ICSharpCode.NRefactory.Cecil.csproj">
      <Project>{2B8F4F83-C2B3-4E84-A27B-8DEE1BE0E006}</Project>
      <Name>ICSharpCode.NRefactory.Cecil</Name>
    </ProjectReference>
    <ProjectReference Include="..\..\..\external\RefactoringEssentials\RefactoringEssentials\RefactoringEssentials.csproj">
      <Project>{C465A5DC-AD28-49A2-89C0-F81838814A7E}</Project>
      <Name>RefactoringEssentials</Name>
    </ProjectReference>
  </ItemGroup>
  <ItemGroup>
    <EmbeddedResource Include="templates\AppConfigFile.xft.xml">
      <LogicalName>AppConfigFile.xft.xml</LogicalName>
    </EmbeddedResource>
    <EmbeddedResource Include="templates\BlankCombine.xpt.xml">
      <LogicalName>BlankCombine.xpt.xml</LogicalName>
    </EmbeddedResource>
    <EmbeddedResource Include="templates\EmptyClass.xft.xml">
      <LogicalName>EmptyClass.xft.xml</LogicalName>
    </EmbeddedResource>
    <EmbeddedResource Include="templates\EmptyEnum.xft.xml">
      <LogicalName>EmptyEnum.xft.xml</LogicalName>
    </EmbeddedResource>
    <EmbeddedResource Include="templates\EmptyHTMLFile.xft.xml">
      <LogicalName>EmptyHTMLFile.xft.xml</LogicalName>
    </EmbeddedResource>
    <EmbeddedResource Include="templates\EmptyInterface.xft.xml">
      <LogicalName>EmptyInterface.xft.xml</LogicalName>
    </EmbeddedResource>
    <EmbeddedResource Include="templates\EmptyResourceFile.xft.xml">
      <LogicalName>EmptyResourceFile.xft.xml</LogicalName>
    </EmbeddedResource>
    <EmbeddedResource Include="templates\EmptyStruct.xft.xml">
      <LogicalName>EmptyStruct.xft.xml</LogicalName>
    </EmbeddedResource>
    <EmbeddedResource Include="templates\EmptyTextFile.xft.xml">
      <LogicalName>EmptyTextFile.xft.xml</LogicalName>
    </EmbeddedResource>
    <EmbeddedResource Include="templates\EmptyXMLFile.xft.xml">
      <LogicalName>EmptyXMLFile.xft.xml</LogicalName>
    </EmbeddedResource>
    <EmbeddedResource Include="icons\reference-assembly-16.png">
      <LogicalName>reference-assembly-16.png</LogicalName>
    </EmbeddedResource>
    <EmbeddedResource Include="icons\reference-assembly-16%402x.png">
      <LogicalName>reference-assembly-16@2x.png</LogicalName>
    </EmbeddedResource>
    <EmbeddedResource Include="icons\reference-assembly-16~dark.png">
      <LogicalName>reference-assembly-16~dark.png</LogicalName>
    </EmbeddedResource>
    <EmbeddedResource Include="icons\reference-assembly-16~dark%402x.png">
      <LogicalName>reference-assembly-16~dark@2x.png</LogicalName>
    </EmbeddedResource>
    <EmbeddedResource Include="icons\reference-assembly-16~sel.png">
      <LogicalName>reference-assembly-16~sel.png</LogicalName>
    </EmbeddedResource>
    <EmbeddedResource Include="icons\reference-assembly-16~sel%402x.png">
      <LogicalName>reference-assembly-16~sel@2x.png</LogicalName>
    </EmbeddedResource>
    <EmbeddedResource Include="icons\reference-assembly-16~dark~sel.png">
      <LogicalName>reference-assembly-16~dark~sel.png</LogicalName>
    </EmbeddedResource>
    <EmbeddedResource Include="icons\reference-assembly-16~dark~sel%402x.png">
      <LogicalName>reference-assembly-16~dark~sel@2x.png</LogicalName>
    </EmbeddedResource>
    <EmbeddedResource Include="icons\reference-invalid-16.png">
      <LogicalName>reference-invalid-16.png</LogicalName>
    </EmbeddedResource>
    <EmbeddedResource Include="icons\reference-invalid-16%402x.png">
      <LogicalName>reference-invalid-16@2x.png</LogicalName>
    </EmbeddedResource>
    <EmbeddedResource Include="icons\reference-invalid-16~dark.png">
      <LogicalName>reference-invalid-16~dark.png</LogicalName>
    </EmbeddedResource>
    <EmbeddedResource Include="icons\reference-invalid-16~dark%402x.png">
      <LogicalName>reference-invalid-16~dark@2x.png</LogicalName>
    </EmbeddedResource>
    <EmbeddedResource Include="icons\reference-invalid-16~sel.png">
      <LogicalName>reference-invalid-16~sel.png</LogicalName>
    </EmbeddedResource>
    <EmbeddedResource Include="icons\reference-invalid-16~sel%402x.png">
      <LogicalName>reference-invalid-16~sel@2x.png</LogicalName>
    </EmbeddedResource>
    <EmbeddedResource Include="icons\reference-invalid-16~dark~sel.png">
      <LogicalName>reference-invalid-16~dark~sel.png</LogicalName>
    </EmbeddedResource>
    <EmbeddedResource Include="icons\reference-invalid-16~dark~sel%402x.png">
      <LogicalName>reference-invalid-16~dark~sel@2x.png</LogicalName>
    </EmbeddedResource>
    <EmbeddedResource Include="icons\reference-project-16.png">
      <LogicalName>reference-project-16.png</LogicalName>
    </EmbeddedResource>
    <EmbeddedResource Include="icons\reference-project-16%402x.png">
      <LogicalName>reference-project-16@2x.png</LogicalName>
    </EmbeddedResource>
    <EmbeddedResource Include="icons\reference-project-16~dark.png">
      <LogicalName>reference-project-16~dark.png</LogicalName>
    </EmbeddedResource>
    <EmbeddedResource Include="icons\reference-project-16~dark%402x.png">
      <LogicalName>reference-project-16~dark@2x.png</LogicalName>
    </EmbeddedResource>
    <EmbeddedResource Include="icons\reference-project-16~sel.png">
      <LogicalName>reference-project-16~sel.png</LogicalName>
    </EmbeddedResource>
    <EmbeddedResource Include="icons\reference-project-16~sel%402x.png">
      <LogicalName>reference-project-16~sel@2x.png</LogicalName>
    </EmbeddedResource>
    <EmbeddedResource Include="icons\reference-project-16~dark~sel.png">
      <LogicalName>reference-project-16~dark~sel.png</LogicalName>
    </EmbeddedResource>
    <EmbeddedResource Include="icons\reference-project-16~dark~sel%402x.png">
      <LogicalName>reference-project-16~dark~sel@2x.png</LogicalName>
    </EmbeddedResource>
    <EmbeddedResource Include="icons\revert-16.png">
      <LogicalName>revert-16.png</LogicalName>
    </EmbeddedResource>
    <EmbeddedResource Include="icons\revert-16%402x.png">
      <LogicalName>revert-16@2x.png</LogicalName>
    </EmbeddedResource>
    <EmbeddedResource Include="icons\revert-16~dark.png">
      <LogicalName>revert-16~dark.png</LogicalName>
    </EmbeddedResource>
    <EmbeddedResource Include="icons\revert-16~dark%402x.png">
      <LogicalName>revert-16~dark@2x.png</LogicalName>
    </EmbeddedResource>
    <EmbeddedResource Include="icons\revert-16~disabled.png">
      <LogicalName>revert-16~disabled.png</LogicalName>
    </EmbeddedResource>
    <EmbeddedResource Include="icons\revert-16~disabled%402x.png">
      <LogicalName>revert-16~disabled@2x.png</LogicalName>
    </EmbeddedResource>
    <EmbeddedResource Include="icons\revert-16~dark~disabled.png">
      <LogicalName>revert-16~dark~disabled.png</LogicalName>
    </EmbeddedResource>
    <EmbeddedResource Include="icons\revert-16~dark~disabled%402x.png">
      <LogicalName>revert-16~dark~disabled@2x.png</LogicalName>
    </EmbeddedResource>
    <EmbeddedResource Include="templates\GenericProject.xpt.xml">
      <LogicalName>GenericProject.xpt.xml</LogicalName>
    </EmbeddedResource>
    <EmbeddedResource Include="gtk-gui\gui.stetic">
      <LogicalName>gui.stetic</LogicalName>
    </EmbeddedResource>
    <EmbeddedResource Include="gtk-gui\objects.xml">
      <LogicalName>objects.xml</LogicalName>
    </EmbeddedResource>
    <EmbeddedResource Include="icons\pin-down-16.png">
      <LogicalName>pin-down-16.png</LogicalName>
    </EmbeddedResource>
    <EmbeddedResource Include="icons\pin-down-16%402x.png">
      <LogicalName>pin-down-16@2x.png</LogicalName>
    </EmbeddedResource>
    <EmbeddedResource Include="icons\pin-down-16~dark.png">
      <LogicalName>pin-down-16~dark.png</LogicalName>
    </EmbeddedResource>
    <EmbeddedResource Include="icons\pin-down-16~dark%402x.png">
      <LogicalName>pin-down-16~dark@2x.png</LogicalName>
    </EmbeddedResource>
    <EmbeddedResource Include="icons\pin-down-16~sel.png">
      <LogicalName>pin-down-16~sel.png</LogicalName>
    </EmbeddedResource>
    <EmbeddedResource Include="icons\pin-down-16~sel%402x.png">
      <LogicalName>pin-down-16~sel@2x.png</LogicalName>
    </EmbeddedResource>
    <EmbeddedResource Include="icons\pin-down-16~dark~sel.png">
      <LogicalName>pin-down-16~dark~sel.png</LogicalName>
    </EmbeddedResource>
    <EmbeddedResource Include="icons\pin-down-16~dark~sel%402x.png">
      <LogicalName>pin-down-16~dark~sel@2x.png</LogicalName>
    </EmbeddedResource>
    <EmbeddedResource Include="icons\pin-down-16~disabled.png">
      <LogicalName>pin-down-16~disabled.png</LogicalName>
    </EmbeddedResource>
    <EmbeddedResource Include="icons\pin-down-16~disabled%402x.png">
      <LogicalName>pin-down-16~disabled@2x.png</LogicalName>
    </EmbeddedResource>
    <EmbeddedResource Include="icons\pin-down-16~dark~disabled.png">
      <LogicalName>pin-down-16~dark~disabled.png</LogicalName>
    </EmbeddedResource>
    <EmbeddedResource Include="icons\pin-down-16~dark~disabled%402x.png">
      <LogicalName>pin-down-16~dark~disabled@2x.png</LogicalName>
    </EmbeddedResource>
    <EmbeddedResource Include="icons\pin-up-16.png">
      <LogicalName>pin-up-16.png</LogicalName>
    </EmbeddedResource>
    <EmbeddedResource Include="icons\pin-up-16%402x.png">
      <LogicalName>pin-up-16@2x.png</LogicalName>
    </EmbeddedResource>
    <EmbeddedResource Include="icons\pin-up-16~dark.png">
      <LogicalName>pin-up-16~dark.png</LogicalName>
    </EmbeddedResource>
    <EmbeddedResource Include="icons\pin-up-16~dark%402x.png">
      <LogicalName>pin-up-16~dark@2x.png</LogicalName>
    </EmbeddedResource>
    <EmbeddedResource Include="icons\pin-up-16~sel.png">
      <LogicalName>pin-up-16~sel.png</LogicalName>
    </EmbeddedResource>
    <EmbeddedResource Include="icons\pin-up-16~sel%402x.png">
      <LogicalName>pin-up-16~sel@2x.png</LogicalName>
    </EmbeddedResource>
    <EmbeddedResource Include="icons\pin-up-16~dark~sel.png">
      <LogicalName>pin-up-16~dark~sel.png</LogicalName>
    </EmbeddedResource>
    <EmbeddedResource Include="icons\pin-up-16~dark~sel%402x.png">
      <LogicalName>pin-up-16~dark~sel@2x.png</LogicalName>
    </EmbeddedResource>
    <EmbeddedResource Include="icons\pin-up-16~disabled.png">
      <LogicalName>pin-up-16~disabled.png</LogicalName>
    </EmbeddedResource>
    <EmbeddedResource Include="icons\pin-up-16~disabled%402x.png">
      <LogicalName>pin-up-16~disabled@2x.png</LogicalName>
    </EmbeddedResource>
    <EmbeddedResource Include="icons\pin-up-16~dark~disabled.png">
      <LogicalName>pin-up-16~dark~disabled.png</LogicalName>
    </EmbeddedResource>
    <EmbeddedResource Include="icons\pin-up-16~dark~disabled%402x.png">
      <LogicalName>pin-up-16~dark~disabled@2x.png</LogicalName>
    </EmbeddedResource>
    <EmbeddedResource Include="options\KeyBindingSchemeEmacs.xml">
      <LogicalName>KeyBindingSchemeEmacs.xml</LogicalName>
    </EmbeddedResource>
    <EmbeddedResource Include="options\KeyBindingSchemeVisualStudio.xml">
      <LogicalName>KeyBindingSchemeVisualStudio.xml</LogicalName>
    </EmbeddedResource>
    <EmbeddedResource Include="templates\Workspace.xpt.xml">
      <LogicalName>Workspace.xpt.xml</LogicalName>
    </EmbeddedResource>
    <EmbeddedResource Include="options\KeyBindingSchemeMonoDevelop1.xml">
      <LogicalName>KeyBindingSchemeMonoDevelop1.xml</LogicalName>
    </EmbeddedResource>
    <EmbeddedResource Include="options\KeyBindingSchemeMonoDevelop2.xml">
      <LogicalName>KeyBindingSchemeMonoDevelop2.xml</LogicalName>
    </EmbeddedResource>
    <EmbeddedResource Include="MonoDevelop.Ide.StandardHeader\MITX11LicencePolicy.xml">
      <LogicalName>MITX11LicencePolicy.xml</LogicalName>
    </EmbeddedResource>
    <EmbeddedResource Include="MonoDevelop.Ide.StandardHeader\Apache2LicencePolicy.xml">
      <LogicalName>Apache2LicencePolicy.xml</LogicalName>
    </EmbeddedResource>
    <EmbeddedResource Include="MonoDevelop.Ide.StandardHeader\GPL2LicencePolicy.xml">
      <LogicalName>GPL2LicencePolicy.xml</LogicalName>
    </EmbeddedResource>
    <EmbeddedResource Include="MonoDevelop.Ide.StandardHeader\GPL3LicencePolicy.xml">
      <LogicalName>GPL3LicencePolicy.xml</LogicalName>
    </EmbeddedResource>
    <EmbeddedResource Include="MonoDevelop.Ide.StandardHeader\LGPL2-1LicencePolicy.xml">
      <LogicalName>LGPL2-1LicencePolicy.xml</LogicalName>
    </EmbeddedResource>
    <EmbeddedResource Include="MonoDevelop.Ide.StandardHeader\NewBSDLicencePolicy.xml">
      <LogicalName>NewBSDLicencePolicy.xml</LogicalName>
    </EmbeddedResource>
    <EmbeddedResource Include="MonoDevelop.Ide.CodeTemplates\MonoDevelop-templates.xml">
      <LogicalName>MonoDevelop-templates.xml</LogicalName>
    </EmbeddedResource>
    <EmbeddedResource Include="MonoDevelop.Ide.CodeFormatting\MonoTextStylePolicy.xml">
      <LogicalName>MonoTextStylePolicy.xml</LogicalName>
    </EmbeddedResource>
    <EmbeddedResource Include="MonoDevelop.Ide.CodeFormatting\VisualStudioTextStylePolicy.xml">
      <LogicalName>VisualStudioTextStylePolicy.xml</LogicalName>
    </EmbeddedResource>
    <EmbeddedResource Include="MonoDevelop.Ide.StandardHeader\LGPL3LicencePolicy.xml">
      <LogicalName>LGPL3LicencePolicy.xml</LogicalName>
    </EmbeddedResource>
    <EmbeddedResource Include="MonoDevelop.Ide.CodeFormatting\InvariantTextStylePolicy.xml">
      <LogicalName>InvariantTextStylePolicy.xml</LogicalName>
    </EmbeddedResource>
    <EmbeddedResource Include="icons\new-namespace-16.png">
      <LogicalName>new-namespace-16.png</LogicalName>
    </EmbeddedResource>
    <EmbeddedResource Include="icons\new-namespace-16%402x.png">
      <LogicalName>new-namespace-16@2x.png</LogicalName>
    </EmbeddedResource>
    <EmbeddedResource Include="icons\new-namespace-16~dark.png">
      <LogicalName>new-namespace-16~dark.png</LogicalName>
    </EmbeddedResource>
    <EmbeddedResource Include="icons\new-namespace-16~dark%402x.png">
      <LogicalName>new-namespace-16~dark@2x.png</LogicalName>
    </EmbeddedResource>
    <EmbeddedResource Include="icons\project-assembly-16.png">
      <LogicalName>project-assembly-16.png</LogicalName>
    </EmbeddedResource>
    <EmbeddedResource Include="icons\project-assembly-16%402x.png">
      <LogicalName>project-assembly-16@2x.png</LogicalName>
    </EmbeddedResource>
    <EmbeddedResource Include="icons\project-assembly-16~dark.png">
      <LogicalName>project-assembly-16~dark.png</LogicalName>
    </EmbeddedResource>
    <EmbeddedResource Include="icons\project-assembly-16~dark%402x.png">
      <LogicalName>project-assembly-16~dark@2x.png</LogicalName>
    </EmbeddedResource>
    <EmbeddedResource Include="icons\project-assembly-16~sel.png">
      <LogicalName>project-assembly-16~sel.png</LogicalName>
    </EmbeddedResource>
    <EmbeddedResource Include="icons\project-assembly-16~sel%402x.png">
      <LogicalName>project-assembly-16~sel@2x.png</LogicalName>
    </EmbeddedResource>
    <EmbeddedResource Include="icons\project-assembly-16~dark~sel.png">
      <LogicalName>project-assembly-16~dark~sel.png</LogicalName>
    </EmbeddedResource>
    <EmbeddedResource Include="icons\project-assembly-16~dark~sel%402x.png">
      <LogicalName>project-assembly-16~dark~sel@2x.png</LogicalName>
    </EmbeddedResource>
    <EmbeddedResource Include="icons\breakpoint-16.png">
      <LogicalName>breakpoint-16.png</LogicalName>
    </EmbeddedResource>
    <EmbeddedResource Include="icons\breakpoint-16%402x.png">
      <LogicalName>breakpoint-16@2x.png</LogicalName>
    </EmbeddedResource>
    <EmbeddedResource Include="icons\breakpoint-16~dark.png">
      <LogicalName>breakpoint-16~dark.png</LogicalName>
    </EmbeddedResource>
    <EmbeddedResource Include="icons\breakpoint-16~dark%402x.png">
      <LogicalName>breakpoint-16~dark@2x.png</LogicalName>
    </EmbeddedResource>
    <EmbeddedResource Include="icons\breakpoint-16~disabled.png">
      <LogicalName>breakpoint-16~disabled.png</LogicalName>
    </EmbeddedResource>
    <EmbeddedResource Include="icons\breakpoint-16~disabled%402x.png">
      <LogicalName>breakpoint-16~disabled@2x.png</LogicalName>
    </EmbeddedResource>
    <EmbeddedResource Include="icons\breakpoint-16~dark~disabled.png">
      <LogicalName>breakpoint-16~dark~disabled.png</LogicalName>
    </EmbeddedResource>
    <EmbeddedResource Include="icons\breakpoint-16~dark~disabled%402x.png">
      <LogicalName>breakpoint-16~dark~disabled@2x.png</LogicalName>
    </EmbeddedResource>
    <EmbeddedResource Include="icons\breakpoint-disable-all-16.png">
      <LogicalName>breakpoint-disable-all-16.png</LogicalName>
    </EmbeddedResource>
    <EmbeddedResource Include="icons\breakpoint-disable-all-16%402x.png">
      <LogicalName>breakpoint-disable-all-16@2x.png</LogicalName>
    </EmbeddedResource>
    <EmbeddedResource Include="icons\breakpoint-disable-all-16~dark.png">
      <LogicalName>breakpoint-disable-all-16~dark.png</LogicalName>
    </EmbeddedResource>
    <EmbeddedResource Include="icons\breakpoint-disable-all-16~dark%402x.png">
      <LogicalName>breakpoint-disable-all-16~dark@2x.png</LogicalName>
    </EmbeddedResource>
    <EmbeddedResource Include="icons\breakpoint-disable-all-16~disabled.png">
      <LogicalName>breakpoint-disable-all-16~disabled.png</LogicalName>
    </EmbeddedResource>
    <EmbeddedResource Include="icons\breakpoint-disable-all-16~disabled%402x.png">
      <LogicalName>breakpoint-disable-all-16~disabled@2x.png</LogicalName>
    </EmbeddedResource>
    <EmbeddedResource Include="icons\breakpoint-disable-all-16~dark~disabled.png">
      <LogicalName>breakpoint-disable-all-16~dark~disabled.png</LogicalName>
    </EmbeddedResource>
    <EmbeddedResource Include="icons\breakpoint-disable-all-16~dark~disabled%402x.png">
      <LogicalName>breakpoint-disable-all-16~dark~disabled@2x.png</LogicalName>
    </EmbeddedResource>
    <EmbeddedResource Include="icons\breakpoint-disabled-16.png">
      <LogicalName>breakpoint-disabled-16.png</LogicalName>
    </EmbeddedResource>
    <EmbeddedResource Include="icons\breakpoint-disabled-16%402x.png">
      <LogicalName>breakpoint-disabled-16@2x.png</LogicalName>
    </EmbeddedResource>
    <EmbeddedResource Include="icons\breakpoint-disabled-16~dark.png">
      <LogicalName>breakpoint-disabled-16~dark.png</LogicalName>
    </EmbeddedResource>
    <EmbeddedResource Include="icons\breakpoint-disabled-16~dark%402x.png">
      <LogicalName>breakpoint-disabled-16~dark@2x.png</LogicalName>
    </EmbeddedResource>
    <EmbeddedResource Include="icons\breakpoint-disabled-16~disabled.png">
      <LogicalName>breakpoint-disabled-16~disabled.png</LogicalName>
    </EmbeddedResource>
    <EmbeddedResource Include="icons\breakpoint-disabled-16~disabled%402x.png">
      <LogicalName>breakpoint-disabled-16~disabled@2x.png</LogicalName>
    </EmbeddedResource>
    <EmbeddedResource Include="icons\breakpoint-disabled-16~dark~disabled.png">
      <LogicalName>breakpoint-disabled-16~dark~disabled.png</LogicalName>
    </EmbeddedResource>
    <EmbeddedResource Include="icons\breakpoint-disabled-16~dark~disabled%402x.png">
      <LogicalName>breakpoint-disabled-16~dark~disabled@2x.png</LogicalName>
    </EmbeddedResource>
    <EmbeddedResource Include="icons\breakpoint-invalid-16.png">
      <LogicalName>breakpoint-invalid-16.png</LogicalName>
    </EmbeddedResource>
    <EmbeddedResource Include="icons\breakpoint-invalid-16%402x.png">
      <LogicalName>breakpoint-invalid-16@2x.png</LogicalName>
    </EmbeddedResource>
    <EmbeddedResource Include="icons\breakpoint-invalid-16~dark.png">
      <LogicalName>breakpoint-invalid-16~dark.png</LogicalName>
    </EmbeddedResource>
    <EmbeddedResource Include="icons\breakpoint-invalid-16~dark%402x.png">
      <LogicalName>breakpoint-invalid-16~dark@2x.png</LogicalName>
    </EmbeddedResource>
    <EmbeddedResource Include="icons\breakpoint-invalid-16~disabled.png">
      <LogicalName>breakpoint-invalid-16~disabled.png</LogicalName>
    </EmbeddedResource>
    <EmbeddedResource Include="icons\breakpoint-invalid-16~disabled%402x.png">
      <LogicalName>breakpoint-invalid-16~disabled@2x.png</LogicalName>
    </EmbeddedResource>
    <EmbeddedResource Include="icons\breakpoint-invalid-16~dark~disabled.png">
      <LogicalName>breakpoint-invalid-16~dark~disabled.png</LogicalName>
    </EmbeddedResource>
    <EmbeddedResource Include="icons\breakpoint-invalid-16~dark~disabled%402x.png">
      <LogicalName>breakpoint-invalid-16~dark~disabled@2x.png</LogicalName>
    </EmbeddedResource>
    <EmbeddedResource Include="icons\breakpoint-new-16.png">
      <LogicalName>breakpoint-new-16.png</LogicalName>
    </EmbeddedResource>
    <EmbeddedResource Include="icons\breakpoint-new-16%402x.png">
      <LogicalName>breakpoint-new-16@2x.png</LogicalName>
    </EmbeddedResource>
    <EmbeddedResource Include="icons\breakpoint-new-16~dark.png">
      <LogicalName>breakpoint-new-16~dark.png</LogicalName>
    </EmbeddedResource>
    <EmbeddedResource Include="icons\breakpoint-new-16~dark%402x.png">
      <LogicalName>breakpoint-new-16~dark@2x.png</LogicalName>
    </EmbeddedResource>
    <EmbeddedResource Include="icons\breakpoint-new-16~disabled.png">
      <LogicalName>breakpoint-new-16~disabled.png</LogicalName>
    </EmbeddedResource>
    <EmbeddedResource Include="icons\breakpoint-new-16~disabled%402x.png">
      <LogicalName>breakpoint-new-16~disabled@2x.png</LogicalName>
    </EmbeddedResource>
    <EmbeddedResource Include="icons\breakpoint-new-16~dark~disabled.png">
      <LogicalName>breakpoint-new-16~dark~disabled.png</LogicalName>
    </EmbeddedResource>
    <EmbeddedResource Include="icons\breakpoint-new-16~dark~disabled%402x.png">
      <LogicalName>breakpoint-new-16~dark~disabled@2x.png</LogicalName>
    </EmbeddedResource>
    <EmbeddedResource Include="icons\catchpoint-new-16.png">
      <LogicalName>catchpoint-new-16.png</LogicalName>
    </EmbeddedResource>
    <EmbeddedResource Include="icons\catchpoint-new-16%402x.png">
      <LogicalName>catchpoint-new-16@2x.png</LogicalName>
    </EmbeddedResource>
    <EmbeddedResource Include="icons\catchpoint-new-16~dark.png">
      <LogicalName>catchpoint-new-16~dark.png</LogicalName>
    </EmbeddedResource>
    <EmbeddedResource Include="icons\catchpoint-new-16~dark%402x.png">
      <LogicalName>catchpoint-new-16~dark@2x.png</LogicalName>
    </EmbeddedResource>
    <EmbeddedResource Include="icons\catchpoint-new-16~disabled.png">
      <LogicalName>catchpoint-new-16~disabled.png</LogicalName>
    </EmbeddedResource>
    <EmbeddedResource Include="icons\catchpoint-new-16~disabled%402x.png">
      <LogicalName>catchpoint-new-16~disabled@2x.png</LogicalName>
    </EmbeddedResource>
    <EmbeddedResource Include="icons\catchpoint-new-16~dark~disabled.png">
      <LogicalName>catchpoint-new-16~dark~disabled.png</LogicalName>
    </EmbeddedResource>
    <EmbeddedResource Include="icons\catchpoint-new-16~dark~disabled%402x.png">
      <LogicalName>catchpoint-new-16~dark~disabled@2x.png</LogicalName>
    </EmbeddedResource>
    <EmbeddedResource Include="icons\breakpoint-on-off-16.png">
      <LogicalName>breakpoint-on-off-16.png</LogicalName>
    </EmbeddedResource>
    <EmbeddedResource Include="icons\breakpoint-on-off-16%402x.png">
      <LogicalName>breakpoint-on-off-16@2x.png</LogicalName>
    </EmbeddedResource>
    <EmbeddedResource Include="icons\breakpoint-on-off-16~dark.png">
      <LogicalName>breakpoint-on-off-16~dark.png</LogicalName>
    </EmbeddedResource>
    <EmbeddedResource Include="icons\breakpoint-on-off-16~dark%402x.png">
      <LogicalName>breakpoint-on-off-16~dark@2x.png</LogicalName>
    </EmbeddedResource>
    <EmbeddedResource Include="icons\breakpoint-on-off-16~disabled.png">
      <LogicalName>breakpoint-on-off-16~disabled.png</LogicalName>
    </EmbeddedResource>
    <EmbeddedResource Include="icons\breakpoint-on-off-16~disabled%402x.png">
      <LogicalName>breakpoint-on-off-16~disabled@2x.png</LogicalName>
    </EmbeddedResource>
    <EmbeddedResource Include="icons\breakpoint-on-off-16~dark~disabled.png">
      <LogicalName>breakpoint-on-off-16~dark~disabled.png</LogicalName>
    </EmbeddedResource>
    <EmbeddedResource Include="icons\breakpoint-on-off-16~dark~disabled%402x.png">
      <LogicalName>breakpoint-on-off-16~dark~disabled@2x.png</LogicalName>
    </EmbeddedResource>
    <EmbeddedResource Include="icons\build-project-16.png">
      <LogicalName>build-project-16.png</LogicalName>
    </EmbeddedResource>
    <EmbeddedResource Include="icons\build-project-16%402x.png">
      <LogicalName>build-project-16@2x.png</LogicalName>
    </EmbeddedResource>
    <EmbeddedResource Include="icons\build-project-16~dark.png">
      <LogicalName>build-project-16~dark.png</LogicalName>
    </EmbeddedResource>
    <EmbeddedResource Include="icons\build-project-16~dark%402x.png">
      <LogicalName>build-project-16~dark@2x.png</LogicalName>
    </EmbeddedResource>
    <EmbeddedResource Include="icons\build-solution-16.png">
      <LogicalName>build-solution-16.png</LogicalName>
    </EmbeddedResource>
    <EmbeddedResource Include="icons\build-solution-16%402x.png">
      <LogicalName>build-solution-16@2x.png</LogicalName>
    </EmbeddedResource>
    <EmbeddedResource Include="icons\build-solution-16~dark.png">
      <LogicalName>build-solution-16~dark.png</LogicalName>
    </EmbeddedResource>
    <EmbeddedResource Include="icons\build-solution-16~dark%402x.png">
      <LogicalName>build-solution-16~dark@2x.png</LogicalName>
    </EmbeddedResource>
    <EmbeddedResource Include="icons\element-template-16.png">
      <LogicalName>element-template-16.png</LogicalName>
    </EmbeddedResource>
    <EmbeddedResource Include="icons\element-template-16%402x.png">
      <LogicalName>element-template-16@2x.png</LogicalName>
    </EmbeddedResource>
    <EmbeddedResource Include="icons\element-template-16~dark.png">
      <LogicalName>element-template-16~dark.png</LogicalName>
    </EmbeddedResource>
    <EmbeddedResource Include="icons\element-template-16~dark%402x.png">
      <LogicalName>element-template-16~dark@2x.png</LogicalName>
    </EmbeddedResource>
    <EmbeddedResource Include="icons\element-template-16~sel.png">
      <LogicalName>element-template-16~sel.png</LogicalName>
    </EmbeddedResource>
    <EmbeddedResource Include="icons\element-template-16~sel%402x.png">
      <LogicalName>element-template-16~sel@2x.png</LogicalName>
    </EmbeddedResource>
    <EmbeddedResource Include="icons\element-template-16~dark~sel.png">
      <LogicalName>element-template-16~dark~sel.png</LogicalName>
    </EmbeddedResource>
    <EmbeddedResource Include="icons\element-template-16~dark~sel%402x.png">
      <LogicalName>element-template-16~dark~sel@2x.png</LogicalName>
    </EmbeddedResource>
    <EmbeddedResource Include="icons\element-template-surroundwith-16.png">
      <LogicalName>element-template-surroundwith-16.png</LogicalName>
    </EmbeddedResource>
    <EmbeddedResource Include="icons\element-template-surroundwith-16%402x.png">
      <LogicalName>element-template-surroundwith-16@2x.png</LogicalName>
    </EmbeddedResource>
    <EmbeddedResource Include="icons\element-template-surroundwith-16~dark.png">
      <LogicalName>element-template-surroundwith-16~dark.png</LogicalName>
    </EmbeddedResource>
    <EmbeddedResource Include="icons\element-template-surroundwith-16~dark%402x.png">
      <LogicalName>element-template-surroundwith-16~dark@2x.png</LogicalName>
    </EmbeddedResource>
    <EmbeddedResource Include="icons\element-template-surroundwith-16~sel.png">
      <LogicalName>element-template-surroundwith-16~sel.png</LogicalName>
    </EmbeddedResource>
    <EmbeddedResource Include="icons\element-template-surroundwith-16~sel%402x.png">
      <LogicalName>element-template-surroundwith-16~sel@2x.png</LogicalName>
    </EmbeddedResource>
    <EmbeddedResource Include="icons\element-template-surroundwith-16~dark~sel.png">
      <LogicalName>element-template-surroundwith-16~dark~sel.png</LogicalName>
    </EmbeddedResource>
    <EmbeddedResource Include="icons\element-template-surroundwith-16~dark~sel%402x.png">
      <LogicalName>element-template-surroundwith-16~dark~sel@2x.png</LogicalName>
    </EmbeddedResource>
    <EmbeddedResource Include="icons\comment-16.png">
      <LogicalName>comment-16.png</LogicalName>
    </EmbeddedResource>
    <EmbeddedResource Include="icons\comment-16%402x.png">
      <LogicalName>comment-16@2x.png</LogicalName>
    </EmbeddedResource>
    <EmbeddedResource Include="icons\comment-16~dark.png">
      <LogicalName>comment-16~dark.png</LogicalName>
    </EmbeddedResource>
    <EmbeddedResource Include="icons\comment-16~dark%402x.png">
      <LogicalName>comment-16~dark@2x.png</LogicalName>
    </EmbeddedResource>
    <EmbeddedResource Include="icons\find-next-16.png">
      <LogicalName>find-next-16.png</LogicalName>
    </EmbeddedResource>
    <EmbeddedResource Include="icons\find-next-16%402x.png">
      <LogicalName>find-next-16@2x.png</LogicalName>
    </EmbeddedResource>
    <EmbeddedResource Include="icons\find-next-16~dark.png">
      <LogicalName>find-next-16~dark.png</LogicalName>
    </EmbeddedResource>
    <EmbeddedResource Include="icons\find-next-16~dark%402x.png">
      <LogicalName>find-next-16~dark@2x.png</LogicalName>
    </EmbeddedResource>
    <EmbeddedResource Include="icons\find-prev-16.png">
      <LogicalName>find-prev-16.png</LogicalName>
    </EmbeddedResource>
    <EmbeddedResource Include="icons\find-prev-16%402x.png">
      <LogicalName>find-prev-16@2x.png</LogicalName>
    </EmbeddedResource>
    <EmbeddedResource Include="icons\find-prev-16~dark.png">
      <LogicalName>find-prev-16~dark.png</LogicalName>
    </EmbeddedResource>
    <EmbeddedResource Include="icons\find-prev-16~dark%402x.png">
      <LogicalName>find-prev-16~dark@2x.png</LogicalName>
    </EmbeddedResource>
    <EmbeddedResource Include="icons\select-all-16.png">
      <LogicalName>select-all-16.png</LogicalName>
    </EmbeddedResource>
    <EmbeddedResource Include="icons\select-all-16%402x.png">
      <LogicalName>select-all-16@2x.png</LogicalName>
    </EmbeddedResource>
    <EmbeddedResource Include="icons\select-all-16~dark.png">
      <LogicalName>select-all-16~dark.png</LogicalName>
    </EmbeddedResource>
    <EmbeddedResource Include="icons\select-all-16~dark%402x.png">
      <LogicalName>select-all-16~dark@2x.png</LogicalName>
    </EmbeddedResource>
    <EmbeddedResource Include="icons\select-all-16~disabled.png">
      <LogicalName>select-all-16~disabled.png</LogicalName>
    </EmbeddedResource>
    <EmbeddedResource Include="icons\select-all-16~disabled%402x.png">
      <LogicalName>select-all-16~disabled@2x.png</LogicalName>
    </EmbeddedResource>
    <EmbeddedResource Include="icons\select-all-16~dark~disabled.png">
      <LogicalName>select-all-16~dark~disabled.png</LogicalName>
    </EmbeddedResource>
    <EmbeddedResource Include="icons\select-all-16~dark~disabled%402x.png">
      <LogicalName>select-all-16~dark~disabled@2x.png</LogicalName>
    </EmbeddedResource>
    <EmbeddedResource Include="icons\element-class-16.png">
      <LogicalName>element-class-16.png</LogicalName>
    </EmbeddedResource>
    <EmbeddedResource Include="icons\element-class-16%402x.png">
      <LogicalName>element-class-16@2x.png</LogicalName>
    </EmbeddedResource>
    <EmbeddedResource Include="icons\element-class-16~dark.png">
      <LogicalName>element-class-16~dark.png</LogicalName>
    </EmbeddedResource>
    <EmbeddedResource Include="icons\element-class-16~dark%402x.png">
      <LogicalName>element-class-16~dark@2x.png</LogicalName>
    </EmbeddedResource>
    <EmbeddedResource Include="icons\element-class-16~sel.png">
      <LogicalName>element-class-16~sel.png</LogicalName>
    </EmbeddedResource>
    <EmbeddedResource Include="icons\element-class-16~sel%402x.png">
      <LogicalName>element-class-16~sel@2x.png</LogicalName>
    </EmbeddedResource>
    <EmbeddedResource Include="icons\element-class-16~dark~sel.png">
      <LogicalName>element-class-16~dark~sel.png</LogicalName>
    </EmbeddedResource>
    <EmbeddedResource Include="icons\element-class-16~dark~sel%402x.png">
      <LogicalName>element-class-16~dark~sel@2x.png</LogicalName>
    </EmbeddedResource>
    <EmbeddedResource Include="icons\element-delegate-16.png">
      <LogicalName>element-delegate-16.png</LogicalName>
    </EmbeddedResource>
    <EmbeddedResource Include="icons\element-delegate-16%402x.png">
      <LogicalName>element-delegate-16@2x.png</LogicalName>
    </EmbeddedResource>
    <EmbeddedResource Include="icons\element-delegate-16~dark.png">
      <LogicalName>element-delegate-16~dark.png</LogicalName>
    </EmbeddedResource>
    <EmbeddedResource Include="icons\element-delegate-16~dark%402x.png">
      <LogicalName>element-delegate-16~dark@2x.png</LogicalName>
    </EmbeddedResource>
    <EmbeddedResource Include="icons\element-delegate-16~sel.png">
      <LogicalName>element-delegate-16~sel.png</LogicalName>
    </EmbeddedResource>
    <EmbeddedResource Include="icons\element-delegate-16~sel%402x.png">
      <LogicalName>element-delegate-16~sel@2x.png</LogicalName>
    </EmbeddedResource>
    <EmbeddedResource Include="icons\element-delegate-16~dark~sel.png">
      <LogicalName>element-delegate-16~dark~sel.png</LogicalName>
    </EmbeddedResource>
    <EmbeddedResource Include="icons\element-delegate-16~dark~sel%402x.png">
      <LogicalName>element-delegate-16~dark~sel@2x.png</LogicalName>
    </EmbeddedResource>
    <EmbeddedResource Include="icons\element-enum-16.png">
      <LogicalName>element-enum-16.png</LogicalName>
    </EmbeddedResource>
    <EmbeddedResource Include="icons\element-enum-16%402x.png">
      <LogicalName>element-enum-16@2x.png</LogicalName>
    </EmbeddedResource>
    <EmbeddedResource Include="icons\element-enum-16~dark.png">
      <LogicalName>element-enum-16~dark.png</LogicalName>
    </EmbeddedResource>
    <EmbeddedResource Include="icons\element-enum-16~dark%402x.png">
      <LogicalName>element-enum-16~dark@2x.png</LogicalName>
    </EmbeddedResource>
    <EmbeddedResource Include="icons\element-enum-16~sel.png">
      <LogicalName>element-enum-16~sel.png</LogicalName>
    </EmbeddedResource>
    <EmbeddedResource Include="icons\element-enum-16~sel%402x.png">
      <LogicalName>element-enum-16~sel@2x.png</LogicalName>
    </EmbeddedResource>
    <EmbeddedResource Include="icons\element-enum-16~dark~sel.png">
      <LogicalName>element-enum-16~dark~sel.png</LogicalName>
    </EmbeddedResource>
    <EmbeddedResource Include="icons\element-enum-16~dark~sel%402x.png">
      <LogicalName>element-enum-16~dark~sel@2x.png</LogicalName>
    </EmbeddedResource>
    <EmbeddedResource Include="icons\element-event-16.png">
      <LogicalName>element-event-16.png</LogicalName>
    </EmbeddedResource>
    <EmbeddedResource Include="icons\element-event-16%402x.png">
      <LogicalName>element-event-16@2x.png</LogicalName>
    </EmbeddedResource>
    <EmbeddedResource Include="icons\element-event-16~dark.png">
      <LogicalName>element-event-16~dark.png</LogicalName>
    </EmbeddedResource>
    <EmbeddedResource Include="icons\element-event-16~dark%402x.png">
      <LogicalName>element-event-16~dark@2x.png</LogicalName>
    </EmbeddedResource>
    <EmbeddedResource Include="icons\element-event-16~sel.png">
      <LogicalName>element-event-16~sel.png</LogicalName>
    </EmbeddedResource>
    <EmbeddedResource Include="icons\element-event-16~sel%402x.png">
      <LogicalName>element-event-16~sel@2x.png</LogicalName>
    </EmbeddedResource>
    <EmbeddedResource Include="icons\element-event-16~dark~sel.png">
      <LogicalName>element-event-16~dark~sel.png</LogicalName>
    </EmbeddedResource>
    <EmbeddedResource Include="icons\element-event-16~dark~sel%402x.png">
      <LogicalName>element-event-16~dark~sel@2x.png</LogicalName>
    </EmbeddedResource>
    <EmbeddedResource Include="icons\element-extensionmethod-16.png">
      <LogicalName>element-extensionmethod-16.png</LogicalName>
    </EmbeddedResource>
    <EmbeddedResource Include="icons\element-extensionmethod-16%402x.png">
      <LogicalName>element-extensionmethod-16@2x.png</LogicalName>
    </EmbeddedResource>
    <EmbeddedResource Include="icons\element-extensionmethod-16~dark.png">
      <LogicalName>element-extensionmethod-16~dark.png</LogicalName>
    </EmbeddedResource>
    <EmbeddedResource Include="icons\element-extensionmethod-16~dark%402x.png">
      <LogicalName>element-extensionmethod-16~dark@2x.png</LogicalName>
    </EmbeddedResource>
    <EmbeddedResource Include="icons\element-extensionmethod-16~sel.png">
      <LogicalName>element-extensionmethod-16~sel.png</LogicalName>
    </EmbeddedResource>
    <EmbeddedResource Include="icons\element-extensionmethod-16~sel%402x.png">
      <LogicalName>element-extensionmethod-16~sel@2x.png</LogicalName>
    </EmbeddedResource>
    <EmbeddedResource Include="icons\element-extensionmethod-16~dark~sel.png">
      <LogicalName>element-extensionmethod-16~dark~sel.png</LogicalName>
    </EmbeddedResource>
    <EmbeddedResource Include="icons\element-extensionmethod-16~dark~sel%402x.png">
      <LogicalName>element-extensionmethod-16~dark~sel@2x.png</LogicalName>
    </EmbeddedResource>
    <EmbeddedResource Include="icons\element-field-16.png">
      <LogicalName>element-field-16.png</LogicalName>
    </EmbeddedResource>
    <EmbeddedResource Include="icons\element-field-16%402x.png">
      <LogicalName>element-field-16@2x.png</LogicalName>
    </EmbeddedResource>
    <EmbeddedResource Include="icons\element-field-16~dark.png">
      <LogicalName>element-field-16~dark.png</LogicalName>
    </EmbeddedResource>
    <EmbeddedResource Include="icons\element-field-16~dark%402x.png">
      <LogicalName>element-field-16~dark@2x.png</LogicalName>
    </EmbeddedResource>
    <EmbeddedResource Include="icons\element-field-16~sel.png">
      <LogicalName>element-field-16~sel.png</LogicalName>
    </EmbeddedResource>
    <EmbeddedResource Include="icons\element-field-16~sel%402x.png">
      <LogicalName>element-field-16~sel@2x.png</LogicalName>
    </EmbeddedResource>
    <EmbeddedResource Include="icons\element-field-16~dark~sel.png">
      <LogicalName>element-field-16~dark~sel.png</LogicalName>
    </EmbeddedResource>
    <EmbeddedResource Include="icons\element-field-16~dark~sel%402x.png">
      <LogicalName>element-field-16~dark~sel@2x.png</LogicalName>
    </EmbeddedResource>
    <EmbeddedResource Include="icons\element-interface-16.png">
      <LogicalName>element-interface-16.png</LogicalName>
    </EmbeddedResource>
    <EmbeddedResource Include="icons\element-interface-16%402x.png">
      <LogicalName>element-interface-16@2x.png</LogicalName>
    </EmbeddedResource>
    <EmbeddedResource Include="icons\element-interface-16~dark.png">
      <LogicalName>element-interface-16~dark.png</LogicalName>
    </EmbeddedResource>
    <EmbeddedResource Include="icons\element-interface-16~dark%402x.png">
      <LogicalName>element-interface-16~dark@2x.png</LogicalName>
    </EmbeddedResource>
    <EmbeddedResource Include="icons\element-interface-16~sel.png">
      <LogicalName>element-interface-16~sel.png</LogicalName>
    </EmbeddedResource>
    <EmbeddedResource Include="icons\element-interface-16~sel%402x.png">
      <LogicalName>element-interface-16~sel@2x.png</LogicalName>
    </EmbeddedResource>
    <EmbeddedResource Include="icons\element-interface-16~dark~sel.png">
      <LogicalName>element-interface-16~dark~sel.png</LogicalName>
    </EmbeddedResource>
    <EmbeddedResource Include="icons\element-interface-16~dark~sel%402x.png">
      <LogicalName>element-interface-16~dark~sel@2x.png</LogicalName>
    </EmbeddedResource>
    <EmbeddedResource Include="icons\element-constant-16.png">
      <LogicalName>element-constant-16.png</LogicalName>
    </EmbeddedResource>
    <EmbeddedResource Include="icons\element-constant-16%402x.png">
      <LogicalName>element-constant-16@2x.png</LogicalName>
    </EmbeddedResource>
    <EmbeddedResource Include="icons\element-constant-16~dark.png">
      <LogicalName>element-constant-16~dark.png</LogicalName>
    </EmbeddedResource>
    <EmbeddedResource Include="icons\element-constant-16~dark%402x.png">
      <LogicalName>element-constant-16~dark@2x.png</LogicalName>
    </EmbeddedResource>
    <EmbeddedResource Include="icons\element-constant-16~sel.png">
      <LogicalName>element-constant-16~sel.png</LogicalName>
    </EmbeddedResource>
    <EmbeddedResource Include="icons\element-constant-16~sel%402x.png">
      <LogicalName>element-constant-16~sel@2x.png</LogicalName>
    </EmbeddedResource>
    <EmbeddedResource Include="icons\element-constant-16~dark~sel.png">
      <LogicalName>element-constant-16~dark~sel.png</LogicalName>
    </EmbeddedResource>
    <EmbeddedResource Include="icons\element-constant-16~dark~sel%402x.png">
      <LogicalName>element-constant-16~dark~sel@2x.png</LogicalName>
    </EmbeddedResource>
    <EmbeddedResource Include="icons\element-method-16.png">
      <LogicalName>element-method-16.png</LogicalName>
    </EmbeddedResource>
    <EmbeddedResource Include="icons\element-method-16%402x.png">
      <LogicalName>element-method-16@2x.png</LogicalName>
    </EmbeddedResource>
    <EmbeddedResource Include="icons\element-method-16~dark.png">
      <LogicalName>element-method-16~dark.png</LogicalName>
    </EmbeddedResource>
    <EmbeddedResource Include="icons\element-method-16~dark%402x.png">
      <LogicalName>element-method-16~dark@2x.png</LogicalName>
    </EmbeddedResource>
    <EmbeddedResource Include="icons\element-method-16~sel.png">
      <LogicalName>element-method-16~sel.png</LogicalName>
    </EmbeddedResource>
    <EmbeddedResource Include="icons\element-method-16~sel%402x.png">
      <LogicalName>element-method-16~sel@2x.png</LogicalName>
    </EmbeddedResource>
    <EmbeddedResource Include="icons\element-method-16~dark~sel.png">
      <LogicalName>element-method-16~dark~sel.png</LogicalName>
    </EmbeddedResource>
    <EmbeddedResource Include="icons\element-method-16~dark~sel%402x.png">
      <LogicalName>element-method-16~dark~sel@2x.png</LogicalName>
    </EmbeddedResource>
    <EmbeddedResource Include="icons\element-method-new-16.png">
      <LogicalName>element-method-new-16.png</LogicalName>
    </EmbeddedResource>
    <EmbeddedResource Include="icons\element-method-new-16%402x.png">
      <LogicalName>element-method-new-16@2x.png</LogicalName>
    </EmbeddedResource>
    <EmbeddedResource Include="icons\element-method-new-16~dark.png">
      <LogicalName>element-method-new-16~dark.png</LogicalName>
    </EmbeddedResource>
    <EmbeddedResource Include="icons\element-method-new-16~dark%402x.png">
      <LogicalName>element-method-new-16~dark@2x.png</LogicalName>
    </EmbeddedResource>
    <EmbeddedResource Include="icons\element-method-new-16~sel.png">
      <LogicalName>element-method-new-16~sel.png</LogicalName>
    </EmbeddedResource>
    <EmbeddedResource Include="icons\element-method-new-16~sel%402x.png">
      <LogicalName>element-method-new-16~sel@2x.png</LogicalName>
    </EmbeddedResource>
    <EmbeddedResource Include="icons\element-method-new-16~dark~sel.png">
      <LogicalName>element-method-new-16~dark~sel.png</LogicalName>
    </EmbeddedResource>
    <EmbeddedResource Include="icons\element-method-new-16~dark~sel%402x.png">
      <LogicalName>element-method-new-16~dark~sel@2x.png</LogicalName>
    </EmbeddedResource>
    <EmbeddedResource Include="icons\element-namespace-16.png">
      <LogicalName>element-namespace-16.png</LogicalName>
    </EmbeddedResource>
    <EmbeddedResource Include="icons\element-namespace-16%402x.png">
      <LogicalName>element-namespace-16@2x.png</LogicalName>
    </EmbeddedResource>
    <EmbeddedResource Include="icons\element-namespace-16~dark.png">
      <LogicalName>element-namespace-16~dark.png</LogicalName>
    </EmbeddedResource>
    <EmbeddedResource Include="icons\element-namespace-16~dark%402x.png">
      <LogicalName>element-namespace-16~dark@2x.png</LogicalName>
    </EmbeddedResource>
    <EmbeddedResource Include="icons\element-namespace-16~sel.png">
      <LogicalName>element-namespace-16~sel.png</LogicalName>
    </EmbeddedResource>
    <EmbeddedResource Include="icons\element-namespace-16~sel%402x.png">
      <LogicalName>element-namespace-16~sel@2x.png</LogicalName>
    </EmbeddedResource>
    <EmbeddedResource Include="icons\element-namespace-16~dark~sel.png">
      <LogicalName>element-namespace-16~dark~sel.png</LogicalName>
    </EmbeddedResource>
    <EmbeddedResource Include="icons\element-namespace-16~dark~sel%402x.png">
      <LogicalName>element-namespace-16~dark~sel@2x.png</LogicalName>
    </EmbeddedResource>
    <EmbeddedResource Include="icons\element-property-16.png">
      <LogicalName>element-property-16.png</LogicalName>
    </EmbeddedResource>
    <EmbeddedResource Include="icons\element-property-16%402x.png">
      <LogicalName>element-property-16@2x.png</LogicalName>
    </EmbeddedResource>
    <EmbeddedResource Include="icons\element-property-16~dark.png">
      <LogicalName>element-property-16~dark.png</LogicalName>
    </EmbeddedResource>
    <EmbeddedResource Include="icons\element-property-16~dark%402x.png">
      <LogicalName>element-property-16~dark@2x.png</LogicalName>
    </EmbeddedResource>
    <EmbeddedResource Include="icons\element-property-16~sel.png">
      <LogicalName>element-property-16~sel.png</LogicalName>
    </EmbeddedResource>
    <EmbeddedResource Include="icons\element-property-16~sel%402x.png">
      <LogicalName>element-property-16~sel@2x.png</LogicalName>
    </EmbeddedResource>
    <EmbeddedResource Include="icons\element-property-16~dark~sel.png">
      <LogicalName>element-property-16~dark~sel.png</LogicalName>
    </EmbeddedResource>
    <EmbeddedResource Include="icons\element-property-16~dark~sel%402x.png">
      <LogicalName>element-property-16~dark~sel@2x.png</LogicalName>
    </EmbeddedResource>
    <EmbeddedResource Include="icons\element-struct-16.png">
      <LogicalName>element-struct-16.png</LogicalName>
    </EmbeddedResource>
    <EmbeddedResource Include="icons\element-struct-16%402x.png">
      <LogicalName>element-struct-16@2x.png</LogicalName>
    </EmbeddedResource>
    <EmbeddedResource Include="icons\element-struct-16~dark.png">
      <LogicalName>element-struct-16~dark.png</LogicalName>
    </EmbeddedResource>
    <EmbeddedResource Include="icons\element-struct-16~dark%402x.png">
      <LogicalName>element-struct-16~dark@2x.png</LogicalName>
    </EmbeddedResource>
    <EmbeddedResource Include="icons\element-struct-16~sel.png">
      <LogicalName>element-struct-16~sel.png</LogicalName>
    </EmbeddedResource>
    <EmbeddedResource Include="icons\element-struct-16~sel%402x.png">
      <LogicalName>element-struct-16~sel@2x.png</LogicalName>
    </EmbeddedResource>
    <EmbeddedResource Include="icons\element-struct-16~dark~sel.png">
      <LogicalName>element-struct-16~dark~sel.png</LogicalName>
    </EmbeddedResource>
    <EmbeddedResource Include="icons\element-struct-16~dark~sel%402x.png">
      <LogicalName>element-struct-16~dark~sel@2x.png</LogicalName>
    </EmbeddedResource>
    <EmbeddedResource Include="icons\file-class-16.png">
      <LogicalName>file-class-16.png</LogicalName>
    </EmbeddedResource>
    <EmbeddedResource Include="icons\file-class-16%402x.png">
      <LogicalName>file-class-16@2x.png</LogicalName>
    </EmbeddedResource>
    <EmbeddedResource Include="icons\file-class-16~dark.png">
      <LogicalName>file-class-16~dark.png</LogicalName>
    </EmbeddedResource>
    <EmbeddedResource Include="icons\file-class-16~dark%402x.png">
      <LogicalName>file-class-16~dark@2x.png</LogicalName>
    </EmbeddedResource>
    <EmbeddedResource Include="icons\file-class-16~sel.png">
      <LogicalName>file-class-16~sel.png</LogicalName>
    </EmbeddedResource>
    <EmbeddedResource Include="icons\file-class-16~sel%402x.png">
      <LogicalName>file-class-16~sel@2x.png</LogicalName>
    </EmbeddedResource>
    <EmbeddedResource Include="icons\file-class-16~dark~sel.png">
      <LogicalName>file-class-16~dark~sel.png</LogicalName>
    </EmbeddedResource>
    <EmbeddedResource Include="icons\file-class-16~dark~sel%402x.png">
      <LogicalName>file-class-16~dark~sel@2x.png</LogicalName>
    </EmbeddedResource>
    <EmbeddedResource Include="icons\file-class-32.png">
      <LogicalName>file-class-32.png</LogicalName>
    </EmbeddedResource>
    <EmbeddedResource Include="icons\file-class-32%402x.png">
      <LogicalName>file-class-32@2x.png</LogicalName>
    </EmbeddedResource>
    <EmbeddedResource Include="icons\file-class-32~dark.png">
      <LogicalName>file-class-32~dark.png</LogicalName>
    </EmbeddedResource>
    <EmbeddedResource Include="icons\file-class-32~dark%402x.png">
      <LogicalName>file-class-32~dark@2x.png</LogicalName>
    </EmbeddedResource>
    <EmbeddedResource Include="icons\file-class-32~sel.png">
      <LogicalName>file-class-32~sel.png</LogicalName>
    </EmbeddedResource>
    <EmbeddedResource Include="icons\file-class-32~sel%402x.png">
      <LogicalName>file-class-32~sel@2x.png</LogicalName>
    </EmbeddedResource>
    <EmbeddedResource Include="icons\file-class-32~dark~sel.png">
      <LogicalName>file-class-32~dark~sel.png</LogicalName>
    </EmbeddedResource>
    <EmbeddedResource Include="icons\file-class-32~dark~sel%402x.png">
      <LogicalName>file-class-32~dark~sel@2x.png</LogicalName>
    </EmbeddedResource>
    <EmbeddedResource Include="icons\file-enum-16.png">
      <LogicalName>file-enum-16.png</LogicalName>
    </EmbeddedResource>
    <EmbeddedResource Include="icons\file-enum-16%402x.png">
      <LogicalName>file-enum-16@2x.png</LogicalName>
    </EmbeddedResource>
    <EmbeddedResource Include="icons\file-enum-16~dark.png">
      <LogicalName>file-enum-16~dark.png</LogicalName>
    </EmbeddedResource>
    <EmbeddedResource Include="icons\file-enum-16~dark%402x.png">
      <LogicalName>file-enum-16~dark@2x.png</LogicalName>
    </EmbeddedResource>
    <EmbeddedResource Include="icons\file-enum-16~sel.png">
      <LogicalName>file-enum-16~sel.png</LogicalName>
    </EmbeddedResource>
    <EmbeddedResource Include="icons\file-enum-16~sel%402x.png">
      <LogicalName>file-enum-16~sel@2x.png</LogicalName>
    </EmbeddedResource>
    <EmbeddedResource Include="icons\file-enum-16~dark~sel.png">
      <LogicalName>file-enum-16~dark~sel.png</LogicalName>
    </EmbeddedResource>
    <EmbeddedResource Include="icons\file-enum-16~dark~sel%402x.png">
      <LogicalName>file-enum-16~dark~sel@2x.png</LogicalName>
    </EmbeddedResource>
    <EmbeddedResource Include="icons\file-enum-32.png">
      <LogicalName>file-enum-32.png</LogicalName>
    </EmbeddedResource>
    <EmbeddedResource Include="icons\file-enum-32%402x.png">
      <LogicalName>file-enum-32@2x.png</LogicalName>
    </EmbeddedResource>
    <EmbeddedResource Include="icons\file-enum-32~dark.png">
      <LogicalName>file-enum-32~dark.png</LogicalName>
    </EmbeddedResource>
    <EmbeddedResource Include="icons\file-enum-32~dark%402x.png">
      <LogicalName>file-enum-32~dark@2x.png</LogicalName>
    </EmbeddedResource>
    <EmbeddedResource Include="icons\file-enum-32~sel.png">
      <LogicalName>file-enum-32~sel.png</LogicalName>
    </EmbeddedResource>
    <EmbeddedResource Include="icons\file-enum-32~sel%402x.png">
      <LogicalName>file-enum-32~sel@2x.png</LogicalName>
    </EmbeddedResource>
    <EmbeddedResource Include="icons\file-enum-32~dark~sel.png">
      <LogicalName>file-enum-32~dark~sel.png</LogicalName>
    </EmbeddedResource>
    <EmbeddedResource Include="icons\file-enum-32~dark~sel%402x.png">
      <LogicalName>file-enum-32~dark~sel@2x.png</LogicalName>
    </EmbeddedResource>
    <EmbeddedResource Include="icons\file-interface-16.png">
      <LogicalName>file-interface-16.png</LogicalName>
    </EmbeddedResource>
    <EmbeddedResource Include="icons\file-interface-16%402x.png">
      <LogicalName>file-interface-16@2x.png</LogicalName>
    </EmbeddedResource>
    <EmbeddedResource Include="icons\file-interface-16~dark.png">
      <LogicalName>file-interface-16~dark.png</LogicalName>
    </EmbeddedResource>
    <EmbeddedResource Include="icons\file-interface-16~dark%402x.png">
      <LogicalName>file-interface-16~dark@2x.png</LogicalName>
    </EmbeddedResource>
    <EmbeddedResource Include="icons\file-interface-16~sel.png">
      <LogicalName>file-interface-16~sel.png</LogicalName>
    </EmbeddedResource>
    <EmbeddedResource Include="icons\file-interface-16~sel%402x.png">
      <LogicalName>file-interface-16~sel@2x.png</LogicalName>
    </EmbeddedResource>
    <EmbeddedResource Include="icons\file-interface-16~dark~sel.png">
      <LogicalName>file-interface-16~dark~sel.png</LogicalName>
    </EmbeddedResource>
    <EmbeddedResource Include="icons\file-interface-16~dark~sel%402x.png">
      <LogicalName>file-interface-16~dark~sel@2x.png</LogicalName>
    </EmbeddedResource>
    <EmbeddedResource Include="icons\file-interface-32.png">
      <LogicalName>file-interface-32.png</LogicalName>
    </EmbeddedResource>
    <EmbeddedResource Include="icons\file-interface-32%402x.png">
      <LogicalName>file-interface-32@2x.png</LogicalName>
    </EmbeddedResource>
    <EmbeddedResource Include="icons\file-interface-32~dark.png">
      <LogicalName>file-interface-32~dark.png</LogicalName>
    </EmbeddedResource>
    <EmbeddedResource Include="icons\file-interface-32~dark%402x.png">
      <LogicalName>file-interface-32~dark@2x.png</LogicalName>
    </EmbeddedResource>
    <EmbeddedResource Include="icons\file-interface-32~sel.png">
      <LogicalName>file-interface-32~sel.png</LogicalName>
    </EmbeddedResource>
    <EmbeddedResource Include="icons\file-interface-32~sel%402x.png">
      <LogicalName>file-interface-32~sel@2x.png</LogicalName>
    </EmbeddedResource>
    <EmbeddedResource Include="icons\file-interface-32~dark~sel.png">
      <LogicalName>file-interface-32~dark~sel.png</LogicalName>
    </EmbeddedResource>
    <EmbeddedResource Include="icons\file-interface-32~dark~sel%402x.png">
      <LogicalName>file-interface-32~dark~sel@2x.png</LogicalName>
    </EmbeddedResource>
    <EmbeddedResource Include="icons\file-struct-16.png">
      <LogicalName>file-struct-16.png</LogicalName>
    </EmbeddedResource>
    <EmbeddedResource Include="icons\file-struct-16%402x.png">
      <LogicalName>file-struct-16@2x.png</LogicalName>
    </EmbeddedResource>
    <EmbeddedResource Include="icons\file-struct-16~dark.png">
      <LogicalName>file-struct-16~dark.png</LogicalName>
    </EmbeddedResource>
    <EmbeddedResource Include="icons\file-struct-16~dark%402x.png">
      <LogicalName>file-struct-16~dark@2x.png</LogicalName>
    </EmbeddedResource>
    <EmbeddedResource Include="icons\file-struct-16~sel.png">
      <LogicalName>file-struct-16~sel.png</LogicalName>
    </EmbeddedResource>
    <EmbeddedResource Include="icons\file-struct-16~sel%402x.png">
      <LogicalName>file-struct-16~sel@2x.png</LogicalName>
    </EmbeddedResource>
    <EmbeddedResource Include="icons\file-struct-16~dark~sel.png">
      <LogicalName>file-struct-16~dark~sel.png</LogicalName>
    </EmbeddedResource>
    <EmbeddedResource Include="icons\file-struct-16~dark~sel%402x.png">
      <LogicalName>file-struct-16~dark~sel@2x.png</LogicalName>
    </EmbeddedResource>
    <EmbeddedResource Include="icons\file-struct-32.png">
      <LogicalName>file-struct-32.png</LogicalName>
    </EmbeddedResource>
    <EmbeddedResource Include="icons\file-struct-32%402x.png">
      <LogicalName>file-struct-32@2x.png</LogicalName>
    </EmbeddedResource>
    <EmbeddedResource Include="icons\file-struct-32~dark.png">
      <LogicalName>file-struct-32~dark.png</LogicalName>
    </EmbeddedResource>
    <EmbeddedResource Include="icons\file-struct-32~dark%402x.png">
      <LogicalName>file-struct-32~dark@2x.png</LogicalName>
    </EmbeddedResource>
    <EmbeddedResource Include="icons\file-struct-32~sel.png">
      <LogicalName>file-struct-32~sel.png</LogicalName>
    </EmbeddedResource>
    <EmbeddedResource Include="icons\file-struct-32~sel%402x.png">
      <LogicalName>file-struct-32~sel@2x.png</LogicalName>
    </EmbeddedResource>
    <EmbeddedResource Include="icons\file-struct-32~dark~sel.png">
      <LogicalName>file-struct-32~dark~sel.png</LogicalName>
    </EmbeddedResource>
    <EmbeddedResource Include="icons\file-struct-32~dark~sel%402x.png">
      <LogicalName>file-struct-32~dark~sel@2x.png</LogicalName>
    </EmbeddedResource>
    <EmbeddedResource Include="icons\file-xml-16.png">
      <LogicalName>file-xml-16.png</LogicalName>
    </EmbeddedResource>
    <EmbeddedResource Include="icons\file-xml-16%402x.png">
      <LogicalName>file-xml-16@2x.png</LogicalName>
    </EmbeddedResource>
    <EmbeddedResource Include="icons\file-xml-16~dark.png">
      <LogicalName>file-xml-16~dark.png</LogicalName>
    </EmbeddedResource>
    <EmbeddedResource Include="icons\file-xml-16~dark%402x.png">
      <LogicalName>file-xml-16~dark@2x.png</LogicalName>
    </EmbeddedResource>
    <EmbeddedResource Include="icons\file-xml-16~sel.png">
      <LogicalName>file-xml-16~sel.png</LogicalName>
    </EmbeddedResource>
    <EmbeddedResource Include="icons\file-xml-16~sel%402x.png">
      <LogicalName>file-xml-16~sel@2x.png</LogicalName>
    </EmbeddedResource>
    <EmbeddedResource Include="icons\file-xml-16~dark~sel.png">
      <LogicalName>file-xml-16~dark~sel.png</LogicalName>
    </EmbeddedResource>
    <EmbeddedResource Include="icons\file-xml-16~dark~sel%402x.png">
      <LogicalName>file-xml-16~dark~sel@2x.png</LogicalName>
    </EmbeddedResource>
    <EmbeddedResource Include="icons\file-xml-16~error.png">
      <LogicalName>file-xml-16~error.png</LogicalName>
    </EmbeddedResource>
    <EmbeddedResource Include="icons\file-xml-16~error%402x.png">
      <LogicalName>file-xml-16~error@2x.png</LogicalName>
    </EmbeddedResource>
    <EmbeddedResource Include="icons\file-xml-16~dark~error.png">
      <LogicalName>file-xml-16~dark~error.png</LogicalName>
    </EmbeddedResource>
    <EmbeddedResource Include="icons\file-xml-16~dark~error%402x.png">
      <LogicalName>file-xml-16~dark~error@2x.png</LogicalName>
    </EmbeddedResource>
    <EmbeddedResource Include="icons\file-xml-32.png">
      <LogicalName>file-xml-32.png</LogicalName>
    </EmbeddedResource>
    <EmbeddedResource Include="icons\file-xml-32%402x.png">
      <LogicalName>file-xml-32@2x.png</LogicalName>
    </EmbeddedResource>
    <EmbeddedResource Include="icons\file-xml-32~dark.png">
      <LogicalName>file-xml-32~dark.png</LogicalName>
    </EmbeddedResource>
    <EmbeddedResource Include="icons\file-xml-32~dark%402x.png">
      <LogicalName>file-xml-32~dark@2x.png</LogicalName>
    </EmbeddedResource>
    <EmbeddedResource Include="icons\file-xml-32~sel.png">
      <LogicalName>file-xml-32~sel.png</LogicalName>
    </EmbeddedResource>
    <EmbeddedResource Include="icons\file-xml-32~sel%402x.png">
      <LogicalName>file-xml-32~sel@2x.png</LogicalName>
    </EmbeddedResource>
    <EmbeddedResource Include="icons\file-xml-32~dark~sel.png">
      <LogicalName>file-xml-32~dark~sel.png</LogicalName>
    </EmbeddedResource>
    <EmbeddedResource Include="icons\file-xml-32~dark~sel%402x.png">
      <LogicalName>file-xml-32~dark~sel@2x.png</LogicalName>
    </EmbeddedResource>
    <EmbeddedResource Include="icons\file-script-16.png">
      <LogicalName>file-script-16.png</LogicalName>
    </EmbeddedResource>
    <EmbeddedResource Include="icons\file-script-16%402x.png">
      <LogicalName>file-script-16@2x.png</LogicalName>
    </EmbeddedResource>
    <EmbeddedResource Include="icons\file-script-16~dark.png">
      <LogicalName>file-script-16~dark.png</LogicalName>
    </EmbeddedResource>
    <EmbeddedResource Include="icons\file-script-16~dark%402x.png">
      <LogicalName>file-script-16~dark@2x.png</LogicalName>
    </EmbeddedResource>
    <EmbeddedResource Include="icons\file-script-16~sel.png">
      <LogicalName>file-script-16~sel.png</LogicalName>
    </EmbeddedResource>
    <EmbeddedResource Include="icons\file-script-16~sel%402x.png">
      <LogicalName>file-script-16~sel@2x.png</LogicalName>
    </EmbeddedResource>
    <EmbeddedResource Include="icons\file-script-16~dark~sel.png">
      <LogicalName>file-script-16~dark~sel.png</LogicalName>
    </EmbeddedResource>
    <EmbeddedResource Include="icons\file-script-16~dark~sel%402x.png">
      <LogicalName>file-script-16~dark~sel@2x.png</LogicalName>
    </EmbeddedResource>
    <EmbeddedResource Include="icons\file-script-32.png">
      <LogicalName>file-script-32.png</LogicalName>
    </EmbeddedResource>
    <EmbeddedResource Include="icons\file-script-32%402x.png">
      <LogicalName>file-script-32@2x.png</LogicalName>
    </EmbeddedResource>
    <EmbeddedResource Include="icons\file-script-32~dark.png">
      <LogicalName>file-script-32~dark.png</LogicalName>
    </EmbeddedResource>
    <EmbeddedResource Include="icons\file-script-32~dark%402x.png">
      <LogicalName>file-script-32~dark@2x.png</LogicalName>
    </EmbeddedResource>
    <EmbeddedResource Include="icons\file-script-32~sel.png">
      <LogicalName>file-script-32~sel.png</LogicalName>
    </EmbeddedResource>
    <EmbeddedResource Include="icons\file-script-32~sel%402x.png">
      <LogicalName>file-script-32~sel@2x.png</LogicalName>
    </EmbeddedResource>
    <EmbeddedResource Include="icons\file-script-32~dark~sel.png">
      <LogicalName>file-script-32~dark~sel.png</LogicalName>
    </EmbeddedResource>
    <EmbeddedResource Include="icons\file-script-32~dark~sel%402x.png">
      <LogicalName>file-script-32~dark~sel@2x.png</LogicalName>
    </EmbeddedResource>
    <EmbeddedResource Include="icons\new-folder-16.png">
      <LogicalName>new-folder-16.png</LogicalName>
    </EmbeddedResource>
    <EmbeddedResource Include="icons\new-folder-16%402x.png">
      <LogicalName>new-folder-16@2x.png</LogicalName>
    </EmbeddedResource>
    <EmbeddedResource Include="icons\new-folder-16~dark.png">
      <LogicalName>new-folder-16~dark.png</LogicalName>
    </EmbeddedResource>
    <EmbeddedResource Include="icons\new-folder-16~dark%402x.png">
      <LogicalName>new-folder-16~dark@2x.png</LogicalName>
    </EmbeddedResource>
    <EmbeddedResource Include="icons\element-keyword-16.png">
      <LogicalName>element-keyword-16.png</LogicalName>
    </EmbeddedResource>
    <EmbeddedResource Include="icons\element-keyword-16%402x.png">
      <LogicalName>element-keyword-16@2x.png</LogicalName>
    </EmbeddedResource>
    <EmbeddedResource Include="icons\element-keyword-16~dark.png">
      <LogicalName>element-keyword-16~dark.png</LogicalName>
    </EmbeddedResource>
    <EmbeddedResource Include="icons\element-keyword-16~dark%402x.png">
      <LogicalName>element-keyword-16~dark@2x.png</LogicalName>
    </EmbeddedResource>
    <EmbeddedResource Include="icons\element-keyword-16~sel.png">
      <LogicalName>element-keyword-16~sel.png</LogicalName>
    </EmbeddedResource>
    <EmbeddedResource Include="icons\element-keyword-16~sel%402x.png">
      <LogicalName>element-keyword-16~sel@2x.png</LogicalName>
    </EmbeddedResource>
    <EmbeddedResource Include="icons\element-keyword-16~dark~sel.png">
      <LogicalName>element-keyword-16~dark~sel.png</LogicalName>
    </EmbeddedResource>
    <EmbeddedResource Include="icons\element-keyword-16~dark~sel%402x.png">
      <LogicalName>element-keyword-16~dark~sel@2x.png</LogicalName>
    </EmbeddedResource>
    <EmbeddedResource Include="icons\monodevelop-16.png">
      <LogicalName>monodevelop-16.png</LogicalName>
    </EmbeddedResource>
    <EmbeddedResource Include="icons\monodevelop-22.png">
      <LogicalName>monodevelop-22.png</LogicalName>
    </EmbeddedResource>
    <EmbeddedResource Include="icons\monodevelop-32.png">
      <LogicalName>monodevelop-32.png</LogicalName>
    </EmbeddedResource>
    <EmbeddedResource Include="icons\monodevelop-48.png">
      <LogicalName>monodevelop-48.png</LogicalName>
    </EmbeddedResource>
    <EmbeddedResource Include="icons\package-16.png">
      <LogicalName>package-16.png</LogicalName>
    </EmbeddedResource>
    <EmbeddedResource Include="icons\package-16%402x.png">
      <LogicalName>package-16@2x.png</LogicalName>
    </EmbeddedResource>
    <EmbeddedResource Include="icons\package-16~dark.png">
      <LogicalName>package-16~dark.png</LogicalName>
    </EmbeddedResource>
    <EmbeddedResource Include="icons\package-16~dark%402x.png">
      <LogicalName>package-16~dark@2x.png</LogicalName>
    </EmbeddedResource>
    <EmbeddedResource Include="icons\package-16~sel.png">
      <LogicalName>package-16~sel.png</LogicalName>
    </EmbeddedResource>
    <EmbeddedResource Include="icons\package-16~sel%402x.png">
      <LogicalName>package-16~sel@2x.png</LogicalName>
    </EmbeddedResource>
    <EmbeddedResource Include="icons\package-16~dark~sel.png">
      <LogicalName>package-16~dark~sel.png</LogicalName>
    </EmbeddedResource>
    <EmbeddedResource Include="icons\package-16~dark~sel%402x.png">
      <LogicalName>package-16~dark~sel@2x.png</LogicalName>
    </EmbeddedResource>
    <EmbeddedResource Include="icons\package-16~error.png">
      <LogicalName>package-16~error.png</LogicalName>
    </EmbeddedResource>
    <EmbeddedResource Include="icons\package-16~error%402x.png">
      <LogicalName>package-16~error@2x.png</LogicalName>
    </EmbeddedResource>
    <EmbeddedResource Include="icons\package-16~dark~error.png">
      <LogicalName>package-16~dark~error.png</LogicalName>
    </EmbeddedResource>
    <EmbeddedResource Include="icons\package-16~dark~error%402x.png">
      <LogicalName>package-16~dark~error@2x.png</LogicalName>
    </EmbeddedResource>
    <EmbeddedResource Include="icons\package-24.png">
      <LogicalName>package-24.png</LogicalName>
    </EmbeddedResource>
    <EmbeddedResource Include="icons\package-24%402x.png">
      <LogicalName>package-24@2x.png</LogicalName>
    </EmbeddedResource>
    <EmbeddedResource Include="icons\package-24~dark.png">
      <LogicalName>package-24~dark.png</LogicalName>
    </EmbeddedResource>
    <EmbeddedResource Include="icons\package-24~dark%402x.png">
      <LogicalName>package-24~dark@2x.png</LogicalName>
    </EmbeddedResource>
    <EmbeddedResource Include="icons\package-24~sel.png">
      <LogicalName>package-24~sel.png</LogicalName>
    </EmbeddedResource>
    <EmbeddedResource Include="icons\package-24~sel%402x.png">
      <LogicalName>package-24~sel@2x.png</LogicalName>
    </EmbeddedResource>
    <EmbeddedResource Include="icons\package-24~dark~sel.png">
      <LogicalName>package-24~dark~sel.png</LogicalName>
    </EmbeddedResource>
    <EmbeddedResource Include="icons\package-24~dark~sel%402x.png">
      <LogicalName>package-24~dark~sel@2x.png</LogicalName>
    </EmbeddedResource>
    <EmbeddedResource Include="icons\package-32.png">
      <LogicalName>package-32.png</LogicalName>
    </EmbeddedResource>
    <EmbeddedResource Include="icons\package-32%402x.png">
      <LogicalName>package-32@2x.png</LogicalName>
    </EmbeddedResource>
    <EmbeddedResource Include="icons\package-32~dark.png">
      <LogicalName>package-32~dark.png</LogicalName>
    </EmbeddedResource>
    <EmbeddedResource Include="icons\package-32~dark%402x.png">
      <LogicalName>package-32~dark@2x.png</LogicalName>
    </EmbeddedResource>
    <EmbeddedResource Include="icons\package-32~sel.png">
      <LogicalName>package-32~sel.png</LogicalName>
    </EmbeddedResource>
    <EmbeddedResource Include="icons\package-32~sel%402x.png">
      <LogicalName>package-32~sel@2x.png</LogicalName>
    </EmbeddedResource>
    <EmbeddedResource Include="icons\package-32~dark~sel.png">
      <LogicalName>package-32~dark~sel.png</LogicalName>
    </EmbeddedResource>
    <EmbeddedResource Include="icons\package-32~dark~sel%402x.png">
      <LogicalName>package-32~dark~sel@2x.png</LogicalName>
    </EmbeddedResource>
    <EmbeddedResource Include="icons\package-48.png">
      <LogicalName>package-48.png</LogicalName>
    </EmbeddedResource>
    <EmbeddedResource Include="icons\package-48%402x.png">
      <LogicalName>package-48@2x.png</LogicalName>
    </EmbeddedResource>
    <EmbeddedResource Include="icons\package-48~dark.png">
      <LogicalName>package-48~dark.png</LogicalName>
    </EmbeddedResource>
    <EmbeddedResource Include="icons\package-48~dark%402x.png">
      <LogicalName>package-48~dark@2x.png</LogicalName>
    </EmbeddedResource>
    <EmbeddedResource Include="icons\package-48~sel.png">
      <LogicalName>package-48~sel.png</LogicalName>
    </EmbeddedResource>
    <EmbeddedResource Include="icons\package-48~sel%402x.png">
      <LogicalName>package-48~sel@2x.png</LogicalName>
    </EmbeddedResource>
    <EmbeddedResource Include="icons\package-48~dark~sel.png">
      <LogicalName>package-48~dark~sel.png</LogicalName>
    </EmbeddedResource>
    <EmbeddedResource Include="icons\package-48~dark~sel%402x.png">
      <LogicalName>package-48~dark~sel@2x.png</LogicalName>
    </EmbeddedResource>
    <EmbeddedResource Include="icons\pad-task-list-16.png">
      <LogicalName>pad-task-list-16.png</LogicalName>
    </EmbeddedResource>
    <EmbeddedResource Include="icons\pad-task-list-16%402x.png">
      <LogicalName>pad-task-list-16@2x.png</LogicalName>
    </EmbeddedResource>
    <EmbeddedResource Include="icons\pad-task-list-16~dark.png">
      <LogicalName>pad-task-list-16~dark.png</LogicalName>
    </EmbeddedResource>
    <EmbeddedResource Include="icons\pad-task-list-16~dark%402x.png">
      <LogicalName>pad-task-list-16~dark@2x.png</LogicalName>
    </EmbeddedResource>
    <EmbeddedResource Include="icons\pad-task-list-16~sel.png">
      <LogicalName>pad-task-list-16~sel.png</LogicalName>
    </EmbeddedResource>
    <EmbeddedResource Include="icons\pad-task-list-16~sel%402x.png">
      <LogicalName>pad-task-list-16~sel@2x.png</LogicalName>
    </EmbeddedResource>
    <EmbeddedResource Include="icons\pad-task-list-16~dark~sel.png">
      <LogicalName>pad-task-list-16~dark~sel.png</LogicalName>
    </EmbeddedResource>
    <EmbeddedResource Include="icons\pad-task-list-16~dark~sel%402x.png">
      <LogicalName>pad-task-list-16~dark~sel@2x.png</LogicalName>
    </EmbeddedResource>
    <EmbeddedResource Include="icons\project-16.png">
      <LogicalName>project-16.png</LogicalName>
    </EmbeddedResource>
    <EmbeddedResource Include="icons\project-16%402x.png">
      <LogicalName>project-16@2x.png</LogicalName>
    </EmbeddedResource>
    <EmbeddedResource Include="icons\project-16~dark.png">
      <LogicalName>project-16~dark.png</LogicalName>
    </EmbeddedResource>
    <EmbeddedResource Include="icons\project-16~dark%402x.png">
      <LogicalName>project-16~dark@2x.png</LogicalName>
    </EmbeddedResource>
    <EmbeddedResource Include="icons\project-16~sel.png">
      <LogicalName>project-16~sel.png</LogicalName>
    </EmbeddedResource>
    <EmbeddedResource Include="icons\project-16~sel%402x.png">
      <LogicalName>project-16~sel@2x.png</LogicalName>
    </EmbeddedResource>
    <EmbeddedResource Include="icons\project-16~dark~sel.png">
      <LogicalName>project-16~dark~sel.png</LogicalName>
    </EmbeddedResource>
    <EmbeddedResource Include="icons\project-16~dark~sel%402x.png">
      <LogicalName>project-16~dark~sel@2x.png</LogicalName>
    </EmbeddedResource>
    <EmbeddedResource Include="icons\new-project-16.png">
      <LogicalName>new-project-16.png</LogicalName>
    </EmbeddedResource>
    <EmbeddedResource Include="icons\new-project-16%402x.png">
      <LogicalName>new-project-16@2x.png</LogicalName>
    </EmbeddedResource>
    <EmbeddedResource Include="icons\new-project-16~dark.png">
      <LogicalName>new-project-16~dark.png</LogicalName>
    </EmbeddedResource>
    <EmbeddedResource Include="icons\new-project-16~dark%402x.png">
      <LogicalName>new-project-16~dark@2x.png</LogicalName>
    </EmbeddedResource>
    <EmbeddedResource Include="icons\new-workspace-16.png">
      <LogicalName>new-workspace-16.png</LogicalName>
    </EmbeddedResource>
    <EmbeddedResource Include="icons\new-workspace-16%402x.png">
      <LogicalName>new-workspace-16@2x.png</LogicalName>
    </EmbeddedResource>
    <EmbeddedResource Include="icons\new-workspace-16~dark.png">
      <LogicalName>new-workspace-16~dark.png</LogicalName>
    </EmbeddedResource>
    <EmbeddedResource Include="icons\new-workspace-16~dark%402x.png">
      <LogicalName>new-workspace-16~dark@2x.png</LogicalName>
    </EmbeddedResource>
    <EmbeddedResource Include="icons\package-source-16.png">
      <LogicalName>package-source-16.png</LogicalName>
    </EmbeddedResource>
    <EmbeddedResource Include="icons\package-source-16%402x.png">
      <LogicalName>package-source-16@2x.png</LogicalName>
    </EmbeddedResource>
    <EmbeddedResource Include="icons\package-source-16~dark.png">
      <LogicalName>package-source-16~dark.png</LogicalName>
    </EmbeddedResource>
    <EmbeddedResource Include="icons\package-source-16~dark%402x.png">
      <LogicalName>package-source-16~dark@2x.png</LogicalName>
    </EmbeddedResource>
    <EmbeddedResource Include="icons\package-source-16~sel.png">
      <LogicalName>package-source-16~sel.png</LogicalName>
    </EmbeddedResource>
    <EmbeddedResource Include="icons\package-source-16~sel%402x.png">
      <LogicalName>package-source-16~sel@2x.png</LogicalName>
    </EmbeddedResource>
    <EmbeddedResource Include="icons\package-source-16~dark~sel.png">
      <LogicalName>package-source-16~dark~sel.png</LogicalName>
    </EmbeddedResource>
    <EmbeddedResource Include="icons\package-source-16~dark~sel%402x.png">
      <LogicalName>package-source-16~dark~sel@2x.png</LogicalName>
    </EmbeddedResource>
    <EmbeddedResource Include="icons\reference-16.png">
      <LogicalName>reference-16.png</LogicalName>
    </EmbeddedResource>
    <EmbeddedResource Include="icons\reference-16%402x.png">
      <LogicalName>reference-16@2x.png</LogicalName>
    </EmbeddedResource>
    <EmbeddedResource Include="icons\reference-16~dark.png">
      <LogicalName>reference-16~dark.png</LogicalName>
    </EmbeddedResource>
    <EmbeddedResource Include="icons\reference-16~dark%402x.png">
      <LogicalName>reference-16~dark@2x.png</LogicalName>
    </EmbeddedResource>
    <EmbeddedResource Include="icons\reference-16~sel.png">
      <LogicalName>reference-16~sel.png</LogicalName>
    </EmbeddedResource>
    <EmbeddedResource Include="icons\reference-16~sel%402x.png">
      <LogicalName>reference-16~sel@2x.png</LogicalName>
    </EmbeddedResource>
    <EmbeddedResource Include="icons\reference-16~dark~sel.png">
      <LogicalName>reference-16~dark~sel.png</LogicalName>
    </EmbeddedResource>
    <EmbeddedResource Include="icons\reference-16~dark~sel%402x.png">
      <LogicalName>reference-16~dark~sel@2x.png</LogicalName>
    </EmbeddedResource>
    <EmbeddedResource Include="icons\solution-16.png">
      <LogicalName>solution-16.png</LogicalName>
    </EmbeddedResource>
    <EmbeddedResource Include="icons\solution-16%402x.png">
      <LogicalName>solution-16@2x.png</LogicalName>
    </EmbeddedResource>
    <EmbeddedResource Include="icons\solution-16~dark.png">
      <LogicalName>solution-16~dark.png</LogicalName>
    </EmbeddedResource>
    <EmbeddedResource Include="icons\solution-16~dark%402x.png">
      <LogicalName>solution-16~dark@2x.png</LogicalName>
    </EmbeddedResource>
    <EmbeddedResource Include="icons\solution-16~sel.png">
      <LogicalName>solution-16~sel.png</LogicalName>
    </EmbeddedResource>
    <EmbeddedResource Include="icons\solution-16~sel%402x.png">
      <LogicalName>solution-16~sel@2x.png</LogicalName>
    </EmbeddedResource>
    <EmbeddedResource Include="icons\solution-16~dark~sel.png">
      <LogicalName>solution-16~dark~sel.png</LogicalName>
    </EmbeddedResource>
    <EmbeddedResource Include="icons\solution-16~dark~sel%402x.png">
      <LogicalName>solution-16~dark~sel@2x.png</LogicalName>
    </EmbeddedResource>
    <EmbeddedResource Include="icons\new-solution-folder-16.png">
      <LogicalName>new-solution-folder-16.png</LogicalName>
    </EmbeddedResource>
    <EmbeddedResource Include="icons\new-solution-folder-16%402x.png">
      <LogicalName>new-solution-folder-16@2x.png</LogicalName>
    </EmbeddedResource>
    <EmbeddedResource Include="icons\new-solution-folder-16~dark.png">
      <LogicalName>new-solution-folder-16~dark.png</LogicalName>
    </EmbeddedResource>
    <EmbeddedResource Include="icons\new-solution-folder-16~dark%402x.png">
      <LogicalName>new-solution-folder-16~dark@2x.png</LogicalName>
    </EmbeddedResource>
    <EmbeddedResource Include="icons\new-solution-16.png">
      <LogicalName>new-solution-16.png</LogicalName>
    </EmbeddedResource>
    <EmbeddedResource Include="icons\new-solution-16%402x.png">
      <LogicalName>new-solution-16@2x.png</LogicalName>
    </EmbeddedResource>
    <EmbeddedResource Include="icons\new-solution-16~dark.png">
      <LogicalName>new-solution-16~dark.png</LogicalName>
    </EmbeddedResource>
    <EmbeddedResource Include="icons\new-solution-16~dark%402x.png">
      <LogicalName>new-solution-16~dark@2x.png</LogicalName>
    </EmbeddedResource>
    <EmbeddedResource Include="icons\element-visibility-private-diamond-overlay-16.png">
      <LogicalName>element-visibility-private-diamond-overlay-16.png</LogicalName>
    </EmbeddedResource>
    <EmbeddedResource Include="icons\element-visibility-private-diamond-overlay-16%402x.png">
      <LogicalName>element-visibility-private-diamond-overlay-16@2x.png</LogicalName>
    </EmbeddedResource>
    <EmbeddedResource Include="icons\element-visibility-private-diamond-overlay-16~dark.png">
      <LogicalName>element-visibility-private-diamond-overlay-16~dark.png</LogicalName>
    </EmbeddedResource>
    <EmbeddedResource Include="icons\element-visibility-private-diamond-overlay-16~dark%402x.png">
      <LogicalName>element-visibility-private-diamond-overlay-16~dark@2x.png</LogicalName>
    </EmbeddedResource>
    <EmbeddedResource Include="icons\element-visibility-private-diamond-overlay-16~sel.png">
      <LogicalName>element-visibility-private-diamond-overlay-16~sel.png</LogicalName>
    </EmbeddedResource>
    <EmbeddedResource Include="icons\element-visibility-private-diamond-overlay-16~sel%402x.png">
      <LogicalName>element-visibility-private-diamond-overlay-16~sel@2x.png</LogicalName>
    </EmbeddedResource>
    <EmbeddedResource Include="icons\element-visibility-private-diamond-overlay-16~dark~sel.png">
      <LogicalName>element-visibility-private-diamond-overlay-16~dark~sel.png</LogicalName>
    </EmbeddedResource>
    <EmbeddedResource Include="icons\element-visibility-private-diamond-overlay-16~dark~sel%402x.png">
      <LogicalName>element-visibility-private-diamond-overlay-16~dark~sel@2x.png</LogicalName>
    </EmbeddedResource>
    <EmbeddedResource Include="icons\element-visibility-private-square-overlay-16.png">
      <LogicalName>element-visibility-private-square-overlay-16.png</LogicalName>
    </EmbeddedResource>
    <EmbeddedResource Include="icons\element-visibility-private-square-overlay-16%402x.png">
      <LogicalName>element-visibility-private-square-overlay-16@2x.png</LogicalName>
    </EmbeddedResource>
    <EmbeddedResource Include="icons\element-visibility-private-square-overlay-16~dark.png">
      <LogicalName>element-visibility-private-square-overlay-16~dark.png</LogicalName>
    </EmbeddedResource>
    <EmbeddedResource Include="icons\element-visibility-private-square-overlay-16~dark%402x.png">
      <LogicalName>element-visibility-private-square-overlay-16~dark@2x.png</LogicalName>
    </EmbeddedResource>
    <EmbeddedResource Include="icons\element-visibility-private-square-overlay-16~sel.png">
      <LogicalName>element-visibility-private-square-overlay-16~sel.png</LogicalName>
    </EmbeddedResource>
    <EmbeddedResource Include="icons\element-visibility-private-square-overlay-16~sel%402x.png">
      <LogicalName>element-visibility-private-square-overlay-16~sel@2x.png</LogicalName>
    </EmbeddedResource>
    <EmbeddedResource Include="icons\element-visibility-private-square-overlay-16~dark~sel.png">
      <LogicalName>element-visibility-private-square-overlay-16~dark~sel.png</LogicalName>
    </EmbeddedResource>
    <EmbeddedResource Include="icons\element-visibility-private-square-overlay-16~dark~sel%402x.png">
      <LogicalName>element-visibility-private-square-overlay-16~dark~sel@2x.png</LogicalName>
    </EmbeddedResource>
    <EmbeddedResource Include="icons\element-visibility-protected-diamond-overlay-16.png">
      <LogicalName>element-visibility-protected-diamond-overlay-16.png</LogicalName>
    </EmbeddedResource>
    <EmbeddedResource Include="icons\element-visibility-protected-diamond-overlay-16%402x.png">
      <LogicalName>element-visibility-protected-diamond-overlay-16@2x.png</LogicalName>
    </EmbeddedResource>
    <EmbeddedResource Include="icons\element-visibility-protected-diamond-overlay-16~dark.png">
      <LogicalName>element-visibility-protected-diamond-overlay-16~dark.png</LogicalName>
    </EmbeddedResource>
    <EmbeddedResource Include="icons\element-visibility-protected-diamond-overlay-16~dark%402x.png">
      <LogicalName>element-visibility-protected-diamond-overlay-16~dark@2x.png</LogicalName>
    </EmbeddedResource>
    <EmbeddedResource Include="icons\element-visibility-protected-diamond-overlay-16~sel.png">
      <LogicalName>element-visibility-protected-diamond-overlay-16~sel.png</LogicalName>
    </EmbeddedResource>
    <EmbeddedResource Include="icons\element-visibility-protected-diamond-overlay-16~sel%402x.png">
      <LogicalName>element-visibility-protected-diamond-overlay-16~sel@2x.png</LogicalName>
    </EmbeddedResource>
    <EmbeddedResource Include="icons\element-visibility-protected-diamond-overlay-16~dark~sel.png">
      <LogicalName>element-visibility-protected-diamond-overlay-16~dark~sel.png</LogicalName>
    </EmbeddedResource>
    <EmbeddedResource Include="icons\element-visibility-protected-diamond-overlay-16~dark~sel%402x.png">
      <LogicalName>element-visibility-protected-diamond-overlay-16~dark~sel@2x.png</LogicalName>
    </EmbeddedResource>
    <EmbeddedResource Include="icons\element-visibility-protected-square-overlay-16.png">
      <LogicalName>element-visibility-protected-square-overlay-16.png</LogicalName>
    </EmbeddedResource>
    <EmbeddedResource Include="icons\element-visibility-protected-square-overlay-16%402x.png">
      <LogicalName>element-visibility-protected-square-overlay-16@2x.png</LogicalName>
    </EmbeddedResource>
    <EmbeddedResource Include="icons\element-visibility-protected-square-overlay-16~dark.png">
      <LogicalName>element-visibility-protected-square-overlay-16~dark.png</LogicalName>
    </EmbeddedResource>
    <EmbeddedResource Include="icons\element-visibility-protected-square-overlay-16~dark%402x.png">
      <LogicalName>element-visibility-protected-square-overlay-16~dark@2x.png</LogicalName>
    </EmbeddedResource>
    <EmbeddedResource Include="icons\element-visibility-protected-square-overlay-16~sel.png">
      <LogicalName>element-visibility-protected-square-overlay-16~sel.png</LogicalName>
    </EmbeddedResource>
    <EmbeddedResource Include="icons\element-visibility-protected-square-overlay-16~sel%402x.png">
      <LogicalName>element-visibility-protected-square-overlay-16~sel@2x.png</LogicalName>
    </EmbeddedResource>
    <EmbeddedResource Include="icons\element-visibility-protected-square-overlay-16~dark~sel.png">
      <LogicalName>element-visibility-protected-square-overlay-16~dark~sel.png</LogicalName>
    </EmbeddedResource>
    <EmbeddedResource Include="icons\element-visibility-protected-square-overlay-16~dark~sel%402x.png">
      <LogicalName>element-visibility-protected-square-overlay-16~dark~sel@2x.png</LogicalName>
    </EmbeddedResource>
    <EmbeddedResource Include="icons\element-visibility-internal-diamond-overlay-16.png">
      <LogicalName>element-visibility-internal-diamond-overlay-16.png</LogicalName>
    </EmbeddedResource>
    <EmbeddedResource Include="icons\element-visibility-internal-diamond-overlay-16%402x.png">
      <LogicalName>element-visibility-internal-diamond-overlay-16@2x.png</LogicalName>
    </EmbeddedResource>
    <EmbeddedResource Include="icons\element-visibility-internal-diamond-overlay-16~dark.png">
      <LogicalName>element-visibility-internal-diamond-overlay-16~dark.png</LogicalName>
    </EmbeddedResource>
    <EmbeddedResource Include="icons\element-visibility-internal-diamond-overlay-16~dark%402x.png">
      <LogicalName>element-visibility-internal-diamond-overlay-16~dark@2x.png</LogicalName>
    </EmbeddedResource>
    <EmbeddedResource Include="icons\element-visibility-internal-diamond-overlay-16~sel.png">
      <LogicalName>element-visibility-internal-diamond-overlay-16~sel.png</LogicalName>
    </EmbeddedResource>
    <EmbeddedResource Include="icons\element-visibility-internal-diamond-overlay-16~sel%402x.png">
      <LogicalName>element-visibility-internal-diamond-overlay-16~sel@2x.png</LogicalName>
    </EmbeddedResource>
    <EmbeddedResource Include="icons\element-visibility-internal-diamond-overlay-16~dark~sel.png">
      <LogicalName>element-visibility-internal-diamond-overlay-16~dark~sel.png</LogicalName>
    </EmbeddedResource>
    <EmbeddedResource Include="icons\element-visibility-internal-diamond-overlay-16~dark~sel%402x.png">
      <LogicalName>element-visibility-internal-diamond-overlay-16~dark~sel@2x.png</LogicalName>
    </EmbeddedResource>
    <EmbeddedResource Include="icons\element-visibility-internal-square-overlay-16.png">
      <LogicalName>element-visibility-internal-square-overlay-16.png</LogicalName>
    </EmbeddedResource>
    <EmbeddedResource Include="icons\element-visibility-internal-square-overlay-16%402x.png">
      <LogicalName>element-visibility-internal-square-overlay-16@2x.png</LogicalName>
    </EmbeddedResource>
    <EmbeddedResource Include="icons\element-visibility-internal-square-overlay-16~dark.png">
      <LogicalName>element-visibility-internal-square-overlay-16~dark.png</LogicalName>
    </EmbeddedResource>
    <EmbeddedResource Include="icons\element-visibility-internal-square-overlay-16~dark%402x.png">
      <LogicalName>element-visibility-internal-square-overlay-16~dark@2x.png</LogicalName>
    </EmbeddedResource>
    <EmbeddedResource Include="icons\element-visibility-internal-square-overlay-16~sel.png">
      <LogicalName>element-visibility-internal-square-overlay-16~sel.png</LogicalName>
    </EmbeddedResource>
    <EmbeddedResource Include="icons\element-visibility-internal-square-overlay-16~sel%402x.png">
      <LogicalName>element-visibility-internal-square-overlay-16~sel@2x.png</LogicalName>
    </EmbeddedResource>
    <EmbeddedResource Include="icons\element-visibility-internal-square-overlay-16~dark~sel.png">
      <LogicalName>element-visibility-internal-square-overlay-16~dark~sel.png</LogicalName>
    </EmbeddedResource>
    <EmbeddedResource Include="icons\element-visibility-internal-square-overlay-16~dark~sel%402x.png">
      <LogicalName>element-visibility-internal-square-overlay-16~dark~sel@2x.png</LogicalName>
    </EmbeddedResource>
    <EmbeddedResource Include="icons\element-static-overlay-16.png">
      <LogicalName>element-static-overlay-16.png</LogicalName>
    </EmbeddedResource>
    <EmbeddedResource Include="icons\element-static-overlay-16%402x.png">
      <LogicalName>element-static-overlay-16@2x.png</LogicalName>
    </EmbeddedResource>
    <EmbeddedResource Include="icons\element-static-overlay-16~dark.png">
      <LogicalName>element-static-overlay-16~dark.png</LogicalName>
    </EmbeddedResource>
    <EmbeddedResource Include="icons\element-static-overlay-16~dark%402x.png">
      <LogicalName>element-static-overlay-16~dark@2x.png</LogicalName>
    </EmbeddedResource>
    <EmbeddedResource Include="icons\element-static-overlay-16~sel.png">
      <LogicalName>element-static-overlay-16~sel.png</LogicalName>
    </EmbeddedResource>
    <EmbeddedResource Include="icons\element-static-overlay-16~sel%402x.png">
      <LogicalName>element-static-overlay-16~sel@2x.png</LogicalName>
    </EmbeddedResource>
    <EmbeddedResource Include="icons\element-static-overlay-16~dark~sel.png">
      <LogicalName>element-static-overlay-16~dark~sel.png</LogicalName>
    </EmbeddedResource>
    <EmbeddedResource Include="icons\element-static-overlay-16~dark~sel%402x.png">
      <LogicalName>element-static-overlay-16~dark~sel@2x.png</LogicalName>
    </EmbeddedResource>
    <EmbeddedResource Include="icons\workspace-16.png">
      <LogicalName>workspace-16.png</LogicalName>
    </EmbeddedResource>
    <EmbeddedResource Include="icons\workspace-16%402x.png">
      <LogicalName>workspace-16@2x.png</LogicalName>
    </EmbeddedResource>
    <EmbeddedResource Include="icons\workspace-16~dark.png">
      <LogicalName>workspace-16~dark.png</LogicalName>
    </EmbeddedResource>
    <EmbeddedResource Include="icons\workspace-16~dark%402x.png">
      <LogicalName>workspace-16~dark@2x.png</LogicalName>
    </EmbeddedResource>
    <EmbeddedResource Include="icons\workspace-16~sel.png">
      <LogicalName>workspace-16~sel.png</LogicalName>
    </EmbeddedResource>
    <EmbeddedResource Include="icons\workspace-16~sel%402x.png">
      <LogicalName>workspace-16~sel@2x.png</LogicalName>
    </EmbeddedResource>
    <EmbeddedResource Include="icons\workspace-16~dark~sel.png">
      <LogicalName>workspace-16~dark~sel.png</LogicalName>
    </EmbeddedResource>
    <EmbeddedResource Include="icons\workspace-16~dark~sel%402x.png">
      <LogicalName>workspace-16~dark~sel@2x.png</LogicalName>
    </EmbeddedResource>
    <EmbeddedResource Include="MonoDevelop.Components.Docking\icons\pad-minimize-9.png">
      <LogicalName>pad-minimize-9.png</LogicalName>
    </EmbeddedResource>
    <EmbeddedResource Include="MonoDevelop.Components.Docking\icons\pad-minimize-9%402x.png">
      <LogicalName>pad-minimize-9@2x.png</LogicalName>
    </EmbeddedResource>
    <EmbeddedResource Include="MonoDevelop.Components.Docking\icons\pad-minimize-9~dark.png">
      <LogicalName>pad-minimize-9~dark.png</LogicalName>
    </EmbeddedResource>
    <EmbeddedResource Include="MonoDevelop.Components.Docking\icons\pad-minimize-9~dark%402x.png">
      <LogicalName>pad-minimize-9~dark@2x.png</LogicalName>
    </EmbeddedResource>
    <EmbeddedResource Include="MonoDevelop.Components.Docking\icons\pad-close-9.png">
      <LogicalName>pad-close-9.png</LogicalName>
    </EmbeddedResource>
    <EmbeddedResource Include="MonoDevelop.Components.Docking\icons\pad-close-9%402x.png">
      <LogicalName>pad-close-9@2x.png</LogicalName>
    </EmbeddedResource>
    <EmbeddedResource Include="MonoDevelop.Components.Docking\icons\pad-close-9~dark.png">
      <LogicalName>pad-close-9~dark.png</LogicalName>
    </EmbeddedResource>
    <EmbeddedResource Include="MonoDevelop.Components.Docking\icons\pad-close-9~dark%402x.png">
      <LogicalName>pad-close-9~dark@2x.png</LogicalName>
    </EmbeddedResource>
    <EmbeddedResource Include="MonoDevelop.Components.Docking\icons\pad-dock-9.png">
      <LogicalName>pad-dock-9.png</LogicalName>
    </EmbeddedResource>
    <EmbeddedResource Include="MonoDevelop.Components.Docking\icons\pad-dock-9%402x.png">
      <LogicalName>pad-dock-9@2x.png</LogicalName>
    </EmbeddedResource>
    <EmbeddedResource Include="MonoDevelop.Components.Docking\icons\pad-dock-9~dark.png">
      <LogicalName>pad-dock-9~dark.png</LogicalName>
    </EmbeddedResource>
    <EmbeddedResource Include="MonoDevelop.Components.Docking\icons\pad-dock-9~dark%402x.png">
      <LogicalName>pad-dock-9~dark@2x.png</LogicalName>
    </EmbeddedResource>
    <EmbeddedResource Include="MonoDevelop.Ide.Gui.Pads.ProjectPad\ProjectPadContextMenu.addin.xml">
      <LogicalName>ProjectPadContextMenu.addin.xml</LogicalName>
    </EmbeddedResource>
    <EmbeddedResource Include="ExtensionModel\Commands.addin.xml">
      <LogicalName>Commands.addin.xml</LogicalName>
    </EmbeddedResource>
    <EmbeddedResource Include="ExtensionModel\DefaultPolicyPanels.addin.xml">
      <LogicalName>DefaultPolicyPanels.addin.xml</LogicalName>
    </EmbeddedResource>
    <EmbeddedResource Include="ExtensionModel\GlobalOptionsDialog.addin.xml">
      <LogicalName>GlobalOptionsDialog.addin.xml</LogicalName>
    </EmbeddedResource>
    <EmbeddedResource Include="ExtensionModel\ItemOptionPanels.addin.xml">
      <LogicalName>ItemOptionPanels.addin.xml</LogicalName>
    </EmbeddedResource>
    <EmbeddedResource Include="ExtensionModel\MainMenu.addin.xml">
      <LogicalName>MainMenu.addin.xml</LogicalName>
    </EmbeddedResource>
    <EmbeddedResource Include="ExtensionModel\MainToolbar.addin.xml">
      <LogicalName>MainToolbar.addin.xml</LogicalName>
    </EmbeddedResource>
    <EmbeddedResource Include="ExtensionModel\MimeTypes.addin.xml">
      <LogicalName>MimeTypes.addin.xml</LogicalName>
    </EmbeddedResource>
    <EmbeddedResource Include="ExtensionModel\Pads.addin.xml">
      <LogicalName>Pads.addin.xml</LogicalName>
    </EmbeddedResource>
    <EmbeddedResource Include="ExtensionModel\StockIcons.addin.xml">
      <LogicalName>StockIcons.addin.xml</LogicalName>
    </EmbeddedResource>
    <EmbeddedResource Include="ExtensionModel\Templates.addin.xml">
      <LogicalName>Templates.addin.xml</LogicalName>
    </EmbeddedResource>
    <EmbeddedResource Include="ExtensionModel\MonoDevelop.Ide.addin.xml">
      <LogicalName>MonoDevelop.Ide.addin.xml</LogicalName>
    </EmbeddedResource>
    <EmbeddedResource Include="ExtensionModel\Policies.addin.xml">
      <LogicalName>Policies.addin.xml</LogicalName>
    </EmbeddedResource>
    <EmbeddedResource Include="MonoDevelop.Components.Commands\CommandsExtensionModel.addin.xml">
      <LogicalName>CommandsExtensionModel.addin.xml</LogicalName>
    </EmbeddedResource>
    <EmbeddedResource Include="MonoDevelop.Ide.Gui.Pads.ClassPad\ClassPadContextMenu.addin.xml">
      <LogicalName>ClassPadContextMenu.addin.xml</LogicalName>
    </EmbeddedResource>
    <EmbeddedResource Include="icons\feedback-16.png">
      <LogicalName>feedback-16.png</LogicalName>
    </EmbeddedResource>
    <EmbeddedResource Include="icons\feedback-16%402x.png">
      <LogicalName>feedback-16@2x.png</LogicalName>
    </EmbeddedResource>
    <EmbeddedResource Include="icons\feedback-16~dark.png">
      <LogicalName>feedback-16~dark.png</LogicalName>
    </EmbeddedResource>
    <EmbeddedResource Include="icons\feedback-16~dark%402x.png">
      <LogicalName>feedback-16~dark@2x.png</LogicalName>
    </EmbeddedResource>
    <EmbeddedResource Include="icons\feedback-16~disabled.png">
      <LogicalName>feedback-16~disabled.png</LogicalName>
    </EmbeddedResource>
    <EmbeddedResource Include="icons\feedback-16~disabled%402x.png">
      <LogicalName>feedback-16~disabled@2x.png</LogicalName>
    </EmbeddedResource>
    <EmbeddedResource Include="icons\feedback-16~dark~disabled.png">
      <LogicalName>feedback-16~dark~disabled.png</LogicalName>
    </EmbeddedResource>
    <EmbeddedResource Include="icons\feedback-16~dark~disabled%402x.png">
      <LogicalName>feedback-16~dark~disabled@2x.png</LogicalName>
    </EmbeddedResource>
    <EmbeddedResource Include="icons\updates-16.png">
      <LogicalName>updates-16.png</LogicalName>
    </EmbeddedResource>
    <EmbeddedResource Include="icons\updates-16%402x.png">
      <LogicalName>updates-16@2x.png</LogicalName>
    </EmbeddedResource>
    <EmbeddedResource Include="icons\updates-16~dark.png">
      <LogicalName>updates-16~dark.png</LogicalName>
    </EmbeddedResource>
    <EmbeddedResource Include="icons\updates-16~dark%402x.png">
      <LogicalName>updates-16~dark@2x.png</LogicalName>
    </EmbeddedResource>
    <EmbeddedResource Include="icons\updates-16~disabled.png">
      <LogicalName>updates-16~disabled.png</LogicalName>
    </EmbeddedResource>
    <EmbeddedResource Include="icons\updates-16~disabled%402x.png">
      <LogicalName>updates-16~disabled@2x.png</LogicalName>
    </EmbeddedResource>
    <EmbeddedResource Include="icons\updates-16~dark~disabled.png">
      <LogicalName>updates-16~dark~disabled.png</LogicalName>
    </EmbeddedResource>
    <EmbeddedResource Include="icons\updates-16~dark~disabled%402x.png">
      <LogicalName>updates-16~dark~disabled@2x.png</LogicalName>
    </EmbeddedResource>
    <EmbeddedResource Include="branding\welcome-logo.png">
      <LogicalName>welcome-logo.png</LogicalName>
    </EmbeddedResource>
    <EmbeddedResource Include="branding\welcome-logo%402x.png">
      <LogicalName>welcome-logo@2x.png</LogicalName>
    </EmbeddedResource>
    <EmbeddedResource Include="branding\welcome-tile.png">
      <LogicalName>welcome-tile.png</LogicalName>
    </EmbeddedResource>
    <EmbeddedResource Include="branding\welcome-tile%402x.png">
      <LogicalName>welcome-tile@2x.png</LogicalName>
    </EmbeddedResource>
    <EmbeddedResource Include="branding\AboutImage.png">
      <LogicalName>AboutImage.png</LogicalName>
    </EmbeddedResource>
    <EmbeddedResource Include="branding\AboutImage%402x.png">
      <LogicalName>AboutImage@2x.png</LogicalName>
    </EmbeddedResource>
    <EmbeddedResource Include="icons\popup-close-16.png">
      <LogicalName>popup-close-16.png</LogicalName>
    </EmbeddedResource>
    <EmbeddedResource Include="icons\popup-close-16%402x.png">
      <LogicalName>popup-close-16@2x.png</LogicalName>
    </EmbeddedResource>
    <EmbeddedResource Include="icons\popup-close-16~dark.png">
      <LogicalName>popup-close-16~dark.png</LogicalName>
    </EmbeddedResource>
    <EmbeddedResource Include="icons\popup-close-16~dark%402x.png">
      <LogicalName>popup-close-16~dark@2x.png</LogicalName>
    </EmbeddedResource>
    <EmbeddedResource Include="icons\popup-close-hover-16.png">
      <LogicalName>popup-close-hover-16.png</LogicalName>
    </EmbeddedResource>
    <EmbeddedResource Include="icons\popup-close-hover-16%402x.png">
      <LogicalName>popup-close-hover-16@2x.png</LogicalName>
    </EmbeddedResource>
    <EmbeddedResource Include="icons\popup-close-hover-16~dark.png">
      <LogicalName>popup-close-hover-16~dark.png</LogicalName>
    </EmbeddedResource>
    <EmbeddedResource Include="icons\popup-close-hover-16~dark%402x.png">
      <LogicalName>popup-close-hover-16~dark@2x.png</LogicalName>
    </EmbeddedResource>
    <EmbeddedResource Include="MonoDevelop.Components.MainToolbar\assets\btn-debug-base-left-cap-normal.png">
      <LogicalName>btn-debug-base-left-cap-normal.png</LogicalName>
    </EmbeddedResource>
    <EmbeddedResource Include="MonoDevelop.Components.MainToolbar\assets\btn-debug-base-left-cap-normal%402x.png">
      <LogicalName>btn-debug-base-left-cap-normal@2x.png</LogicalName>
    </EmbeddedResource>
    <EmbeddedResource Include="MonoDevelop.Components.MainToolbar\assets\btn-debug-base-left-cap-normal~dark.png">
      <LogicalName>btn-debug-base-left-cap-normal~dark.png</LogicalName>
    </EmbeddedResource>
    <EmbeddedResource Include="MonoDevelop.Components.MainToolbar\assets\btn-debug-base-left-cap-normal~dark%402x.png">
      <LogicalName>btn-debug-base-left-cap-normal~dark@2x.png</LogicalName>
    </EmbeddedResource>
    <EmbeddedResource Include="MonoDevelop.Components.MainToolbar\assets\btn-debug-base-left-cap-pressed.png">
      <LogicalName>btn-debug-base-left-cap-pressed.png</LogicalName>
    </EmbeddedResource>
    <EmbeddedResource Include="MonoDevelop.Components.MainToolbar\assets\btn-debug-base-left-cap-pressed%402x.png">
      <LogicalName>btn-debug-base-left-cap-pressed@2x.png</LogicalName>
    </EmbeddedResource>
    <EmbeddedResource Include="MonoDevelop.Components.MainToolbar\assets\btn-debug-base-left-cap-pressed~dark.png">
      <LogicalName>btn-debug-base-left-cap-pressed~dark.png</LogicalName>
    </EmbeddedResource>
    <EmbeddedResource Include="MonoDevelop.Components.MainToolbar\assets\btn-debug-base-left-cap-pressed~dark%402x.png">
      <LogicalName>btn-debug-base-left-cap-pressed~dark@2x.png</LogicalName>
    </EmbeddedResource>
    <EmbeddedResource Include="MonoDevelop.Components.MainToolbar\assets\btn-debug-base-middle-cap-normal.png">
      <LogicalName>btn-debug-base-middle-cap-normal.png</LogicalName>
    </EmbeddedResource>
    <EmbeddedResource Include="MonoDevelop.Components.MainToolbar\assets\btn-debug-base-middle-cap-normal%402x.png">
      <LogicalName>btn-debug-base-middle-cap-normal@2x.png</LogicalName>
    </EmbeddedResource>
    <EmbeddedResource Include="MonoDevelop.Components.MainToolbar\assets\btn-debug-base-middle-cap-normal~dark.png">
      <LogicalName>btn-debug-base-middle-cap-normal~dark.png</LogicalName>
    </EmbeddedResource>
    <EmbeddedResource Include="MonoDevelop.Components.MainToolbar\assets\btn-debug-base-middle-cap-normal~dark%402x.png">
      <LogicalName>btn-debug-base-middle-cap-normal~dark@2x.png</LogicalName>
    </EmbeddedResource>
    <EmbeddedResource Include="MonoDevelop.Components.MainToolbar\assets\btn-debug-base-middle-cap-pressed.png">
      <LogicalName>btn-debug-base-middle-cap-pressed.png</LogicalName>
    </EmbeddedResource>
    <EmbeddedResource Include="MonoDevelop.Components.MainToolbar\assets\btn-debug-base-middle-cap-pressed%402x.png">
      <LogicalName>btn-debug-base-middle-cap-pressed@2x.png</LogicalName>
    </EmbeddedResource>
    <EmbeddedResource Include="MonoDevelop.Components.MainToolbar\assets\btn-debug-base-middle-cap-pressed~dark.png">
      <LogicalName>btn-debug-base-middle-cap-pressed~dark.png</LogicalName>
    </EmbeddedResource>
    <EmbeddedResource Include="MonoDevelop.Components.MainToolbar\assets\btn-debug-base-middle-cap-pressed~dark%402x.png">
      <LogicalName>btn-debug-base-middle-cap-pressed~dark@2x.png</LogicalName>
    </EmbeddedResource>
    <EmbeddedResource Include="MonoDevelop.Components.MainToolbar\assets\btn-debug-base-right-cap-normal.png">
      <LogicalName>btn-debug-base-right-cap-normal.png</LogicalName>
    </EmbeddedResource>
    <EmbeddedResource Include="MonoDevelop.Components.MainToolbar\assets\btn-debug-base-right-cap-normal%402x.png">
      <LogicalName>btn-debug-base-right-cap-normal@2x.png</LogicalName>
    </EmbeddedResource>
    <EmbeddedResource Include="MonoDevelop.Components.MainToolbar\assets\btn-debug-base-right-cap-normal~dark.png">
      <LogicalName>btn-debug-base-right-cap-normal~dark.png</LogicalName>
    </EmbeddedResource>
    <EmbeddedResource Include="MonoDevelop.Components.MainToolbar\assets\btn-debug-base-right-cap-normal~dark%402x.png">
      <LogicalName>btn-debug-base-right-cap-normal~dark@2x.png</LogicalName>
    </EmbeddedResource>
    <EmbeddedResource Include="MonoDevelop.Components.MainToolbar\assets\btn-debug-base-right-cap-pressed.png">
      <LogicalName>btn-debug-base-right-cap-pressed.png</LogicalName>
    </EmbeddedResource>
    <EmbeddedResource Include="MonoDevelop.Components.MainToolbar\assets\btn-debug-base-right-cap-pressed%402x.png">
      <LogicalName>btn-debug-base-right-cap-pressed@2x.png</LogicalName>
    </EmbeddedResource>
    <EmbeddedResource Include="MonoDevelop.Components.MainToolbar\assets\btn-debug-base-right-cap-pressed~dark.png">
      <LogicalName>btn-debug-base-right-cap-pressed~dark.png</LogicalName>
    </EmbeddedResource>
    <EmbeddedResource Include="MonoDevelop.Components.MainToolbar\assets\btn-debug-base-right-cap-pressed~dark%402x.png">
      <LogicalName>btn-debug-base-right-cap-pressed~dark@2x.png</LogicalName>
    </EmbeddedResource>
    <EmbeddedResource Include="MonoDevelop.Components.MainToolbar\assets\btn-execute-disabled-32.png">
      <LogicalName>btn-execute-disabled-32.png</LogicalName>
    </EmbeddedResource>
    <EmbeddedResource Include="MonoDevelop.Components.MainToolbar\assets\btn-execute-disabled-32%402x.png">
      <LogicalName>btn-execute-disabled-32@2x.png</LogicalName>
    </EmbeddedResource>
    <EmbeddedResource Include="MonoDevelop.Components.MainToolbar\assets\btn-execute-disabled-32~dark.png">
      <LogicalName>btn-execute-disabled-32~dark.png</LogicalName>
    </EmbeddedResource>
    <EmbeddedResource Include="MonoDevelop.Components.MainToolbar\assets\btn-execute-disabled-32~dark%402x.png">
      <LogicalName>btn-execute-disabled-32~dark@2x.png</LogicalName>
    </EmbeddedResource>
    <EmbeddedResource Include="MonoDevelop.Components.MainToolbar\assets\btn-execute-hover-32.png">
      <LogicalName>btn-execute-hover-32.png</LogicalName>
    </EmbeddedResource>
    <EmbeddedResource Include="MonoDevelop.Components.MainToolbar\assets\btn-execute-hover-32%402x.png">
      <LogicalName>btn-execute-hover-32@2x.png</LogicalName>
    </EmbeddedResource>
    <EmbeddedResource Include="MonoDevelop.Components.MainToolbar\assets\btn-execute-hover-32~dark.png">
      <LogicalName>btn-execute-hover-32~dark.png</LogicalName>
    </EmbeddedResource>
    <EmbeddedResource Include="MonoDevelop.Components.MainToolbar\assets\btn-execute-hover-32~dark%402x.png">
      <LogicalName>btn-execute-hover-32~dark@2x.png</LogicalName>
    </EmbeddedResource>
    <EmbeddedResource Include="MonoDevelop.Components.MainToolbar\assets\btn-execute-normal-32.png">
      <LogicalName>btn-execute-normal-32.png</LogicalName>
    </EmbeddedResource>
    <EmbeddedResource Include="MonoDevelop.Components.MainToolbar\assets\btn-execute-normal-32%402x.png">
      <LogicalName>btn-execute-normal-32@2x.png</LogicalName>
    </EmbeddedResource>
    <EmbeddedResource Include="MonoDevelop.Components.MainToolbar\assets\btn-execute-normal-32~dark.png">
      <LogicalName>btn-execute-normal-32~dark.png</LogicalName>
    </EmbeddedResource>
    <EmbeddedResource Include="MonoDevelop.Components.MainToolbar\assets\btn-execute-normal-32~dark%402x.png">
      <LogicalName>btn-execute-normal-32~dark@2x.png</LogicalName>
    </EmbeddedResource>
    <EmbeddedResource Include="MonoDevelop.Components.MainToolbar\assets\btn-execute-pressed-32.png">
      <LogicalName>btn-execute-pressed-32.png</LogicalName>
    </EmbeddedResource>
    <EmbeddedResource Include="MonoDevelop.Components.MainToolbar\assets\btn-execute-pressed-32%402x.png">
      <LogicalName>btn-execute-pressed-32@2x.png</LogicalName>
    </EmbeddedResource>
    <EmbeddedResource Include="MonoDevelop.Components.MainToolbar\assets\btn-execute-pressed-32~dark.png">
      <LogicalName>btn-execute-pressed-32~dark.png</LogicalName>
    </EmbeddedResource>
    <EmbeddedResource Include="MonoDevelop.Components.MainToolbar\assets\btn-execute-pressed-32~dark%402x.png">
      <LogicalName>btn-execute-pressed-32~dark@2x.png</LogicalName>
    </EmbeddedResource>
    <EmbeddedResource Include="MonoDevelop.Components.MainToolbar\icons\ico-execute-disabled-32.png">
      <LogicalName>ico-execute-disabled-32.png</LogicalName>
    </EmbeddedResource>
    <EmbeddedResource Include="MonoDevelop.Components.MainToolbar\icons\ico-execute-disabled-32%402x.png">
      <LogicalName>ico-execute-disabled-32@2x.png</LogicalName>
    </EmbeddedResource>
    <EmbeddedResource Include="MonoDevelop.Components.MainToolbar\icons\ico-execute-disabled-32~dark.png">
      <LogicalName>ico-execute-disabled-32~dark.png</LogicalName>
    </EmbeddedResource>
    <EmbeddedResource Include="MonoDevelop.Components.MainToolbar\icons\ico-execute-disabled-32~dark%402x.png">
      <LogicalName>ico-execute-disabled-32~dark@2x.png</LogicalName>
    </EmbeddedResource>
    <EmbeddedResource Include="MonoDevelop.Components.MainToolbar\icons\ico-execute-normal-32.png">
      <LogicalName>ico-execute-normal-32.png</LogicalName>
    </EmbeddedResource>
    <EmbeddedResource Include="MonoDevelop.Components.MainToolbar\icons\ico-execute-normal-32%402x.png">
      <LogicalName>ico-execute-normal-32@2x.png</LogicalName>
    </EmbeddedResource>
    <EmbeddedResource Include="MonoDevelop.Components.MainToolbar\icons\ico-execute-normal-32~dark.png">
      <LogicalName>ico-execute-normal-32~dark.png</LogicalName>
    </EmbeddedResource>
    <EmbeddedResource Include="MonoDevelop.Components.MainToolbar\icons\ico-execute-normal-32~dark%402x.png">
      <LogicalName>ico-execute-normal-32~dark@2x.png</LogicalName>
    </EmbeddedResource>
    <EmbeddedResource Include="MonoDevelop.Components.MainToolbar\icons\ico-stop-disabled-32.png">
      <LogicalName>ico-stop-disabled-32.png</LogicalName>
    </EmbeddedResource>
    <EmbeddedResource Include="MonoDevelop.Components.MainToolbar\icons\ico-stop-disabled-32%402x.png">
      <LogicalName>ico-stop-disabled-32@2x.png</LogicalName>
    </EmbeddedResource>
    <EmbeddedResource Include="MonoDevelop.Components.MainToolbar\icons\ico-stop-disabled-32~dark.png">
      <LogicalName>ico-stop-disabled-32~dark.png</LogicalName>
    </EmbeddedResource>
    <EmbeddedResource Include="MonoDevelop.Components.MainToolbar\icons\ico-stop-disabled-32~dark%402x.png">
      <LogicalName>ico-stop-disabled-32~dark@2x.png</LogicalName>
    </EmbeddedResource>
    <EmbeddedResource Include="MonoDevelop.Components.MainToolbar\icons\ico-stop-normal-32.png">
      <LogicalName>ico-stop-normal-32.png</LogicalName>
    </EmbeddedResource>
    <EmbeddedResource Include="MonoDevelop.Components.MainToolbar\icons\ico-stop-normal-32%402x.png">
      <LogicalName>ico-stop-normal-32@2x.png</LogicalName>
    </EmbeddedResource>
    <EmbeddedResource Include="MonoDevelop.Components.MainToolbar\icons\ico-stop-normal-32~dark.png">
      <LogicalName>ico-stop-normal-32~dark.png</LogicalName>
    </EmbeddedResource>
    <EmbeddedResource Include="MonoDevelop.Components.MainToolbar\icons\ico-stop-normal-32~dark%402x.png">
      <LogicalName>ico-stop-normal-32~dark@2x.png</LogicalName>
    </EmbeddedResource>
    <EmbeddedResource Include="icons\disclose-arrow-down-16.png">
      <LogicalName>disclose-arrow-down-16.png</LogicalName>
    </EmbeddedResource>
    <EmbeddedResource Include="icons\disclose-arrow-down-16%402x.png">
      <LogicalName>disclose-arrow-down-16@2x.png</LogicalName>
    </EmbeddedResource>
    <EmbeddedResource Include="icons\disclose-arrow-down-16~dark.png">
      <LogicalName>disclose-arrow-down-16~dark.png</LogicalName>
    </EmbeddedResource>
    <EmbeddedResource Include="icons\disclose-arrow-down-16~dark%402x.png">
      <LogicalName>disclose-arrow-down-16~dark@2x.png</LogicalName>
    </EmbeddedResource>
    <EmbeddedResource Include="icons\disclose-arrow-up-16.png">
      <LogicalName>disclose-arrow-up-16.png</LogicalName>
    </EmbeddedResource>
    <EmbeddedResource Include="icons\disclose-arrow-up-16%402x.png">
      <LogicalName>disclose-arrow-up-16@2x.png</LogicalName>
    </EmbeddedResource>
    <EmbeddedResource Include="icons\disclose-arrow-up-16~dark.png">
      <LogicalName>disclose-arrow-up-16~dark.png</LogicalName>
    </EmbeddedResource>
    <EmbeddedResource Include="icons\disclose-arrow-up-16~dark%402x.png">
      <LogicalName>disclose-arrow-up-16~dark@2x.png</LogicalName>
    </EmbeddedResource>
    <EmbeddedResource Include="icons\pad-search-16.png">
      <LogicalName>pad-search-16.png</LogicalName>
    </EmbeddedResource>
    <EmbeddedResource Include="icons\pad-search-16%402x.png">
      <LogicalName>pad-search-16@2x.png</LogicalName>
    </EmbeddedResource>
    <EmbeddedResource Include="icons\pad-search-16~dark.png">
      <LogicalName>pad-search-16~dark.png</LogicalName>
    </EmbeddedResource>
    <EmbeddedResource Include="icons\pad-search-16~dark%402x.png">
      <LogicalName>pad-search-16~dark@2x.png</LogicalName>
    </EmbeddedResource>
    <EmbeddedResource Include="icons\pad-search-16~sel.png">
      <LogicalName>pad-search-16~sel.png</LogicalName>
    </EmbeddedResource>
    <EmbeddedResource Include="icons\pad-search-16~sel%402x.png">
      <LogicalName>pad-search-16~sel@2x.png</LogicalName>
    </EmbeddedResource>
    <EmbeddedResource Include="icons\pad-search-16~dark~sel.png">
      <LogicalName>pad-search-16~dark~sel.png</LogicalName>
    </EmbeddedResource>
    <EmbeddedResource Include="icons\pad-search-16~dark~sel%402x.png">
      <LogicalName>pad-search-16~dark~sel@2x.png</LogicalName>
    </EmbeddedResource>
    <EmbeddedResource Include="icons\pad-solution-16.png">
      <LogicalName>pad-solution-16.png</LogicalName>
    </EmbeddedResource>
    <EmbeddedResource Include="icons\pad-solution-16%402x.png">
      <LogicalName>pad-solution-16@2x.png</LogicalName>
    </EmbeddedResource>
    <EmbeddedResource Include="icons\pad-solution-16~dark.png">
      <LogicalName>pad-solution-16~dark.png</LogicalName>
    </EmbeddedResource>
    <EmbeddedResource Include="icons\pad-solution-16~dark%402x.png">
      <LogicalName>pad-solution-16~dark@2x.png</LogicalName>
    </EmbeddedResource>
    <EmbeddedResource Include="icons\pad-solution-16~sel.png">
      <LogicalName>pad-solution-16~sel.png</LogicalName>
    </EmbeddedResource>
    <EmbeddedResource Include="icons\pad-solution-16~sel%402x.png">
      <LogicalName>pad-solution-16~sel@2x.png</LogicalName>
    </EmbeddedResource>
    <EmbeddedResource Include="icons\pad-solution-16~dark~sel.png">
      <LogicalName>pad-solution-16~dark~sel.png</LogicalName>
    </EmbeddedResource>
    <EmbeddedResource Include="icons\pad-solution-16~dark~sel%402x.png">
      <LogicalName>pad-solution-16~dark~sel@2x.png</LogicalName>
    </EmbeddedResource>
    <EmbeddedResource Include="icons\searchbox-clear-macos-16.png">
      <LogicalName>searchbox-clear-macos-16.png</LogicalName>
    </EmbeddedResource>
    <EmbeddedResource Include="icons\searchbox-clear-macos-16%402x.png">
      <LogicalName>searchbox-clear-macos-16@2x.png</LogicalName>
    </EmbeddedResource>
    <EmbeddedResource Include="icons\searchbox-clear-macos-16~dark.png">
      <LogicalName>searchbox-clear-macos-16~dark.png</LogicalName>
    </EmbeddedResource>
    <EmbeddedResource Include="icons\searchbox-clear-macos-16~dark%402x.png">
      <LogicalName>searchbox-clear-macos-16~dark@2x.png</LogicalName>
    </EmbeddedResource>
    <EmbeddedResource Include="icons\searchbox-clear-win-24.png">
      <LogicalName>searchbox-clear-win-24.png</LogicalName>
    </EmbeddedResource>
    <EmbeddedResource Include="icons\searchbox-clear-win-24~dark.png">
      <LogicalName>searchbox-clear-win-24~dark.png</LogicalName>
    </EmbeddedResource>
    <EmbeddedResource Include="icons\searchbox-clear-win-24~hover.png">
      <LogicalName>searchbox-clear-win-24~hover.png</LogicalName>
    </EmbeddedResource>
    <EmbeddedResource Include="icons\searchbox-clear-win-24~hover~dark.png">
      <LogicalName>searchbox-clear-win-24~hover~dark.png</LogicalName>
    </EmbeddedResource>
    <EmbeddedResource Include="icons\searchbox-clear-win-24~pressed.png">
      <LogicalName>searchbox-clear-win-24~pressed.png</LogicalName>
    </EmbeddedResource>
    <EmbeddedResource Include="icons\searchbox-clear-win-24~pressed~dark.png">
      <LogicalName>searchbox-clear-win-24~pressed~dark.png</LogicalName>
    </EmbeddedResource>
    <EmbeddedResource Include="icons\searchbox-search-macos-16.png">
      <LogicalName>searchbox-search-macos-16.png</LogicalName>
    </EmbeddedResource>
    <EmbeddedResource Include="icons\searchbox-search-macos-16%402x.png">
      <LogicalName>searchbox-search-macos-16@2x.png</LogicalName>
    </EmbeddedResource>
    <EmbeddedResource Include="icons\searchbox-search-macos-16~dark.png">
      <LogicalName>searchbox-search-macos-16~dark.png</LogicalName>
    </EmbeddedResource>
    <EmbeddedResource Include="icons\searchbox-search-macos-16~dark%402x.png">
      <LogicalName>searchbox-search-macos-16~dark@2x.png</LogicalName>
    </EmbeddedResource>
    <EmbeddedResource Include="icons\searchbox-search-win-24.png">
      <LogicalName>searchbox-search-win-24.png</LogicalName>
    </EmbeddedResource>
    <EmbeddedResource Include="icons\searchbox-search-win-24~dark.png">
      <LogicalName>searchbox-search-win-24~dark.png</LogicalName>
    </EmbeddedResource>
    <EmbeddedResource Include="icons\searchbox-search-win-24~hover.png">
      <LogicalName>searchbox-search-win-24~hover.png</LogicalName>
    </EmbeddedResource>
    <EmbeddedResource Include="icons\searchbox-search-win-24~hover~dark.png">
      <LogicalName>searchbox-search-win-24~hover~dark.png</LogicalName>
    </EmbeddedResource>
    <EmbeddedResource Include="icons\searchbox-search-win-24~pressed.png">
      <LogicalName>searchbox-search-win-24~pressed.png</LogicalName>
    </EmbeddedResource>
    <EmbeddedResource Include="icons\searchbox-search-win-24~pressed~dark.png">
      <LogicalName>searchbox-search-win-24~pressed~dark.png</LogicalName>
    </EmbeddedResource>
    <EmbeddedResource Include="icons\bookmark-clear-all-16.png">
      <LogicalName>bookmark-clear-all-16.png</LogicalName>
    </EmbeddedResource>
    <EmbeddedResource Include="icons\bookmark-clear-all-16%402x.png">
      <LogicalName>bookmark-clear-all-16@2x.png</LogicalName>
    </EmbeddedResource>
    <EmbeddedResource Include="icons\bookmark-clear-all-16~dark.png">
      <LogicalName>bookmark-clear-all-16~dark.png</LogicalName>
    </EmbeddedResource>
    <EmbeddedResource Include="icons\bookmark-clear-all-16~dark%402x.png">
      <LogicalName>bookmark-clear-all-16~dark@2x.png</LogicalName>
    </EmbeddedResource>
    <EmbeddedResource Include="icons\close-all-documents-16.png">
      <LogicalName>close-all-documents-16.png</LogicalName>
    </EmbeddedResource>
    <EmbeddedResource Include="icons\close-all-documents-16%402x.png">
      <LogicalName>close-all-documents-16@2x.png</LogicalName>
    </EmbeddedResource>
    <EmbeddedResource Include="icons\close-all-documents-16~dark.png">
      <LogicalName>close-all-documents-16~dark.png</LogicalName>
    </EmbeddedResource>
    <EmbeddedResource Include="icons\close-all-documents-16~dark%402x.png">
      <LogicalName>close-all-documents-16~dark@2x.png</LogicalName>
    </EmbeddedResource>
    <EmbeddedResource Include="icons\close-solution-16.png">
      <LogicalName>close-solution-16.png</LogicalName>
    </EmbeddedResource>
    <EmbeddedResource Include="icons\close-solution-16%402x.png">
      <LogicalName>close-solution-16@2x.png</LogicalName>
    </EmbeddedResource>
    <EmbeddedResource Include="icons\close-solution-16~dark.png">
      <LogicalName>close-solution-16~dark.png</LogicalName>
    </EmbeddedResource>
    <EmbeddedResource Include="icons\close-solution-16~dark%402x.png">
      <LogicalName>close-solution-16~dark@2x.png</LogicalName>
    </EmbeddedResource>
    <EmbeddedResource Include="icons\columns-one-16.png">
      <LogicalName>columns-one-16.png</LogicalName>
    </EmbeddedResource>
    <EmbeddedResource Include="icons\columns-one-16%402x.png">
      <LogicalName>columns-one-16@2x.png</LogicalName>
    </EmbeddedResource>
    <EmbeddedResource Include="icons\columns-one-16~dark.png">
      <LogicalName>columns-one-16~dark.png</LogicalName>
    </EmbeddedResource>
    <EmbeddedResource Include="icons\columns-one-16~dark%402x.png">
      <LogicalName>columns-one-16~dark@2x.png</LogicalName>
    </EmbeddedResource>
    <EmbeddedResource Include="icons\columns-two-16.png">
      <LogicalName>columns-two-16.png</LogicalName>
    </EmbeddedResource>
    <EmbeddedResource Include="icons\columns-two-16%402x.png">
      <LogicalName>columns-two-16@2x.png</LogicalName>
    </EmbeddedResource>
    <EmbeddedResource Include="icons\columns-two-16~dark.png">
      <LogicalName>columns-two-16~dark.png</LogicalName>
    </EmbeddedResource>
    <EmbeddedResource Include="icons\columns-two-16~dark%402x.png">
      <LogicalName>columns-two-16~dark@2x.png</LogicalName>
    </EmbeddedResource>
    <EmbeddedResource Include="icons\empty-16.png">
      <LogicalName>empty-16.png</LogicalName>
    </EmbeddedResource>
    <EmbeddedResource Include="icons\bookmark-next-16.png">
      <LogicalName>bookmark-next-16.png</LogicalName>
    </EmbeddedResource>
    <EmbeddedResource Include="icons\bookmark-next-16%402x.png">
      <LogicalName>bookmark-next-16@2x.png</LogicalName>
    </EmbeddedResource>
    <EmbeddedResource Include="icons\bookmark-next-16~dark.png">
      <LogicalName>bookmark-next-16~dark.png</LogicalName>
    </EmbeddedResource>
    <EmbeddedResource Include="icons\bookmark-next-16~dark%402x.png">
      <LogicalName>bookmark-next-16~dark@2x.png</LogicalName>
    </EmbeddedResource>
    <EmbeddedResource Include="icons\bookmark-prev-16.png">
      <LogicalName>bookmark-prev-16.png</LogicalName>
    </EmbeddedResource>
    <EmbeddedResource Include="icons\bookmark-prev-16%402x.png">
      <LogicalName>bookmark-prev-16@2x.png</LogicalName>
    </EmbeddedResource>
    <EmbeddedResource Include="icons\bookmark-prev-16~dark.png">
      <LogicalName>bookmark-prev-16~dark.png</LogicalName>
    </EmbeddedResource>
    <EmbeddedResource Include="icons\bookmark-prev-16~dark%402x.png">
      <LogicalName>bookmark-prev-16~dark@2x.png</LogicalName>
    </EmbeddedResource>
    <EmbeddedResource Include="icons\pad-application-output-16.png">
      <LogicalName>pad-application-output-16.png</LogicalName>
    </EmbeddedResource>
    <EmbeddedResource Include="icons\pad-application-output-16%402x.png">
      <LogicalName>pad-application-output-16@2x.png</LogicalName>
    </EmbeddedResource>
    <EmbeddedResource Include="icons\pad-application-output-16~dark.png">
      <LogicalName>pad-application-output-16~dark.png</LogicalName>
    </EmbeddedResource>
    <EmbeddedResource Include="icons\pad-application-output-16~dark%402x.png">
      <LogicalName>pad-application-output-16~dark@2x.png</LogicalName>
    </EmbeddedResource>
    <EmbeddedResource Include="icons\pad-application-output-16~sel.png">
      <LogicalName>pad-application-output-16~sel.png</LogicalName>
    </EmbeddedResource>
    <EmbeddedResource Include="icons\pad-application-output-16~sel%402x.png">
      <LogicalName>pad-application-output-16~sel@2x.png</LogicalName>
    </EmbeddedResource>
    <EmbeddedResource Include="icons\pad-application-output-16~dark~sel.png">
      <LogicalName>pad-application-output-16~dark~sel.png</LogicalName>
    </EmbeddedResource>
    <EmbeddedResource Include="icons\pad-application-output-16~dark~sel%402x.png">
      <LogicalName>pad-application-output-16~dark~sel@2x.png</LogicalName>
    </EmbeddedResource>
    <EmbeddedResource Include="icons\pad-application-output-16~error.png">
      <LogicalName>pad-application-output-16~error.png</LogicalName>
    </EmbeddedResource>
    <EmbeddedResource Include="icons\pad-application-output-16~error%402x.png">
      <LogicalName>pad-application-output-16~error@2x.png</LogicalName>
    </EmbeddedResource>
    <EmbeddedResource Include="icons\pad-application-output-16~dark~error.png">
      <LogicalName>pad-application-output-16~dark~error.png</LogicalName>
    </EmbeddedResource>
    <EmbeddedResource Include="icons\pad-application-output-16~dark~error%402x.png">
      <LogicalName>pad-application-output-16~dark~error@2x.png</LogicalName>
    </EmbeddedResource>
    <EmbeddedResource Include="icons\pad-classes-16.png">
      <LogicalName>pad-classes-16.png</LogicalName>
    </EmbeddedResource>
    <EmbeddedResource Include="icons\pad-classes-16%402x.png">
      <LogicalName>pad-classes-16@2x.png</LogicalName>
    </EmbeddedResource>
    <EmbeddedResource Include="icons\pad-classes-16~dark.png">
      <LogicalName>pad-classes-16~dark.png</LogicalName>
    </EmbeddedResource>
    <EmbeddedResource Include="icons\pad-classes-16~dark%402x.png">
      <LogicalName>pad-classes-16~dark@2x.png</LogicalName>
    </EmbeddedResource>
    <EmbeddedResource Include="icons\pad-classes-16~sel.png">
      <LogicalName>pad-classes-16~sel.png</LogicalName>
    </EmbeddedResource>
    <EmbeddedResource Include="icons\pad-classes-16~sel%402x.png">
      <LogicalName>pad-classes-16~sel@2x.png</LogicalName>
    </EmbeddedResource>
    <EmbeddedResource Include="icons\pad-classes-16~dark~sel.png">
      <LogicalName>pad-classes-16~dark~sel.png</LogicalName>
    </EmbeddedResource>
    <EmbeddedResource Include="icons\pad-classes-16~dark~sel%402x.png">
      <LogicalName>pad-classes-16~dark~sel@2x.png</LogicalName>
    </EmbeddedResource>
    <EmbeddedResource Include="icons\pad-immediate-16.png">
      <LogicalName>pad-immediate-16.png</LogicalName>
    </EmbeddedResource>
    <EmbeddedResource Include="icons\pad-immediate-16%402x.png">
      <LogicalName>pad-immediate-16@2x.png</LogicalName>
    </EmbeddedResource>
    <EmbeddedResource Include="icons\pad-immediate-16~dark.png">
      <LogicalName>pad-immediate-16~dark.png</LogicalName>
    </EmbeddedResource>
    <EmbeddedResource Include="icons\pad-immediate-16~dark%402x.png">
      <LogicalName>pad-immediate-16~dark@2x.png</LogicalName>
    </EmbeddedResource>
    <EmbeddedResource Include="icons\pad-immediate-16~sel.png">
      <LogicalName>pad-immediate-16~sel.png</LogicalName>
    </EmbeddedResource>
    <EmbeddedResource Include="icons\pad-immediate-16~sel%402x.png">
      <LogicalName>pad-immediate-16~sel@2x.png</LogicalName>
    </EmbeddedResource>
    <EmbeddedResource Include="icons\pad-immediate-16~dark~sel.png">
      <LogicalName>pad-immediate-16~dark~sel.png</LogicalName>
    </EmbeddedResource>
    <EmbeddedResource Include="icons\pad-immediate-16~dark~sel%402x.png">
      <LogicalName>pad-immediate-16~dark~sel@2x.png</LogicalName>
    </EmbeddedResource>
    <EmbeddedResource Include="icons\pad-generic-16.png">
      <LogicalName>pad-generic-16.png</LogicalName>
    </EmbeddedResource>
    <EmbeddedResource Include="icons\pad-generic-16%402x.png">
      <LogicalName>pad-generic-16@2x.png</LogicalName>
    </EmbeddedResource>
    <EmbeddedResource Include="icons\pad-generic-16~dark.png">
      <LogicalName>pad-generic-16~dark.png</LogicalName>
    </EmbeddedResource>
    <EmbeddedResource Include="icons\pad-generic-16~dark%402x.png">
      <LogicalName>pad-generic-16~dark@2x.png</LogicalName>
    </EmbeddedResource>
    <EmbeddedResource Include="icons\pad-generic-16~sel.png">
      <LogicalName>pad-generic-16~sel.png</LogicalName>
    </EmbeddedResource>
    <EmbeddedResource Include="icons\pad-generic-16~sel%402x.png">
      <LogicalName>pad-generic-16~sel@2x.png</LogicalName>
    </EmbeddedResource>
    <EmbeddedResource Include="icons\pad-generic-16~dark~sel.png">
      <LogicalName>pad-generic-16~dark~sel.png</LogicalName>
    </EmbeddedResource>
    <EmbeddedResource Include="icons\pad-generic-16~dark~sel%402x.png">
      <LogicalName>pad-generic-16~dark~sel@2x.png</LogicalName>
    </EmbeddedResource>
    <EmbeddedResource Include="icons\pad-generic-16~error.png">
      <LogicalName>pad-generic-16~error.png</LogicalName>
    </EmbeddedResource>
    <EmbeddedResource Include="icons\pad-generic-16~error%402x.png">
      <LogicalName>pad-generic-16~error@2x.png</LogicalName>
    </EmbeddedResource>
    <EmbeddedResource Include="icons\pad-generic-16~dark~error.png">
      <LogicalName>pad-generic-16~dark~error.png</LogicalName>
    </EmbeddedResource>
    <EmbeddedResource Include="icons\pad-generic-16~dark~error%402x.png">
      <LogicalName>pad-generic-16~dark~error@2x.png</LogicalName>
    </EmbeddedResource>
    <EmbeddedResource Include="icons\file-resource-16.png">
      <LogicalName>file-resource-16.png</LogicalName>
    </EmbeddedResource>
    <EmbeddedResource Include="icons\file-resource-16%402x.png">
      <LogicalName>file-resource-16@2x.png</LogicalName>
    </EmbeddedResource>
    <EmbeddedResource Include="icons\file-resource-16~dark.png">
      <LogicalName>file-resource-16~dark.png</LogicalName>
    </EmbeddedResource>
    <EmbeddedResource Include="icons\file-resource-16~dark%402x.png">
      <LogicalName>file-resource-16~dark@2x.png</LogicalName>
    </EmbeddedResource>
    <EmbeddedResource Include="icons\file-resource-16~sel.png">
      <LogicalName>file-resource-16~sel.png</LogicalName>
    </EmbeddedResource>
    <EmbeddedResource Include="icons\file-resource-16~sel%402x.png">
      <LogicalName>file-resource-16~sel@2x.png</LogicalName>
    </EmbeddedResource>
    <EmbeddedResource Include="icons\file-resource-16~dark~sel.png">
      <LogicalName>file-resource-16~dark~sel.png</LogicalName>
    </EmbeddedResource>
    <EmbeddedResource Include="icons\file-resource-16~dark~sel%402x.png">
      <LogicalName>file-resource-16~dark~sel@2x.png</LogicalName>
    </EmbeddedResource>
    <EmbeddedResource Include="icons\file-resource-32.png">
      <LogicalName>file-resource-32.png</LogicalName>
    </EmbeddedResource>
    <EmbeddedResource Include="icons\file-resource-32%402x.png">
      <LogicalName>file-resource-32@2x.png</LogicalName>
    </EmbeddedResource>
    <EmbeddedResource Include="icons\file-resource-32~dark.png">
      <LogicalName>file-resource-32~dark.png</LogicalName>
    </EmbeddedResource>
    <EmbeddedResource Include="icons\file-resource-32~dark%402x.png">
      <LogicalName>file-resource-32~dark@2x.png</LogicalName>
    </EmbeddedResource>
    <EmbeddedResource Include="icons\file-resource-32~sel.png">
      <LogicalName>file-resource-32~sel.png</LogicalName>
    </EmbeddedResource>
    <EmbeddedResource Include="icons\file-resource-32~sel%402x.png">
      <LogicalName>file-resource-32~sel@2x.png</LogicalName>
    </EmbeddedResource>
    <EmbeddedResource Include="icons\file-resource-32~dark~sel.png">
      <LogicalName>file-resource-32~dark~sel.png</LogicalName>
    </EmbeddedResource>
    <EmbeddedResource Include="icons\file-resource-32~dark~sel%402x.png">
      <LogicalName>file-resource-32~dark~sel@2x.png</LogicalName>
    </EmbeddedResource>
    <EmbeddedResource Include="icons\file-text-32.png">
      <LogicalName>file-text-32.png</LogicalName>
    </EmbeddedResource>
    <EmbeddedResource Include="icons\file-text-32%402x.png">
      <LogicalName>file-text-32@2x.png</LogicalName>
    </EmbeddedResource>
    <EmbeddedResource Include="icons\file-text-32~dark.png">
      <LogicalName>file-text-32~dark.png</LogicalName>
    </EmbeddedResource>
    <EmbeddedResource Include="icons\file-text-32~dark%402x.png">
      <LogicalName>file-text-32~dark@2x.png</LogicalName>
    </EmbeddedResource>
    <EmbeddedResource Include="icons\file-text-32~sel.png">
      <LogicalName>file-text-32~sel.png</LogicalName>
    </EmbeddedResource>
    <EmbeddedResource Include="icons\file-text-32~sel%402x.png">
      <LogicalName>file-text-32~sel@2x.png</LogicalName>
    </EmbeddedResource>
    <EmbeddedResource Include="icons\file-text-32~dark~sel.png">
      <LogicalName>file-text-32~dark~sel.png</LogicalName>
    </EmbeddedResource>
    <EmbeddedResource Include="icons\file-text-32~dark~sel%402x.png">
      <LogicalName>file-text-32~dark~sel@2x.png</LogicalName>
    </EmbeddedResource>
    <EmbeddedResource Include="icons\file-text-16.png">
      <LogicalName>file-text-16.png</LogicalName>
    </EmbeddedResource>
    <EmbeddedResource Include="icons\file-text-16%402x.png">
      <LogicalName>file-text-16@2x.png</LogicalName>
    </EmbeddedResource>
    <EmbeddedResource Include="icons\file-text-16~dark.png">
      <LogicalName>file-text-16~dark.png</LogicalName>
    </EmbeddedResource>
    <EmbeddedResource Include="icons\file-text-16~dark%402x.png">
      <LogicalName>file-text-16~dark@2x.png</LogicalName>
    </EmbeddedResource>
    <EmbeddedResource Include="icons\file-text-16~sel.png">
      <LogicalName>file-text-16~sel.png</LogicalName>
    </EmbeddedResource>
    <EmbeddedResource Include="icons\file-text-16~sel%402x.png">
      <LogicalName>file-text-16~sel@2x.png</LogicalName>
    </EmbeddedResource>
    <EmbeddedResource Include="icons\file-text-16~dark~sel.png">
      <LogicalName>file-text-16~dark~sel.png</LogicalName>
    </EmbeddedResource>
    <EmbeddedResource Include="icons\file-text-16~dark~sel%402x.png">
      <LogicalName>file-text-16~dark~sel@2x.png</LogicalName>
    </EmbeddedResource>
    <EmbeddedResource Include="icons\bookmark-toggle-16.png">
      <LogicalName>bookmark-toggle-16.png</LogicalName>
    </EmbeddedResource>
    <EmbeddedResource Include="icons\bookmark-toggle-16%402x.png">
      <LogicalName>bookmark-toggle-16@2x.png</LogicalName>
    </EmbeddedResource>
    <EmbeddedResource Include="icons\bookmark-toggle-16~dark.png">
      <LogicalName>bookmark-toggle-16~dark.png</LogicalName>
    </EmbeddedResource>
    <EmbeddedResource Include="icons\bookmark-toggle-16~dark%402x.png">
      <LogicalName>bookmark-toggle-16~dark@2x.png</LogicalName>
    </EmbeddedResource>
    <EmbeddedResource Include="icons\web-search-16.png">
      <LogicalName>web-search-16.png</LogicalName>
    </EmbeddedResource>
    <EmbeddedResource Include="icons\web-search-16%402x.png">
      <LogicalName>web-search-16@2x.png</LogicalName>
    </EmbeddedResource>
    <EmbeddedResource Include="icons\web-search-16~dark.png">
      <LogicalName>web-search-16~dark.png</LogicalName>
    </EmbeddedResource>
    <EmbeddedResource Include="icons\web-search-16~dark%402x.png">
      <LogicalName>web-search-16~dark@2x.png</LogicalName>
    </EmbeddedResource>
    <EmbeddedResource Include="icons\web-search-16~disabled.png">
      <LogicalName>web-search-16~disabled.png</LogicalName>
    </EmbeddedResource>
    <EmbeddedResource Include="icons\web-search-16~disabled%402x.png">
      <LogicalName>web-search-16~disabled@2x.png</LogicalName>
    </EmbeddedResource>
    <EmbeddedResource Include="icons\web-search-16~dark~disabled.png">
      <LogicalName>web-search-16~dark~disabled.png</LogicalName>
    </EmbeddedResource>
    <EmbeddedResource Include="icons\web-search-16~dark~disabled%402x.png">
      <LogicalName>web-search-16~dark~disabled@2x.png</LogicalName>
    </EmbeddedResource>
    <EmbeddedResource Include="icons\file-generic-16.png">
      <LogicalName>file-generic-16.png</LogicalName>
    </EmbeddedResource>
    <EmbeddedResource Include="icons\file-generic-16%402x.png">
      <LogicalName>file-generic-16@2x.png</LogicalName>
    </EmbeddedResource>
    <EmbeddedResource Include="icons\file-generic-16~dark.png">
      <LogicalName>file-generic-16~dark.png</LogicalName>
    </EmbeddedResource>
    <EmbeddedResource Include="icons\file-generic-16~dark%402x.png">
      <LogicalName>file-generic-16~dark@2x.png</LogicalName>
    </EmbeddedResource>
    <EmbeddedResource Include="icons\file-generic-16~sel.png">
      <LogicalName>file-generic-16~sel.png</LogicalName>
    </EmbeddedResource>
    <EmbeddedResource Include="icons\file-generic-16~sel%402x.png">
      <LogicalName>file-generic-16~sel@2x.png</LogicalName>
    </EmbeddedResource>
    <EmbeddedResource Include="icons\file-generic-16~dark~sel.png">
      <LogicalName>file-generic-16~dark~sel.png</LogicalName>
    </EmbeddedResource>
    <EmbeddedResource Include="icons\file-generic-16~dark~sel%402x.png">
      <LogicalName>file-generic-16~dark~sel@2x.png</LogicalName>
    </EmbeddedResource>
    <EmbeddedResource Include="icons\file-generic-32.png">
      <LogicalName>file-generic-32.png</LogicalName>
    </EmbeddedResource>
    <EmbeddedResource Include="icons\file-generic-32%402x.png">
      <LogicalName>file-generic-32@2x.png</LogicalName>
    </EmbeddedResource>
    <EmbeddedResource Include="icons\file-generic-32~dark.png">
      <LogicalName>file-generic-32~dark.png</LogicalName>
    </EmbeddedResource>
    <EmbeddedResource Include="icons\file-generic-32~dark%402x.png">
      <LogicalName>file-generic-32~dark@2x.png</LogicalName>
    </EmbeddedResource>
    <EmbeddedResource Include="icons\file-generic-32~sel.png">
      <LogicalName>file-generic-32~sel.png</LogicalName>
    </EmbeddedResource>
    <EmbeddedResource Include="icons\file-generic-32~sel%402x.png">
      <LogicalName>file-generic-32~sel@2x.png</LogicalName>
    </EmbeddedResource>
    <EmbeddedResource Include="icons\file-generic-32~dark~sel.png">
      <LogicalName>file-generic-32~dark~sel.png</LogicalName>
    </EmbeddedResource>
    <EmbeddedResource Include="icons\file-generic-32~dark~sel%402x.png">
      <LogicalName>file-generic-32~dark~sel@2x.png</LogicalName>
    </EmbeddedResource>
    <EmbeddedResource Include="icons\tabbar-prev-12.png">
      <LogicalName>tabbar-prev-12.png</LogicalName>
    </EmbeddedResource>
    <EmbeddedResource Include="icons\tabbar-prev-12%402x.png">
      <LogicalName>tabbar-prev-12@2x.png</LogicalName>
    </EmbeddedResource>
    <EmbeddedResource Include="icons\tabbar-prev-12~dark.png">
      <LogicalName>tabbar-prev-12~dark.png</LogicalName>
    </EmbeddedResource>
    <EmbeddedResource Include="icons\tabbar-prev-12~dark%402x.png">
      <LogicalName>tabbar-prev-12~dark@2x.png</LogicalName>
    </EmbeddedResource>
    <EmbeddedResource Include="icons\tabbar-prev-hover-12.png">
      <LogicalName>tabbar-prev-hover-12.png</LogicalName>
    </EmbeddedResource>
    <EmbeddedResource Include="icons\tabbar-prev-hover-12%402x.png">
      <LogicalName>tabbar-prev-hover-12@2x.png</LogicalName>
    </EmbeddedResource>
    <EmbeddedResource Include="icons\tabbar-prev-hover-12~dark.png">
      <LogicalName>tabbar-prev-hover-12~dark.png</LogicalName>
    </EmbeddedResource>
    <EmbeddedResource Include="icons\tabbar-prev-hover-12~dark%402x.png">
      <LogicalName>tabbar-prev-hover-12~dark@2x.png</LogicalName>
    </EmbeddedResource>
    <EmbeddedResource Include="icons\tabbar-next-12.png">
      <LogicalName>tabbar-next-12.png</LogicalName>
    </EmbeddedResource>
    <EmbeddedResource Include="icons\tabbar-next-12%402x.png">
      <LogicalName>tabbar-next-12@2x.png</LogicalName>
    </EmbeddedResource>
    <EmbeddedResource Include="icons\tabbar-next-12~dark.png">
      <LogicalName>tabbar-next-12~dark.png</LogicalName>
    </EmbeddedResource>
    <EmbeddedResource Include="icons\tabbar-next-12~dark%402x.png">
      <LogicalName>tabbar-next-12~dark@2x.png</LogicalName>
    </EmbeddedResource>
    <EmbeddedResource Include="icons\tabbar-next-hover-12.png">
      <LogicalName>tabbar-next-hover-12.png</LogicalName>
    </EmbeddedResource>
    <EmbeddedResource Include="icons\tabbar-next-hover-12%402x.png">
      <LogicalName>tabbar-next-hover-12@2x.png</LogicalName>
    </EmbeddedResource>
    <EmbeddedResource Include="icons\tabbar-next-hover-12~dark.png">
      <LogicalName>tabbar-next-hover-12~dark.png</LogicalName>
    </EmbeddedResource>
    <EmbeddedResource Include="icons\tabbar-next-hover-12~dark%402x.png">
      <LogicalName>tabbar-next-hover-12~dark@2x.png</LogicalName>
    </EmbeddedResource>
    <EmbeddedResource Include="icons\tab-close-9.png">
      <LogicalName>tab-close-9.png</LogicalName>
    </EmbeddedResource>
    <EmbeddedResource Include="icons\tab-close-9%402x.png">
      <LogicalName>tab-close-9@2x.png</LogicalName>
    </EmbeddedResource>
    <EmbeddedResource Include="icons\tab-close-9~dark.png">
      <LogicalName>tab-close-9~dark.png</LogicalName>
    </EmbeddedResource>
    <EmbeddedResource Include="icons\tab-close-9~dark%402x.png">
      <LogicalName>tab-close-9~dark@2x.png</LogicalName>
    </EmbeddedResource>
    <EmbeddedResource Include="icons\tab-dirty-9.png">
      <LogicalName>tab-dirty-9.png</LogicalName>
    </EmbeddedResource>
    <EmbeddedResource Include="icons\tab-dirty-9%402x.png">
      <LogicalName>tab-dirty-9@2x.png</LogicalName>
    </EmbeddedResource>
    <EmbeddedResource Include="icons\tab-dirty-9~dark.png">
      <LogicalName>tab-dirty-9~dark.png</LogicalName>
    </EmbeddedResource>
    <EmbeddedResource Include="icons\tab-dirty-9~dark%402x.png">
      <LogicalName>tab-dirty-9~dark@2x.png</LogicalName>
    </EmbeddedResource>
    <EmbeddedResource Include="icons\tabbar-menu-12.png">
      <LogicalName>tabbar-menu-12.png</LogicalName>
    </EmbeddedResource>
    <EmbeddedResource Include="icons\tabbar-menu-12%402x.png">
      <LogicalName>tabbar-menu-12@2x.png</LogicalName>
    </EmbeddedResource>
    <EmbeddedResource Include="icons\tabbar-menu-12~dark.png">
      <LogicalName>tabbar-menu-12~dark.png</LogicalName>
    </EmbeddedResource>
    <EmbeddedResource Include="icons\tabbar-menu-12~dark%402x.png">
      <LogicalName>tabbar-menu-12~dark@2x.png</LogicalName>
    </EmbeddedResource>
    <EmbeddedResource Include="icons\tabbar-menu-hover-12.png">
      <LogicalName>tabbar-menu-hover-12.png</LogicalName>
    </EmbeddedResource>
    <EmbeddedResource Include="icons\tabbar-menu-hover-12%402x.png">
      <LogicalName>tabbar-menu-hover-12@2x.png</LogicalName>
    </EmbeddedResource>
    <EmbeddedResource Include="icons\tabbar-menu-hover-12~dark.png">
      <LogicalName>tabbar-menu-hover-12~dark.png</LogicalName>
    </EmbeddedResource>
    <EmbeddedResource Include="icons\tabbar-menu-hover-12~dark%402x.png">
      <LogicalName>tabbar-menu-hover-12~dark@2x.png</LogicalName>
    </EmbeddedResource>
    <EmbeddedResource Include="icons\breadcrumb-prev-16.png">
      <LogicalName>breadcrumb-prev-16.png</LogicalName>
    </EmbeddedResource>
    <EmbeddedResource Include="icons\breadcrumb-prev-16%402x.png">
      <LogicalName>breadcrumb-prev-16@2x.png</LogicalName>
    </EmbeddedResource>
    <EmbeddedResource Include="icons\breadcrumb-prev-16~dark.png">
      <LogicalName>breadcrumb-prev-16~dark.png</LogicalName>
    </EmbeddedResource>
    <EmbeddedResource Include="icons\breadcrumb-prev-16~dark%402x.png">
      <LogicalName>breadcrumb-prev-16~dark@2x.png</LogicalName>
    </EmbeddedResource>
    <EmbeddedResource Include="icons\breadcrumb-next-16.png">
      <LogicalName>breadcrumb-next-16.png</LogicalName>
    </EmbeddedResource>
    <EmbeddedResource Include="icons\breadcrumb-next-16%402x.png">
      <LogicalName>breadcrumb-next-16@2x.png</LogicalName>
    </EmbeddedResource>
    <EmbeddedResource Include="icons\breadcrumb-next-16~dark.png">
      <LogicalName>breadcrumb-next-16~dark.png</LogicalName>
    </EmbeddedResource>
    <EmbeddedResource Include="icons\breadcrumb-next-16~dark%402x.png">
      <LogicalName>breadcrumb-next-16~dark@2x.png</LogicalName>
    </EmbeddedResource>
    <EmbeddedResource Include="icons\information-16.png">
      <LogicalName>information-16.png</LogicalName>
    </EmbeddedResource>
    <EmbeddedResource Include="icons\information-16%402x.png">
      <LogicalName>information-16@2x.png</LogicalName>
    </EmbeddedResource>
    <EmbeddedResource Include="icons\information-16~dark.png">
      <LogicalName>information-16~dark.png</LogicalName>
    </EmbeddedResource>
    <EmbeddedResource Include="icons\information-16~dark%402x.png">
      <LogicalName>information-16~dark@2x.png</LogicalName>
    </EmbeddedResource>
    <EmbeddedResource Include="icons\information-16~sel.png">
      <LogicalName>information-16~sel.png</LogicalName>
    </EmbeddedResource>
    <EmbeddedResource Include="icons\information-16~sel%402x.png">
      <LogicalName>information-16~sel@2x.png</LogicalName>
    </EmbeddedResource>
    <EmbeddedResource Include="icons\information-16~dark~sel.png">
      <LogicalName>information-16~dark~sel.png</LogicalName>
    </EmbeddedResource>
    <EmbeddedResource Include="icons\information-16~dark~sel%402x.png">
      <LogicalName>information-16~dark~sel@2x.png</LogicalName>
    </EmbeddedResource>
    <EmbeddedResource Include="icons\information-24.png">
      <LogicalName>information-24.png</LogicalName>
    </EmbeddedResource>
    <EmbeddedResource Include="icons\information-24%402x.png">
      <LogicalName>information-24@2x.png</LogicalName>
    </EmbeddedResource>
    <EmbeddedResource Include="icons\information-24~dark.png">
      <LogicalName>information-24~dark.png</LogicalName>
    </EmbeddedResource>
    <EmbeddedResource Include="icons\information-24~dark%402x.png">
      <LogicalName>information-24~dark@2x.png</LogicalName>
    </EmbeddedResource>
    <EmbeddedResource Include="icons\information-24~sel.png">
      <LogicalName>information-24~sel.png</LogicalName>
    </EmbeddedResource>
    <EmbeddedResource Include="icons\information-24~sel%402x.png">
      <LogicalName>information-24~sel@2x.png</LogicalName>
    </EmbeddedResource>
    <EmbeddedResource Include="icons\information-24~dark~sel.png">
      <LogicalName>information-24~dark~sel.png</LogicalName>
    </EmbeddedResource>
    <EmbeddedResource Include="icons\information-24~dark~sel%402x.png">
      <LogicalName>information-24~dark~sel@2x.png</LogicalName>
    </EmbeddedResource>
    <EmbeddedResource Include="icons\information-32.png">
      <LogicalName>information-32.png</LogicalName>
    </EmbeddedResource>
    <EmbeddedResource Include="icons\information-32%402x.png">
      <LogicalName>information-32@2x.png</LogicalName>
    </EmbeddedResource>
    <EmbeddedResource Include="icons\information-32~dark.png">
      <LogicalName>information-32~dark.png</LogicalName>
    </EmbeddedResource>
    <EmbeddedResource Include="icons\information-32~dark%402x.png">
      <LogicalName>information-32~dark@2x.png</LogicalName>
    </EmbeddedResource>
    <EmbeddedResource Include="icons\information-32~sel.png">
      <LogicalName>information-32~sel.png</LogicalName>
    </EmbeddedResource>
    <EmbeddedResource Include="icons\information-32~sel%402x.png">
      <LogicalName>information-32~sel@2x.png</LogicalName>
    </EmbeddedResource>
    <EmbeddedResource Include="icons\information-32~dark~sel.png">
      <LogicalName>information-32~dark~sel.png</LogicalName>
    </EmbeddedResource>
    <EmbeddedResource Include="icons\information-32~dark~sel%402x.png">
      <LogicalName>information-32~dark~sel@2x.png</LogicalName>
    </EmbeddedResource>
    <EmbeddedResource Include="icons\information-48.png">
      <LogicalName>information-48.png</LogicalName>
    </EmbeddedResource>
    <EmbeddedResource Include="icons\information-48%402x.png">
      <LogicalName>information-48@2x.png</LogicalName>
    </EmbeddedResource>
    <EmbeddedResource Include="icons\information-48~dark.png">
      <LogicalName>information-48~dark.png</LogicalName>
    </EmbeddedResource>
    <EmbeddedResource Include="icons\information-48~dark%402x.png">
      <LogicalName>information-48~dark@2x.png</LogicalName>
    </EmbeddedResource>
    <EmbeddedResource Include="icons\information-48~sel.png">
      <LogicalName>information-48~sel.png</LogicalName>
    </EmbeddedResource>
    <EmbeddedResource Include="icons\information-48~sel%402x.png">
      <LogicalName>information-48~sel@2x.png</LogicalName>
    </EmbeddedResource>
    <EmbeddedResource Include="icons\information-48~dark~sel.png">
      <LogicalName>information-48~dark~sel.png</LogicalName>
    </EmbeddedResource>
    <EmbeddedResource Include="icons\information-48~dark~sel%402x.png">
      <LogicalName>information-48~dark~sel@2x.png</LogicalName>
    </EmbeddedResource>
    <EmbeddedResource Include="icons\question-16.png">
      <LogicalName>question-16.png</LogicalName>
    </EmbeddedResource>
    <EmbeddedResource Include="icons\question-16%402x.png">
      <LogicalName>question-16@2x.png</LogicalName>
    </EmbeddedResource>
    <EmbeddedResource Include="icons\question-16~dark.png">
      <LogicalName>question-16~dark.png</LogicalName>
    </EmbeddedResource>
    <EmbeddedResource Include="icons\question-16~dark%402x.png">
      <LogicalName>question-16~dark@2x.png</LogicalName>
    </EmbeddedResource>
    <EmbeddedResource Include="icons\question-16~sel.png">
      <LogicalName>question-16~sel.png</LogicalName>
    </EmbeddedResource>
    <EmbeddedResource Include="icons\question-16~sel%402x.png">
      <LogicalName>question-16~sel@2x.png</LogicalName>
    </EmbeddedResource>
    <EmbeddedResource Include="icons\question-16~dark~sel.png">
      <LogicalName>question-16~dark~sel.png</LogicalName>
    </EmbeddedResource>
    <EmbeddedResource Include="icons\question-16~dark~sel%402x.png">
      <LogicalName>question-16~dark~sel@2x.png</LogicalName>
    </EmbeddedResource>
    <EmbeddedResource Include="icons\question-24.png">
      <LogicalName>question-24.png</LogicalName>
    </EmbeddedResource>
    <EmbeddedResource Include="icons\question-24%402x.png">
      <LogicalName>question-24@2x.png</LogicalName>
    </EmbeddedResource>
    <EmbeddedResource Include="icons\question-24~dark.png">
      <LogicalName>question-24~dark.png</LogicalName>
    </EmbeddedResource>
    <EmbeddedResource Include="icons\question-24~dark%402x.png">
      <LogicalName>question-24~dark@2x.png</LogicalName>
    </EmbeddedResource>
    <EmbeddedResource Include="icons\question-24~sel.png">
      <LogicalName>question-24~sel.png</LogicalName>
    </EmbeddedResource>
    <EmbeddedResource Include="icons\question-24~sel%402x.png">
      <LogicalName>question-24~sel@2x.png</LogicalName>
    </EmbeddedResource>
    <EmbeddedResource Include="icons\question-24~dark~sel.png">
      <LogicalName>question-24~dark~sel.png</LogicalName>
    </EmbeddedResource>
    <EmbeddedResource Include="icons\question-24~dark~sel%402x.png">
      <LogicalName>question-24~dark~sel@2x.png</LogicalName>
    </EmbeddedResource>
    <EmbeddedResource Include="icons\question-32.png">
      <LogicalName>question-32.png</LogicalName>
    </EmbeddedResource>
    <EmbeddedResource Include="icons\question-32%402x.png">
      <LogicalName>question-32@2x.png</LogicalName>
    </EmbeddedResource>
    <EmbeddedResource Include="icons\question-32~dark.png">
      <LogicalName>question-32~dark.png</LogicalName>
    </EmbeddedResource>
    <EmbeddedResource Include="icons\question-32~dark%402x.png">
      <LogicalName>question-32~dark@2x.png</LogicalName>
    </EmbeddedResource>
    <EmbeddedResource Include="icons\question-32~sel.png">
      <LogicalName>question-32~sel.png</LogicalName>
    </EmbeddedResource>
    <EmbeddedResource Include="icons\question-32~sel%402x.png">
      <LogicalName>question-32~sel@2x.png</LogicalName>
    </EmbeddedResource>
    <EmbeddedResource Include="icons\question-32~dark~sel.png">
      <LogicalName>question-32~dark~sel.png</LogicalName>
    </EmbeddedResource>
    <EmbeddedResource Include="icons\question-32~dark~sel%402x.png">
      <LogicalName>question-32~dark~sel@2x.png</LogicalName>
    </EmbeddedResource>
    <EmbeddedResource Include="icons\question-48.png">
      <LogicalName>question-48.png</LogicalName>
    </EmbeddedResource>
    <EmbeddedResource Include="icons\question-48%402x.png">
      <LogicalName>question-48@2x.png</LogicalName>
    </EmbeddedResource>
    <EmbeddedResource Include="icons\question-48~dark.png">
      <LogicalName>question-48~dark.png</LogicalName>
    </EmbeddedResource>
    <EmbeddedResource Include="icons\question-48~dark%402x.png">
      <LogicalName>question-48~dark@2x.png</LogicalName>
    </EmbeddedResource>
    <EmbeddedResource Include="icons\question-48~sel.png">
      <LogicalName>question-48~sel.png</LogicalName>
    </EmbeddedResource>
    <EmbeddedResource Include="icons\question-48~sel%402x.png">
      <LogicalName>question-48~sel@2x.png</LogicalName>
    </EmbeddedResource>
    <EmbeddedResource Include="icons\question-48~dark~sel.png">
      <LogicalName>question-48~dark~sel.png</LogicalName>
    </EmbeddedResource>
    <EmbeddedResource Include="icons\question-48~dark~sel%402x.png">
      <LogicalName>question-48~dark~sel@2x.png</LogicalName>
    </EmbeddedResource>
    <EmbeddedResource Include="icons\command-16.png">
      <LogicalName>command-16.png</LogicalName>
    </EmbeddedResource>
    <EmbeddedResource Include="icons\command-16%402x.png">
      <LogicalName>command-16@2x.png</LogicalName>
    </EmbeddedResource>
    <EmbeddedResource Include="icons\command-16~dark.png">
      <LogicalName>command-16~dark.png</LogicalName>
    </EmbeddedResource>
    <EmbeddedResource Include="icons\command-16~dark%402x.png">
      <LogicalName>command-16~dark@2x.png</LogicalName>
    </EmbeddedResource>
    <EmbeddedResource Include="icons\command-16~sel.png">
      <LogicalName>command-16~sel.png</LogicalName>
    </EmbeddedResource>
    <EmbeddedResource Include="icons\command-16~sel%402x.png">
      <LogicalName>command-16~sel@2x.png</LogicalName>
    </EmbeddedResource>
    <EmbeddedResource Include="icons\command-16~dark~sel.png">
      <LogicalName>command-16~dark~sel.png</LogicalName>
    </EmbeddedResource>
    <EmbeddedResource Include="icons\command-16~dark~sel%402x.png">
      <LogicalName>command-16~dark~sel@2x.png</LogicalName>
    </EmbeddedResource>
    <EmbeddedResource Include="MonoDevelop.Components.MainToolbar\icons\ico-build-disabled-32.png">
      <LogicalName>ico-build-disabled-32.png</LogicalName>
    </EmbeddedResource>
    <EmbeddedResource Include="MonoDevelop.Components.MainToolbar\icons\ico-build-disabled-32%402x.png">
      <LogicalName>ico-build-disabled-32@2x.png</LogicalName>
    </EmbeddedResource>
    <EmbeddedResource Include="MonoDevelop.Components.MainToolbar\icons\ico-build-disabled-32~dark.png">
      <LogicalName>ico-build-disabled-32~dark.png</LogicalName>
    </EmbeddedResource>
    <EmbeddedResource Include="MonoDevelop.Components.MainToolbar\icons\ico-build-disabled-32~dark%402x.png">
      <LogicalName>ico-build-disabled-32~dark@2x.png</LogicalName>
    </EmbeddedResource>
    <EmbeddedResource Include="MonoDevelop.Components.MainToolbar\icons\ico-build-normal-32.png">
      <LogicalName>ico-build-normal-32.png</LogicalName>
    </EmbeddedResource>
    <EmbeddedResource Include="MonoDevelop.Components.MainToolbar\icons\ico-build-normal-32%402x.png">
      <LogicalName>ico-build-normal-32@2x.png</LogicalName>
    </EmbeddedResource>
    <EmbeddedResource Include="MonoDevelop.Components.MainToolbar\icons\ico-build-normal-32~dark.png">
      <LogicalName>ico-build-normal-32~dark.png</LogicalName>
    </EmbeddedResource>
    <EmbeddedResource Include="MonoDevelop.Components.MainToolbar\icons\ico-build-normal-32~dark%402x.png">
      <LogicalName>ico-build-normal-32~dark@2x.png</LogicalName>
    </EmbeddedResource>
    <EmbeddedResource Include="icons\stop-16.png">
      <LogicalName>stop-16.png</LogicalName>
    </EmbeddedResource>
    <EmbeddedResource Include="icons\stop-16%402x.png">
      <LogicalName>stop-16@2x.png</LogicalName>
    </EmbeddedResource>
    <EmbeddedResource Include="icons\stop-16~dark.png">
      <LogicalName>stop-16~dark.png</LogicalName>
    </EmbeddedResource>
    <EmbeddedResource Include="icons\stop-16~dark%402x.png">
      <LogicalName>stop-16~dark@2x.png</LogicalName>
    </EmbeddedResource>
    <EmbeddedResource Include="icons\stop-16~disabled.png">
      <LogicalName>stop-16~disabled.png</LogicalName>
    </EmbeddedResource>
    <EmbeddedResource Include="icons\stop-16~disabled%402x.png">
      <LogicalName>stop-16~disabled@2x.png</LogicalName>
    </EmbeddedResource>
    <EmbeddedResource Include="icons\stop-16~dark~disabled.png">
      <LogicalName>stop-16~dark~disabled.png</LogicalName>
    </EmbeddedResource>
    <EmbeddedResource Include="icons\stop-16~dark~disabled%402x.png">
      <LogicalName>stop-16~dark~disabled@2x.png</LogicalName>
    </EmbeddedResource>
    <EmbeddedResource Include="icons\clear-16.png">
      <LogicalName>clear-16.png</LogicalName>
    </EmbeddedResource>
    <EmbeddedResource Include="icons\clear-16%402x.png">
      <LogicalName>clear-16@2x.png</LogicalName>
    </EmbeddedResource>
    <EmbeddedResource Include="icons\clear-16~dark.png">
      <LogicalName>clear-16~dark.png</LogicalName>
    </EmbeddedResource>
    <EmbeddedResource Include="icons\clear-16~dark%402x.png">
      <LogicalName>clear-16~dark@2x.png</LogicalName>
    </EmbeddedResource>
    <EmbeddedResource Include="icons\clear-16~disabled.png">
      <LogicalName>clear-16~disabled.png</LogicalName>
    </EmbeddedResource>
    <EmbeddedResource Include="icons\clear-16~disabled%402x.png">
      <LogicalName>clear-16~disabled@2x.png</LogicalName>
    </EmbeddedResource>
    <EmbeddedResource Include="icons\clear-16~dark~disabled.png">
      <LogicalName>clear-16~dark~disabled.png</LogicalName>
    </EmbeddedResource>
    <EmbeddedResource Include="icons\clear-16~dark~disabled%402x.png">
      <LogicalName>clear-16~dark~disabled@2x.png</LogicalName>
    </EmbeddedResource>
    <EmbeddedResource Include="MonoDevelop.Ide.WelcomePage\icons\welcome-link-chat-16.png">
      <LogicalName>welcome-link-chat-16.png</LogicalName>
    </EmbeddedResource>
    <EmbeddedResource Include="MonoDevelop.Ide.WelcomePage\icons\welcome-link-chat-16%402x.png">
      <LogicalName>welcome-link-chat-16@2x.png</LogicalName>
    </EmbeddedResource>
    <EmbeddedResource Include="MonoDevelop.Ide.WelcomePage\icons\welcome-link-chat-16~dark.png">
      <LogicalName>welcome-link-chat-16~dark.png</LogicalName>
    </EmbeddedResource>
    <EmbeddedResource Include="MonoDevelop.Ide.WelcomePage\icons\welcome-link-chat-16~dark%402x.png">
      <LogicalName>welcome-link-chat-16~dark@2x.png</LogicalName>
    </EmbeddedResource>
    <EmbeddedResource Include="MonoDevelop.Ide.WelcomePage\icons\welcome-link-md-16.png">
      <LogicalName>welcome-link-md-16.png</LogicalName>
    </EmbeddedResource>
    <EmbeddedResource Include="MonoDevelop.Ide.WelcomePage\icons\welcome-link-md-16%402x.png">
      <LogicalName>welcome-link-md-16@2x.png</LogicalName>
    </EmbeddedResource>
    <EmbeddedResource Include="MonoDevelop.Ide.WelcomePage\icons\welcome-link-md-16~dark.png">
      <LogicalName>welcome-link-md-16~dark.png</LogicalName>
    </EmbeddedResource>
    <EmbeddedResource Include="MonoDevelop.Ide.WelcomePage\icons\welcome-link-md-16~dark%402x.png">
      <LogicalName>welcome-link-md-16~dark@2x.png</LogicalName>
    </EmbeddedResource>
    <EmbeddedResource Include="MonoDevelop.Ide.WelcomePage\icons\welcome-link-support-16.png">
      <LogicalName>welcome-link-support-16.png</LogicalName>
    </EmbeddedResource>
    <EmbeddedResource Include="MonoDevelop.Ide.WelcomePage\icons\welcome-link-support-16%402x.png">
      <LogicalName>welcome-link-support-16@2x.png</LogicalName>
    </EmbeddedResource>
    <EmbeddedResource Include="MonoDevelop.Ide.WelcomePage\icons\welcome-link-support-16~dark.png">
      <LogicalName>welcome-link-support-16~dark.png</LogicalName>
    </EmbeddedResource>
    <EmbeddedResource Include="MonoDevelop.Ide.WelcomePage\icons\welcome-link-support-16~dark%402x.png">
      <LogicalName>welcome-link-support-16~dark@2x.png</LogicalName>
    </EmbeddedResource>
    <EmbeddedResource Include="MonoDevelop.Ide.WelcomePage\icons\welcome-link-info-16.png">
      <LogicalName>welcome-link-info-16.png</LogicalName>
    </EmbeddedResource>
    <EmbeddedResource Include="MonoDevelop.Ide.WelcomePage\icons\welcome-link-info-16%402x.png">
      <LogicalName>welcome-link-info-16@2x.png</LogicalName>
    </EmbeddedResource>
    <EmbeddedResource Include="MonoDevelop.Ide.WelcomePage\icons\welcome-link-info-16~dark.png">
      <LogicalName>welcome-link-info-16~dark.png</LogicalName>
    </EmbeddedResource>
    <EmbeddedResource Include="MonoDevelop.Ide.WelcomePage\icons\welcome-link-info-16~dark%402x.png">
      <LogicalName>welcome-link-info-16~dark@2x.png</LogicalName>
    </EmbeddedResource>
    <EmbeddedResource Include="MonoDevelop.Ide.WelcomePage\icons\welcome-new-solution-16.png">
      <LogicalName>welcome-new-solution-16.png</LogicalName>
    </EmbeddedResource>
    <EmbeddedResource Include="MonoDevelop.Ide.WelcomePage\icons\welcome-new-solution-16%402x.png">
      <LogicalName>welcome-new-solution-16@2x.png</LogicalName>
    </EmbeddedResource>
    <EmbeddedResource Include="MonoDevelop.Ide.WelcomePage\icons\welcome-new-solution-16~dark.png">
      <LogicalName>welcome-new-solution-16~dark.png</LogicalName>
    </EmbeddedResource>
    <EmbeddedResource Include="MonoDevelop.Ide.WelcomePage\icons\welcome-new-solution-16~dark%402x.png">
      <LogicalName>welcome-new-solution-16~dark@2x.png</LogicalName>
    </EmbeddedResource>
    <EmbeddedResource Include="MonoDevelop.Ide.WelcomePage\icons\welcome-open-solution-16.png">
      <LogicalName>welcome-open-solution-16.png</LogicalName>
    </EmbeddedResource>
    <EmbeddedResource Include="MonoDevelop.Ide.WelcomePage\icons\welcome-open-solution-16%402x.png">
      <LogicalName>welcome-open-solution-16@2x.png</LogicalName>
    </EmbeddedResource>
    <EmbeddedResource Include="MonoDevelop.Ide.WelcomePage\icons\welcome-open-solution-16~dark.png">
      <LogicalName>welcome-open-solution-16~dark.png</LogicalName>
    </EmbeddedResource>
    <EmbeddedResource Include="MonoDevelop.Ide.WelcomePage\icons\welcome-open-solution-16~dark%402x.png">
      <LogicalName>welcome-open-solution-16~dark@2x.png</LogicalName>
    </EmbeddedResource>
    <EmbeddedResource Include="icons\link-overlay-16.png">
      <LogicalName>link-overlay-16.png</LogicalName>
    </EmbeddedResource>
    <EmbeddedResource Include="icons\link-overlay-16%402x.png">
      <LogicalName>link-overlay-16@2x.png</LogicalName>
    </EmbeddedResource>
    <EmbeddedResource Include="icons\link-overlay-16~dark.png">
      <LogicalName>link-overlay-16~dark.png</LogicalName>
    </EmbeddedResource>
    <EmbeddedResource Include="icons\link-overlay-16~dark%402x.png">
      <LogicalName>link-overlay-16~dark@2x.png</LogicalName>
    </EmbeddedResource>
    <EmbeddedResource Include="icons\link-overlay-16~sel.png">
      <LogicalName>link-overlay-16~sel.png</LogicalName>
    </EmbeddedResource>
    <EmbeddedResource Include="icons\link-overlay-16~sel%402x.png">
      <LogicalName>link-overlay-16~sel@2x.png</LogicalName>
    </EmbeddedResource>
    <EmbeddedResource Include="icons\link-overlay-16~dark~sel.png">
      <LogicalName>link-overlay-16~dark~sel.png</LogicalName>
    </EmbeddedResource>
    <EmbeddedResource Include="icons\link-overlay-16~dark~sel%402x.png">
      <LogicalName>link-overlay-16~dark~sel@2x.png</LogicalName>
    </EmbeddedResource>
    <EmbeddedResource Include="icons\link-overlay-32.png">
      <LogicalName>link-overlay-32.png</LogicalName>
    </EmbeddedResource>
    <EmbeddedResource Include="icons\link-overlay-32%402x.png">
      <LogicalName>link-overlay-32@2x.png</LogicalName>
    </EmbeddedResource>
    <EmbeddedResource Include="icons\link-overlay-32~dark.png">
      <LogicalName>link-overlay-32~dark.png</LogicalName>
    </EmbeddedResource>
    <EmbeddedResource Include="icons\link-overlay-32~dark%402x.png">
      <LogicalName>link-overlay-32~dark@2x.png</LogicalName>
    </EmbeddedResource>
    <EmbeddedResource Include="icons\link-overlay-32~sel.png">
      <LogicalName>link-overlay-32~sel.png</LogicalName>
    </EmbeddedResource>
    <EmbeddedResource Include="icons\link-overlay-32~sel%402x.png">
      <LogicalName>link-overlay-32~sel@2x.png</LogicalName>
    </EmbeddedResource>
    <EmbeddedResource Include="icons\link-overlay-32~dark~sel.png">
      <LogicalName>link-overlay-32~dark~sel.png</LogicalName>
    </EmbeddedResource>
    <EmbeddedResource Include="icons\link-overlay-32~dark~sel%402x.png">
      <LogicalName>link-overlay-32~dark~sel@2x.png</LogicalName>
    </EmbeddedResource>
    <EmbeddedResource Include="icons\pad-error-list-16.png">
      <LogicalName>pad-error-list-16.png</LogicalName>
    </EmbeddedResource>
    <EmbeddedResource Include="icons\pad-error-list-16%402x.png">
      <LogicalName>pad-error-list-16@2x.png</LogicalName>
    </EmbeddedResource>
    <EmbeddedResource Include="icons\pad-error-list-16~dark.png">
      <LogicalName>pad-error-list-16~dark.png</LogicalName>
    </EmbeddedResource>
    <EmbeddedResource Include="icons\pad-error-list-16~dark%402x.png">
      <LogicalName>pad-error-list-16~dark@2x.png</LogicalName>
    </EmbeddedResource>
    <EmbeddedResource Include="icons\pad-error-list-16~sel.png">
      <LogicalName>pad-error-list-16~sel.png</LogicalName>
    </EmbeddedResource>
    <EmbeddedResource Include="icons\pad-error-list-16~sel%402x.png">
      <LogicalName>pad-error-list-16~sel@2x.png</LogicalName>
    </EmbeddedResource>
    <EmbeddedResource Include="icons\pad-error-list-16~dark~sel.png">
      <LogicalName>pad-error-list-16~dark~sel.png</LogicalName>
    </EmbeddedResource>
    <EmbeddedResource Include="icons\pad-error-list-16~dark~sel%402x.png">
      <LogicalName>pad-error-list-16~dark~sel@2x.png</LogicalName>
    </EmbeddedResource>
    <EmbeddedResource Include="icons\pad-error-list-errors-16.png">
      <LogicalName>pad-error-list-errors-16.png</LogicalName>
    </EmbeddedResource>
    <EmbeddedResource Include="icons\pad-error-list-errors-16%402x.png">
      <LogicalName>pad-error-list-errors-16@2x.png</LogicalName>
    </EmbeddedResource>
    <EmbeddedResource Include="icons\pad-error-list-errors-16~dark.png">
      <LogicalName>pad-error-list-errors-16~dark.png</LogicalName>
    </EmbeddedResource>
    <EmbeddedResource Include="icons\pad-error-list-errors-16~dark%402x.png">
      <LogicalName>pad-error-list-errors-16~dark@2x.png</LogicalName>
    </EmbeddedResource>
    <EmbeddedResource Include="icons\pad-error-list-errors-16~disabled.png">
      <LogicalName>pad-error-list-errors-16~disabled.png</LogicalName>
    </EmbeddedResource>
    <EmbeddedResource Include="icons\pad-error-list-errors-16~disabled%402x.png">
      <LogicalName>pad-error-list-errors-16~disabled@2x.png</LogicalName>
    </EmbeddedResource>
    <EmbeddedResource Include="icons\pad-error-list-errors-16~dark~disabled.png">
      <LogicalName>pad-error-list-errors-16~dark~disabled.png</LogicalName>
    </EmbeddedResource>
    <EmbeddedResource Include="icons\pad-error-list-errors-16~dark~disabled%402x.png">
      <LogicalName>pad-error-list-errors-16~dark~disabled@2x.png</LogicalName>
    </EmbeddedResource>
    <EmbeddedResource Include="icons\pad-error-list-errors-16~sel.png">
      <LogicalName>pad-error-list-errors-16~sel.png</LogicalName>
    </EmbeddedResource>
    <EmbeddedResource Include="icons\pad-error-list-errors-16~sel%402x.png">
      <LogicalName>pad-error-list-errors-16~sel@2x.png</LogicalName>
    </EmbeddedResource>
    <EmbeddedResource Include="icons\pad-error-list-errors-16~dark~sel.png">
      <LogicalName>pad-error-list-errors-16~dark~sel.png</LogicalName>
    </EmbeddedResource>
    <EmbeddedResource Include="icons\pad-error-list-errors-16~dark~sel%402x.png">
      <LogicalName>pad-error-list-errors-16~dark~sel@2x.png</LogicalName>
    </EmbeddedResource>
    <EmbeddedResource Include="icons\pad-error-list-warnings-16.png">
      <LogicalName>pad-error-list-warnings-16.png</LogicalName>
    </EmbeddedResource>
    <EmbeddedResource Include="icons\pad-error-list-warnings-16%402x.png">
      <LogicalName>pad-error-list-warnings-16@2x.png</LogicalName>
    </EmbeddedResource>
    <EmbeddedResource Include="icons\pad-error-list-warnings-16~dark.png">
      <LogicalName>pad-error-list-warnings-16~dark.png</LogicalName>
    </EmbeddedResource>
    <EmbeddedResource Include="icons\pad-error-list-warnings-16~dark%402x.png">
      <LogicalName>pad-error-list-warnings-16~dark@2x.png</LogicalName>
    </EmbeddedResource>
    <EmbeddedResource Include="icons\pad-error-list-warnings-16~disabled.png">
      <LogicalName>pad-error-list-warnings-16~disabled.png</LogicalName>
    </EmbeddedResource>
    <EmbeddedResource Include="icons\pad-error-list-warnings-16~disabled%402x.png">
      <LogicalName>pad-error-list-warnings-16~disabled@2x.png</LogicalName>
    </EmbeddedResource>
    <EmbeddedResource Include="icons\pad-error-list-warnings-16~dark~disabled.png">
      <LogicalName>pad-error-list-warnings-16~dark~disabled.png</LogicalName>
    </EmbeddedResource>
    <EmbeddedResource Include="icons\pad-error-list-warnings-16~dark~disabled%402x.png">
      <LogicalName>pad-error-list-warnings-16~dark~disabled@2x.png</LogicalName>
    </EmbeddedResource>
    <EmbeddedResource Include="icons\pad-error-list-warnings-16~sel.png">
      <LogicalName>pad-error-list-warnings-16~sel.png</LogicalName>
    </EmbeddedResource>
    <EmbeddedResource Include="icons\pad-error-list-warnings-16~sel%402x.png">
      <LogicalName>pad-error-list-warnings-16~sel@2x.png</LogicalName>
    </EmbeddedResource>
    <EmbeddedResource Include="icons\pad-error-list-warnings-16~dark~sel.png">
      <LogicalName>pad-error-list-warnings-16~dark~sel.png</LogicalName>
    </EmbeddedResource>
    <EmbeddedResource Include="icons\pad-error-list-warnings-16~dark~sel%402x.png">
      <LogicalName>pad-error-list-warnings-16~dark~sel@2x.png</LogicalName>
    </EmbeddedResource>
    <EmbeddedResource Include="icons\pad-device-deployment-16.png">
      <LogicalName>pad-device-deployment-16.png</LogicalName>
    </EmbeddedResource>
    <EmbeddedResource Include="icons\pad-device-deployment-16%402x.png">
      <LogicalName>pad-device-deployment-16@2x.png</LogicalName>
    </EmbeddedResource>
    <EmbeddedResource Include="icons\pad-device-deployment-16~dark.png">
      <LogicalName>pad-device-deployment-16~dark.png</LogicalName>
    </EmbeddedResource>
    <EmbeddedResource Include="icons\pad-device-deployment-16~dark%402x.png">
      <LogicalName>pad-device-deployment-16~dark@2x.png</LogicalName>
    </EmbeddedResource>
    <EmbeddedResource Include="icons\pad-device-deployment-16~sel.png">
      <LogicalName>pad-device-deployment-16~sel.png</LogicalName>
    </EmbeddedResource>
    <EmbeddedResource Include="icons\pad-device-deployment-16~sel%402x.png">
      <LogicalName>pad-device-deployment-16~sel@2x.png</LogicalName>
    </EmbeddedResource>
    <EmbeddedResource Include="icons\pad-device-deployment-16~dark~sel.png">
      <LogicalName>pad-device-deployment-16~dark~sel.png</LogicalName>
    </EmbeddedResource>
    <EmbeddedResource Include="icons\pad-device-deployment-16~dark~sel%402x.png">
      <LogicalName>pad-device-deployment-16~dark~sel@2x.png</LogicalName>
    </EmbeddedResource>
    <EmbeddedResource Include="icons\pad-device-deployment-16~error.png">
      <LogicalName>pad-device-deployment-16~error.png</LogicalName>
    </EmbeddedResource>
    <EmbeddedResource Include="icons\pad-device-deployment-16~error%402x.png">
      <LogicalName>pad-device-deployment-16~error@2x.png</LogicalName>
    </EmbeddedResource>
    <EmbeddedResource Include="icons\pad-device-deployment-16~dark~error.png">
      <LogicalName>pad-device-deployment-16~dark~error.png</LogicalName>
    </EmbeddedResource>
    <EmbeddedResource Include="icons\pad-device-deployment-16~dark~error%402x.png">
      <LogicalName>pad-device-deployment-16~dark~error@2x.png</LogicalName>
    </EmbeddedResource>
    <EmbeddedResource Include="icons\pad-download-16.png">
      <LogicalName>pad-download-16.png</LogicalName>
    </EmbeddedResource>
    <EmbeddedResource Include="icons\pad-download-16%402x.png">
      <LogicalName>pad-download-16@2x.png</LogicalName>
    </EmbeddedResource>
    <EmbeddedResource Include="icons\pad-download-16~dark.png">
      <LogicalName>pad-download-16~dark.png</LogicalName>
    </EmbeddedResource>
    <EmbeddedResource Include="icons\pad-download-16~dark%402x.png">
      <LogicalName>pad-download-16~dark@2x.png</LogicalName>
    </EmbeddedResource>
    <EmbeddedResource Include="icons\pad-download-16~sel.png">
      <LogicalName>pad-download-16~sel.png</LogicalName>
    </EmbeddedResource>
    <EmbeddedResource Include="icons\pad-download-16~sel%402x.png">
      <LogicalName>pad-download-16~sel@2x.png</LogicalName>
    </EmbeddedResource>
    <EmbeddedResource Include="icons\pad-download-16~dark~sel.png">
      <LogicalName>pad-download-16~dark~sel.png</LogicalName>
    </EmbeddedResource>
    <EmbeddedResource Include="icons\pad-download-16~dark~sel%402x.png">
      <LogicalName>pad-download-16~dark~sel@2x.png</LogicalName>
    </EmbeddedResource>
    <EmbeddedResource Include="icons\pad-download-16~error.png">
      <LogicalName>pad-download-16~error.png</LogicalName>
    </EmbeddedResource>
    <EmbeddedResource Include="icons\pad-download-16~error%402x.png">
      <LogicalName>pad-download-16~error@2x.png</LogicalName>
    </EmbeddedResource>
    <EmbeddedResource Include="icons\pad-download-16~dark~error.png">
      <LogicalName>pad-download-16~dark~error.png</LogicalName>
    </EmbeddedResource>
    <EmbeddedResource Include="icons\pad-download-16~dark~error%402x.png">
      <LogicalName>pad-download-16~dark~error@2x.png</LogicalName>
    </EmbeddedResource>
    <EmbeddedResource Include="icons\pad-upload-16.png">
      <LogicalName>pad-upload-16.png</LogicalName>
    </EmbeddedResource>
    <EmbeddedResource Include="icons\pad-upload-16%402x.png">
      <LogicalName>pad-upload-16@2x.png</LogicalName>
    </EmbeddedResource>
    <EmbeddedResource Include="icons\pad-upload-16~dark.png">
      <LogicalName>pad-upload-16~dark.png</LogicalName>
    </EmbeddedResource>
    <EmbeddedResource Include="icons\pad-upload-16~dark%402x.png">
      <LogicalName>pad-upload-16~dark@2x.png</LogicalName>
    </EmbeddedResource>
    <EmbeddedResource Include="icons\pad-upload-16~sel.png">
      <LogicalName>pad-upload-16~sel.png</LogicalName>
    </EmbeddedResource>
    <EmbeddedResource Include="icons\pad-upload-16~sel%402x.png">
      <LogicalName>pad-upload-16~sel@2x.png</LogicalName>
    </EmbeddedResource>
    <EmbeddedResource Include="icons\pad-upload-16~dark~sel.png">
      <LogicalName>pad-upload-16~dark~sel.png</LogicalName>
    </EmbeddedResource>
    <EmbeddedResource Include="icons\pad-upload-16~dark~sel%402x.png">
      <LogicalName>pad-upload-16~dark~sel@2x.png</LogicalName>
    </EmbeddedResource>
    <EmbeddedResource Include="icons\pad-upload-16~error.png">
      <LogicalName>pad-upload-16~error.png</LogicalName>
    </EmbeddedResource>
    <EmbeddedResource Include="icons\pad-upload-16~error%402x.png">
      <LogicalName>pad-upload-16~error@2x.png</LogicalName>
    </EmbeddedResource>
    <EmbeddedResource Include="icons\pad-upload-16~dark~error.png">
      <LogicalName>pad-upload-16~dark~error.png</LogicalName>
    </EmbeddedResource>
    <EmbeddedResource Include="icons\pad-upload-16~dark~error%402x.png">
      <LogicalName>pad-upload-16~dark~error@2x.png</LogicalName>
    </EmbeddedResource>
    <EmbeddedResource Include="icons\element-variable-16.png">
      <LogicalName>element-variable-16.png</LogicalName>
    </EmbeddedResource>
    <EmbeddedResource Include="icons\element-variable-16%402x.png">
      <LogicalName>element-variable-16@2x.png</LogicalName>
    </EmbeddedResource>
    <EmbeddedResource Include="icons\element-variable-16~dark.png">
      <LogicalName>element-variable-16~dark.png</LogicalName>
    </EmbeddedResource>
    <EmbeddedResource Include="icons\element-variable-16~dark%402x.png">
      <LogicalName>element-variable-16~dark@2x.png</LogicalName>
    </EmbeddedResource>
    <EmbeddedResource Include="icons\element-variable-16~sel.png">
      <LogicalName>element-variable-16~sel.png</LogicalName>
    </EmbeddedResource>
    <EmbeddedResource Include="icons\element-variable-16~sel%402x.png">
      <LogicalName>element-variable-16~sel@2x.png</LogicalName>
    </EmbeddedResource>
    <EmbeddedResource Include="icons\element-variable-16~dark~sel.png">
      <LogicalName>element-variable-16~dark~sel.png</LogicalName>
    </EmbeddedResource>
    <EmbeddedResource Include="icons\element-variable-16~dark~sel%402x.png">
      <LogicalName>element-variable-16~dark~sel@2x.png</LogicalName>
    </EmbeddedResource>
    <EmbeddedResource Include="icons\element-exception-16.png">
      <LogicalName>element-exception-16.png</LogicalName>
    </EmbeddedResource>
    <EmbeddedResource Include="icons\element-exception-16%402x.png">
      <LogicalName>element-exception-16@2x.png</LogicalName>
    </EmbeddedResource>
    <EmbeddedResource Include="icons\element-exception-16~dark.png">
      <LogicalName>element-exception-16~dark.png</LogicalName>
    </EmbeddedResource>
    <EmbeddedResource Include="icons\element-exception-16~dark%402x.png">
      <LogicalName>element-exception-16~dark@2x.png</LogicalName>
    </EmbeddedResource>
    <EmbeddedResource Include="icons\element-exception-16~sel.png">
      <LogicalName>element-exception-16~sel.png</LogicalName>
    </EmbeddedResource>
    <EmbeddedResource Include="icons\element-exception-16~sel%402x.png">
      <LogicalName>element-exception-16~sel@2x.png</LogicalName>
    </EmbeddedResource>
    <EmbeddedResource Include="icons\element-exception-16~dark~sel.png">
      <LogicalName>element-exception-16~dark~sel.png</LogicalName>
    </EmbeddedResource>
    <EmbeddedResource Include="icons\element-exception-16~dark~sel%402x.png">
      <LogicalName>element-exception-16~dark~sel@2x.png</LogicalName>
    </EmbeddedResource>
    <EmbeddedResource Include="icons\element-fs-field-16.png">
      <LogicalName>element-fs-field-16.png</LogicalName>
    </EmbeddedResource>
    <EmbeddedResource Include="icons\element-fs-field-16%402x.png">
      <LogicalName>element-fs-field-16@2x.png</LogicalName>
    </EmbeddedResource>
    <EmbeddedResource Include="icons\element-fs-field-16~dark.png">
      <LogicalName>element-fs-field-16~dark.png</LogicalName>
    </EmbeddedResource>
    <EmbeddedResource Include="icons\element-fs-field-16~dark%402x.png">
      <LogicalName>element-fs-field-16~dark@2x.png</LogicalName>
    </EmbeddedResource>
    <EmbeddedResource Include="icons\element-fs-field-16~sel.png">
      <LogicalName>element-fs-field-16~sel.png</LogicalName>
    </EmbeddedResource>
    <EmbeddedResource Include="icons\element-fs-field-16~sel%402x.png">
      <LogicalName>element-fs-field-16~sel@2x.png</LogicalName>
    </EmbeddedResource>
    <EmbeddedResource Include="icons\element-fs-field-16~dark~sel.png">
      <LogicalName>element-fs-field-16~dark~sel.png</LogicalName>
    </EmbeddedResource>
    <EmbeddedResource Include="icons\element-fs-field-16~dark~sel%402x.png">
      <LogicalName>element-fs-field-16~dark~sel@2x.png</LogicalName>
    </EmbeddedResource>
    <EmbeddedResource Include="icons\element-module-16.png">
      <LogicalName>element-module-16.png</LogicalName>
    </EmbeddedResource>
    <EmbeddedResource Include="icons\element-module-16%402x.png">
      <LogicalName>element-module-16@2x.png</LogicalName>
    </EmbeddedResource>
    <EmbeddedResource Include="icons\element-module-16~dark.png">
      <LogicalName>element-module-16~dark.png</LogicalName>
    </EmbeddedResource>
    <EmbeddedResource Include="icons\element-module-16~dark%402x.png">
      <LogicalName>element-module-16~dark@2x.png</LogicalName>
    </EmbeddedResource>
    <EmbeddedResource Include="icons\element-module-16~sel.png">
      <LogicalName>element-module-16~sel.png</LogicalName>
    </EmbeddedResource>
    <EmbeddedResource Include="icons\element-module-16~sel%402x.png">
      <LogicalName>element-module-16~sel@2x.png</LogicalName>
    </EmbeddedResource>
    <EmbeddedResource Include="icons\element-module-16~dark~sel.png">
      <LogicalName>element-module-16~dark~sel.png</LogicalName>
    </EmbeddedResource>
    <EmbeddedResource Include="icons\element-module-16~dark~sel%402x.png">
      <LogicalName>element-module-16~dark~sel@2x.png</LogicalName>
    </EmbeddedResource>
    <EmbeddedResource Include="icons\element-other-declaration-16.png">
      <LogicalName>element-other-declaration-16.png</LogicalName>
    </EmbeddedResource>
    <EmbeddedResource Include="icons\element-other-declaration-16%402x.png">
      <LogicalName>element-other-declaration-16@2x.png</LogicalName>
    </EmbeddedResource>
    <EmbeddedResource Include="icons\element-other-declaration-16~dark.png">
      <LogicalName>element-other-declaration-16~dark.png</LogicalName>
    </EmbeddedResource>
    <EmbeddedResource Include="icons\element-other-declaration-16~dark%402x.png">
      <LogicalName>element-other-declaration-16~dark@2x.png</LogicalName>
    </EmbeddedResource>
    <EmbeddedResource Include="icons\element-other-declaration-16~sel.png">
      <LogicalName>element-other-declaration-16~sel.png</LogicalName>
    </EmbeddedResource>
    <EmbeddedResource Include="icons\element-other-declaration-16~sel%402x.png">
      <LogicalName>element-other-declaration-16~sel@2x.png</LogicalName>
    </EmbeddedResource>
    <EmbeddedResource Include="icons\element-other-declaration-16~dark~sel.png">
      <LogicalName>element-other-declaration-16~dark~sel.png</LogicalName>
    </EmbeddedResource>
    <EmbeddedResource Include="icons\element-other-declaration-16~dark~sel%402x.png">
      <LogicalName>element-other-declaration-16~dark~sel@2x.png</LogicalName>
    </EmbeddedResource>
    <EmbeddedResource Include="icons\element-type-16.png">
      <LogicalName>element-type-16.png</LogicalName>
    </EmbeddedResource>
    <EmbeddedResource Include="icons\element-type-16%402x.png">
      <LogicalName>element-type-16@2x.png</LogicalName>
    </EmbeddedResource>
    <EmbeddedResource Include="icons\element-type-16~dark.png">
      <LogicalName>element-type-16~dark.png</LogicalName>
    </EmbeddedResource>
    <EmbeddedResource Include="icons\element-type-16~dark%402x.png">
      <LogicalName>element-type-16~dark@2x.png</LogicalName>
    </EmbeddedResource>
    <EmbeddedResource Include="icons\element-type-16~sel.png">
      <LogicalName>element-type-16~sel.png</LogicalName>
    </EmbeddedResource>
    <EmbeddedResource Include="icons\element-type-16~sel%402x.png">
      <LogicalName>element-type-16~sel@2x.png</LogicalName>
    </EmbeddedResource>
    <EmbeddedResource Include="icons\element-type-16~dark~sel.png">
      <LogicalName>element-type-16~dark~sel.png</LogicalName>
    </EmbeddedResource>
    <EmbeddedResource Include="icons\element-type-16~dark~sel%402x.png">
      <LogicalName>element-type-16~dark~sel@2x.png</LogicalName>
    </EmbeddedResource>
    <EmbeddedResource Include="icons\file-source-16.png">
      <LogicalName>file-source-16.png</LogicalName>
    </EmbeddedResource>
    <EmbeddedResource Include="icons\file-source-16%402x.png">
      <LogicalName>file-source-16@2x.png</LogicalName>
    </EmbeddedResource>
    <EmbeddedResource Include="icons\file-source-16~dark.png">
      <LogicalName>file-source-16~dark.png</LogicalName>
    </EmbeddedResource>
    <EmbeddedResource Include="icons\file-source-16~dark%402x.png">
      <LogicalName>file-source-16~dark@2x.png</LogicalName>
    </EmbeddedResource>
    <EmbeddedResource Include="icons\file-source-16~sel.png">
      <LogicalName>file-source-16~sel.png</LogicalName>
    </EmbeddedResource>
    <EmbeddedResource Include="icons\file-source-16~sel%402x.png">
      <LogicalName>file-source-16~sel@2x.png</LogicalName>
    </EmbeddedResource>
    <EmbeddedResource Include="icons\file-source-16~dark~sel.png">
      <LogicalName>file-source-16~dark~sel.png</LogicalName>
    </EmbeddedResource>
    <EmbeddedResource Include="icons\file-source-16~dark~sel%402x.png">
      <LogicalName>file-source-16~dark~sel@2x.png</LogicalName>
    </EmbeddedResource>
    <EmbeddedResource Include="icons\file-source-32.png">
      <LogicalName>file-source-32.png</LogicalName>
    </EmbeddedResource>
    <EmbeddedResource Include="icons\file-source-32%402x.png">
      <LogicalName>file-source-32@2x.png</LogicalName>
    </EmbeddedResource>
    <EmbeddedResource Include="icons\file-source-32~dark.png">
      <LogicalName>file-source-32~dark.png</LogicalName>
    </EmbeddedResource>
    <EmbeddedResource Include="icons\file-source-32~dark%402x.png">
      <LogicalName>file-source-32~dark@2x.png</LogicalName>
    </EmbeddedResource>
    <EmbeddedResource Include="icons\file-source-32~sel.png">
      <LogicalName>file-source-32~sel.png</LogicalName>
    </EmbeddedResource>
    <EmbeddedResource Include="icons\file-source-32~sel%402x.png">
      <LogicalName>file-source-32~sel@2x.png</LogicalName>
    </EmbeddedResource>
    <EmbeddedResource Include="icons\file-source-32~dark~sel.png">
      <LogicalName>file-source-32~dark~sel.png</LogicalName>
    </EmbeddedResource>
    <EmbeddedResource Include="icons\file-source-32~dark~sel%402x.png">
      <LogicalName>file-source-32~dark~sel@2x.png</LogicalName>
    </EmbeddedResource>
    <EmbeddedResource Include="icons\file-css-16.png">
      <LogicalName>file-css-16.png</LogicalName>
    </EmbeddedResource>
    <EmbeddedResource Include="icons\file-css-16%402x.png">
      <LogicalName>file-css-16@2x.png</LogicalName>
    </EmbeddedResource>
    <EmbeddedResource Include="icons\file-css-16~dark.png">
      <LogicalName>file-css-16~dark.png</LogicalName>
    </EmbeddedResource>
    <EmbeddedResource Include="icons\file-css-16~dark%402x.png">
      <LogicalName>file-css-16~dark@2x.png</LogicalName>
    </EmbeddedResource>
    <EmbeddedResource Include="icons\file-css-16~sel.png">
      <LogicalName>file-css-16~sel.png</LogicalName>
    </EmbeddedResource>
    <EmbeddedResource Include="icons\file-css-16~sel%402x.png">
      <LogicalName>file-css-16~sel@2x.png</LogicalName>
    </EmbeddedResource>
    <EmbeddedResource Include="icons\file-css-16~dark~sel.png">
      <LogicalName>file-css-16~dark~sel.png</LogicalName>
    </EmbeddedResource>
    <EmbeddedResource Include="icons\file-css-16~dark~sel%402x.png">
      <LogicalName>file-css-16~dark~sel@2x.png</LogicalName>
    </EmbeddedResource>
    <EmbeddedResource Include="icons\file-css-32.png">
      <LogicalName>file-css-32.png</LogicalName>
    </EmbeddedResource>
    <EmbeddedResource Include="icons\file-css-32%402x.png">
      <LogicalName>file-css-32@2x.png</LogicalName>
    </EmbeddedResource>
    <EmbeddedResource Include="icons\file-css-32~dark.png">
      <LogicalName>file-css-32~dark.png</LogicalName>
    </EmbeddedResource>
    <EmbeddedResource Include="icons\file-css-32~dark%402x.png">
      <LogicalName>file-css-32~dark@2x.png</LogicalName>
    </EmbeddedResource>
    <EmbeddedResource Include="icons\file-css-32~sel.png">
      <LogicalName>file-css-32~sel.png</LogicalName>
    </EmbeddedResource>
    <EmbeddedResource Include="icons\file-css-32~sel%402x.png">
      <LogicalName>file-css-32~sel@2x.png</LogicalName>
    </EmbeddedResource>
    <EmbeddedResource Include="icons\file-css-32~dark~sel.png">
      <LogicalName>file-css-32~dark~sel.png</LogicalName>
    </EmbeddedResource>
    <EmbeddedResource Include="icons\file-css-32~dark~sel%402x.png">
      <LogicalName>file-css-32~dark~sel@2x.png</LogicalName>
    </EmbeddedResource>
    <EmbeddedResource Include="icons\file-header-16.png">
      <LogicalName>file-header-16.png</LogicalName>
    </EmbeddedResource>
    <EmbeddedResource Include="icons\file-header-16%402x.png">
      <LogicalName>file-header-16@2x.png</LogicalName>
    </EmbeddedResource>
    <EmbeddedResource Include="icons\file-header-16~dark.png">
      <LogicalName>file-header-16~dark.png</LogicalName>
    </EmbeddedResource>
    <EmbeddedResource Include="icons\file-header-16~dark%402x.png">
      <LogicalName>file-header-16~dark@2x.png</LogicalName>
    </EmbeddedResource>
    <EmbeddedResource Include="icons\file-header-16~sel.png">
      <LogicalName>file-header-16~sel.png</LogicalName>
    </EmbeddedResource>
    <EmbeddedResource Include="icons\file-header-16~sel%402x.png">
      <LogicalName>file-header-16~sel@2x.png</LogicalName>
    </EmbeddedResource>
    <EmbeddedResource Include="icons\file-header-16~dark~sel.png">
      <LogicalName>file-header-16~dark~sel.png</LogicalName>
    </EmbeddedResource>
    <EmbeddedResource Include="icons\file-header-16~dark~sel%402x.png">
      <LogicalName>file-header-16~dark~sel@2x.png</LogicalName>
    </EmbeddedResource>
    <EmbeddedResource Include="icons\file-header-32.png">
      <LogicalName>file-header-32.png</LogicalName>
    </EmbeddedResource>
    <EmbeddedResource Include="icons\file-header-32%402x.png">
      <LogicalName>file-header-32@2x.png</LogicalName>
    </EmbeddedResource>
    <EmbeddedResource Include="icons\file-header-32~dark.png">
      <LogicalName>file-header-32~dark.png</LogicalName>
    </EmbeddedResource>
    <EmbeddedResource Include="icons\file-header-32~dark%402x.png">
      <LogicalName>file-header-32~dark@2x.png</LogicalName>
    </EmbeddedResource>
    <EmbeddedResource Include="icons\file-header-32~sel.png">
      <LogicalName>file-header-32~sel.png</LogicalName>
    </EmbeddedResource>
    <EmbeddedResource Include="icons\file-header-32~sel%402x.png">
      <LogicalName>file-header-32~sel@2x.png</LogicalName>
    </EmbeddedResource>
    <EmbeddedResource Include="icons\file-header-32~dark~sel.png">
      <LogicalName>file-header-32~dark~sel.png</LogicalName>
    </EmbeddedResource>
    <EmbeddedResource Include="icons\file-header-32~dark~sel%402x.png">
      <LogicalName>file-header-32~dark~sel@2x.png</LogicalName>
    </EmbeddedResource>
    <EmbeddedResource Include="icons\file-image-16.png">
      <LogicalName>file-image-16.png</LogicalName>
    </EmbeddedResource>
    <EmbeddedResource Include="icons\file-image-16%402x.png">
      <LogicalName>file-image-16@2x.png</LogicalName>
    </EmbeddedResource>
    <EmbeddedResource Include="icons\file-image-16~dark.png">
      <LogicalName>file-image-16~dark.png</LogicalName>
    </EmbeddedResource>
    <EmbeddedResource Include="icons\file-image-16~dark%402x.png">
      <LogicalName>file-image-16~dark@2x.png</LogicalName>
    </EmbeddedResource>
    <EmbeddedResource Include="icons\file-image-16~sel.png">
      <LogicalName>file-image-16~sel.png</LogicalName>
    </EmbeddedResource>
    <EmbeddedResource Include="icons\file-image-16~sel%402x.png">
      <LogicalName>file-image-16~sel@2x.png</LogicalName>
    </EmbeddedResource>
    <EmbeddedResource Include="icons\file-image-16~dark~sel.png">
      <LogicalName>file-image-16~dark~sel.png</LogicalName>
    </EmbeddedResource>
    <EmbeddedResource Include="icons\file-image-16~dark~sel%402x.png">
      <LogicalName>file-image-16~dark~sel@2x.png</LogicalName>
    </EmbeddedResource>
    <EmbeddedResource Include="icons\file-image-32.png">
      <LogicalName>file-image-32.png</LogicalName>
    </EmbeddedResource>
    <EmbeddedResource Include="icons\file-image-32%402x.png">
      <LogicalName>file-image-32@2x.png</LogicalName>
    </EmbeddedResource>
    <EmbeddedResource Include="icons\file-image-32~dark.png">
      <LogicalName>file-image-32~dark.png</LogicalName>
    </EmbeddedResource>
    <EmbeddedResource Include="icons\file-image-32~dark%402x.png">
      <LogicalName>file-image-32~dark@2x.png</LogicalName>
    </EmbeddedResource>
    <EmbeddedResource Include="icons\file-image-32~sel.png">
      <LogicalName>file-image-32~sel.png</LogicalName>
    </EmbeddedResource>
    <EmbeddedResource Include="icons\file-image-32~sel%402x.png">
      <LogicalName>file-image-32~sel@2x.png</LogicalName>
    </EmbeddedResource>
    <EmbeddedResource Include="icons\file-image-32~dark~sel.png">
      <LogicalName>file-image-32~dark~sel.png</LogicalName>
    </EmbeddedResource>
    <EmbeddedResource Include="icons\file-image-32~dark~sel%402x.png">
      <LogicalName>file-image-32~dark~sel@2x.png</LogicalName>
    </EmbeddedResource>
    <EmbeddedResource Include="icons\file-information-16.png">
      <LogicalName>file-information-16.png</LogicalName>
    </EmbeddedResource>
    <EmbeddedResource Include="icons\file-information-16%402x.png">
      <LogicalName>file-information-16@2x.png</LogicalName>
    </EmbeddedResource>
    <EmbeddedResource Include="icons\file-information-16~dark.png">
      <LogicalName>file-information-16~dark.png</LogicalName>
    </EmbeddedResource>
    <EmbeddedResource Include="icons\file-information-16~dark%402x.png">
      <LogicalName>file-information-16~dark@2x.png</LogicalName>
    </EmbeddedResource>
    <EmbeddedResource Include="icons\file-information-16~sel.png">
      <LogicalName>file-information-16~sel.png</LogicalName>
    </EmbeddedResource>
    <EmbeddedResource Include="icons\file-information-16~sel%402x.png">
      <LogicalName>file-information-16~sel@2x.png</LogicalName>
    </EmbeddedResource>
    <EmbeddedResource Include="icons\file-information-16~dark~sel.png">
      <LogicalName>file-information-16~dark~sel.png</LogicalName>
    </EmbeddedResource>
    <EmbeddedResource Include="icons\file-information-16~dark~sel%402x.png">
      <LogicalName>file-information-16~dark~sel@2x.png</LogicalName>
    </EmbeddedResource>
    <EmbeddedResource Include="icons\file-information-32.png">
      <LogicalName>file-information-32.png</LogicalName>
    </EmbeddedResource>
    <EmbeddedResource Include="icons\file-information-32%402x.png">
      <LogicalName>file-information-32@2x.png</LogicalName>
    </EmbeddedResource>
    <EmbeddedResource Include="icons\file-information-32~dark.png">
      <LogicalName>file-information-32~dark.png</LogicalName>
    </EmbeddedResource>
    <EmbeddedResource Include="icons\file-information-32~dark%402x.png">
      <LogicalName>file-information-32~dark@2x.png</LogicalName>
    </EmbeddedResource>
    <EmbeddedResource Include="icons\file-information-32~sel.png">
      <LogicalName>file-information-32~sel.png</LogicalName>
    </EmbeddedResource>
    <EmbeddedResource Include="icons\file-information-32~sel%402x.png">
      <LogicalName>file-information-32~sel@2x.png</LogicalName>
    </EmbeddedResource>
    <EmbeddedResource Include="icons\file-information-32~dark~sel.png">
      <LogicalName>file-information-32~dark~sel.png</LogicalName>
    </EmbeddedResource>
    <EmbeddedResource Include="icons\file-information-32~dark~sel%402x.png">
      <LogicalName>file-information-32~dark~sel@2x.png</LogicalName>
    </EmbeddedResource>
    <EmbeddedResource Include="icons\file-unit-test-16.png">
      <LogicalName>file-unit-test-16.png</LogicalName>
    </EmbeddedResource>
    <EmbeddedResource Include="icons\file-unit-test-16%402x.png">
      <LogicalName>file-unit-test-16@2x.png</LogicalName>
    </EmbeddedResource>
    <EmbeddedResource Include="icons\file-unit-test-16~dark.png">
      <LogicalName>file-unit-test-16~dark.png</LogicalName>
    </EmbeddedResource>
    <EmbeddedResource Include="icons\file-unit-test-16~dark%402x.png">
      <LogicalName>file-unit-test-16~dark@2x.png</LogicalName>
    </EmbeddedResource>
    <EmbeddedResource Include="icons\file-unit-test-16~sel.png">
      <LogicalName>file-unit-test-16~sel.png</LogicalName>
    </EmbeddedResource>
    <EmbeddedResource Include="icons\file-unit-test-16~sel%402x.png">
      <LogicalName>file-unit-test-16~sel@2x.png</LogicalName>
    </EmbeddedResource>
    <EmbeddedResource Include="icons\file-unit-test-16~dark~sel.png">
      <LogicalName>file-unit-test-16~dark~sel.png</LogicalName>
    </EmbeddedResource>
    <EmbeddedResource Include="icons\file-unit-test-16~dark~sel%402x.png">
      <LogicalName>file-unit-test-16~dark~sel@2x.png</LogicalName>
    </EmbeddedResource>
    <EmbeddedResource Include="icons\file-unit-test-32.png">
      <LogicalName>file-unit-test-32.png</LogicalName>
    </EmbeddedResource>
    <EmbeddedResource Include="icons\file-unit-test-32%402x.png">
      <LogicalName>file-unit-test-32@2x.png</LogicalName>
    </EmbeddedResource>
    <EmbeddedResource Include="icons\file-unit-test-32~dark.png">
      <LogicalName>file-unit-test-32~dark.png</LogicalName>
    </EmbeddedResource>
    <EmbeddedResource Include="icons\file-unit-test-32~dark%402x.png">
      <LogicalName>file-unit-test-32~dark@2x.png</LogicalName>
    </EmbeddedResource>
    <EmbeddedResource Include="icons\file-unit-test-32~sel.png">
      <LogicalName>file-unit-test-32~sel.png</LogicalName>
    </EmbeddedResource>
    <EmbeddedResource Include="icons\file-unit-test-32~sel%402x.png">
      <LogicalName>file-unit-test-32~sel@2x.png</LogicalName>
    </EmbeddedResource>
    <EmbeddedResource Include="icons\file-unit-test-32~dark~sel.png">
      <LogicalName>file-unit-test-32~dark~sel.png</LogicalName>
    </EmbeddedResource>
    <EmbeddedResource Include="icons\file-unit-test-32~dark~sel%402x.png">
      <LogicalName>file-unit-test-32~dark~sel@2x.png</LogicalName>
    </EmbeddedResource>
    <EmbeddedResource Include="icons\file-web-16.png">
      <LogicalName>file-web-16.png</LogicalName>
    </EmbeddedResource>
    <EmbeddedResource Include="icons\file-web-16%402x.png">
      <LogicalName>file-web-16@2x.png</LogicalName>
    </EmbeddedResource>
    <EmbeddedResource Include="icons\file-web-16~dark.png">
      <LogicalName>file-web-16~dark.png</LogicalName>
    </EmbeddedResource>
    <EmbeddedResource Include="icons\file-web-16~dark%402x.png">
      <LogicalName>file-web-16~dark@2x.png</LogicalName>
    </EmbeddedResource>
    <EmbeddedResource Include="icons\file-web-16~sel.png">
      <LogicalName>file-web-16~sel.png</LogicalName>
    </EmbeddedResource>
    <EmbeddedResource Include="icons\file-web-16~sel%402x.png">
      <LogicalName>file-web-16~sel@2x.png</LogicalName>
    </EmbeddedResource>
    <EmbeddedResource Include="icons\file-web-16~dark~sel.png">
      <LogicalName>file-web-16~dark~sel.png</LogicalName>
    </EmbeddedResource>
    <EmbeddedResource Include="icons\file-web-16~dark~sel%402x.png">
      <LogicalName>file-web-16~dark~sel@2x.png</LogicalName>
    </EmbeddedResource>
    <EmbeddedResource Include="icons\file-web-32.png">
      <LogicalName>file-web-32.png</LogicalName>
    </EmbeddedResource>
    <EmbeddedResource Include="icons\file-web-32%402x.png">
      <LogicalName>file-web-32@2x.png</LogicalName>
    </EmbeddedResource>
    <EmbeddedResource Include="icons\file-web-32~dark.png">
      <LogicalName>file-web-32~dark.png</LogicalName>
    </EmbeddedResource>
    <EmbeddedResource Include="icons\file-web-32~dark%402x.png">
      <LogicalName>file-web-32~dark@2x.png</LogicalName>
    </EmbeddedResource>
    <EmbeddedResource Include="icons\file-web-32~sel.png">
      <LogicalName>file-web-32~sel.png</LogicalName>
    </EmbeddedResource>
    <EmbeddedResource Include="icons\file-web-32~sel%402x.png">
      <LogicalName>file-web-32~sel@2x.png</LogicalName>
    </EmbeddedResource>
    <EmbeddedResource Include="icons\file-web-32~dark~sel.png">
      <LogicalName>file-web-32~dark~sel.png</LogicalName>
    </EmbeddedResource>
    <EmbeddedResource Include="icons\file-web-32~dark~sel%402x.png">
      <LogicalName>file-web-32~dark~sel@2x.png</LogicalName>
    </EmbeddedResource>
    <EmbeddedResource Include="icons\file-gtk-16.png">
      <LogicalName>file-gtk-16.png</LogicalName>
    </EmbeddedResource>
    <EmbeddedResource Include="icons\file-gtk-16%402x.png">
      <LogicalName>file-gtk-16@2x.png</LogicalName>
    </EmbeddedResource>
    <EmbeddedResource Include="icons\file-gtk-16~dark.png">
      <LogicalName>file-gtk-16~dark.png</LogicalName>
    </EmbeddedResource>
    <EmbeddedResource Include="icons\file-gtk-16~dark%402x.png">
      <LogicalName>file-gtk-16~dark@2x.png</LogicalName>
    </EmbeddedResource>
    <EmbeddedResource Include="icons\file-gtk-16~sel.png">
      <LogicalName>file-gtk-16~sel.png</LogicalName>
    </EmbeddedResource>
    <EmbeddedResource Include="icons\file-gtk-16~sel%402x.png">
      <LogicalName>file-gtk-16~sel@2x.png</LogicalName>
    </EmbeddedResource>
    <EmbeddedResource Include="icons\file-gtk-16~dark~sel.png">
      <LogicalName>file-gtk-16~dark~sel.png</LogicalName>
    </EmbeddedResource>
    <EmbeddedResource Include="icons\file-gtk-16~dark~sel%402x.png">
      <LogicalName>file-gtk-16~dark~sel@2x.png</LogicalName>
    </EmbeddedResource>
    <EmbeddedResource Include="icons\file-gtk-32.png">
      <LogicalName>file-gtk-32.png</LogicalName>
    </EmbeddedResource>
    <EmbeddedResource Include="icons\file-gtk-32%402x.png">
      <LogicalName>file-gtk-32@2x.png</LogicalName>
    </EmbeddedResource>
    <EmbeddedResource Include="icons\file-gtk-32~dark.png">
      <LogicalName>file-gtk-32~dark.png</LogicalName>
    </EmbeddedResource>
    <EmbeddedResource Include="icons\file-gtk-32~dark%402x.png">
      <LogicalName>file-gtk-32~dark@2x.png</LogicalName>
    </EmbeddedResource>
    <EmbeddedResource Include="icons\file-gtk-32~sel.png">
      <LogicalName>file-gtk-32~sel.png</LogicalName>
    </EmbeddedResource>
    <EmbeddedResource Include="icons\file-gtk-32~sel%402x.png">
      <LogicalName>file-gtk-32~sel@2x.png</LogicalName>
    </EmbeddedResource>
    <EmbeddedResource Include="icons\file-gtk-32~dark~sel.png">
      <LogicalName>file-gtk-32~dark~sel.png</LogicalName>
    </EmbeddedResource>
    <EmbeddedResource Include="icons\file-gtk-32~dark~sel%402x.png">
      <LogicalName>file-gtk-32~dark~sel@2x.png</LogicalName>
    </EmbeddedResource>
    <EmbeddedResource Include="icons\folder-component-16.png">
      <LogicalName>folder-component-16.png</LogicalName>
    </EmbeddedResource>
    <EmbeddedResource Include="icons\folder-component-16%402x.png">
      <LogicalName>folder-component-16@2x.png</LogicalName>
    </EmbeddedResource>
    <EmbeddedResource Include="icons\folder-component-16~dark.png">
      <LogicalName>folder-component-16~dark.png</LogicalName>
    </EmbeddedResource>
    <EmbeddedResource Include="icons\folder-component-16~dark%402x.png">
      <LogicalName>folder-component-16~dark@2x.png</LogicalName>
    </EmbeddedResource>
    <EmbeddedResource Include="icons\folder-component-16~sel.png">
      <LogicalName>folder-component-16~sel.png</LogicalName>
    </EmbeddedResource>
    <EmbeddedResource Include="icons\folder-component-16~sel%402x.png">
      <LogicalName>folder-component-16~sel@2x.png</LogicalName>
    </EmbeddedResource>
    <EmbeddedResource Include="icons\folder-component-16~dark~sel.png">
      <LogicalName>folder-component-16~dark~sel.png</LogicalName>
    </EmbeddedResource>
    <EmbeddedResource Include="icons\folder-component-16~dark~sel%402x.png">
      <LogicalName>folder-component-16~dark~sel@2x.png</LogicalName>
    </EmbeddedResource>
    <EmbeddedResource Include="icons\folder-generic-16.png">
      <LogicalName>folder-generic-16.png</LogicalName>
    </EmbeddedResource>
    <EmbeddedResource Include="icons\folder-generic-16%402x.png">
      <LogicalName>folder-generic-16@2x.png</LogicalName>
    </EmbeddedResource>
    <EmbeddedResource Include="icons\folder-generic-16~dark.png">
      <LogicalName>folder-generic-16~dark.png</LogicalName>
    </EmbeddedResource>
    <EmbeddedResource Include="icons\folder-generic-16~dark%402x.png">
      <LogicalName>folder-generic-16~dark@2x.png</LogicalName>
    </EmbeddedResource>
    <EmbeddedResource Include="icons\folder-generic-16~sel.png">
      <LogicalName>folder-generic-16~sel.png</LogicalName>
    </EmbeddedResource>
    <EmbeddedResource Include="icons\folder-generic-16~sel%402x.png">
      <LogicalName>folder-generic-16~sel@2x.png</LogicalName>
    </EmbeddedResource>
    <EmbeddedResource Include="icons\folder-generic-16~dark~sel.png">
      <LogicalName>folder-generic-16~dark~sel.png</LogicalName>
    </EmbeddedResource>
    <EmbeddedResource Include="icons\folder-generic-16~dark~sel%402x.png">
      <LogicalName>folder-generic-16~dark~sel@2x.png</LogicalName>
    </EmbeddedResource>
    <EmbeddedResource Include="icons\folder-resource-16.png">
      <LogicalName>folder-resource-16.png</LogicalName>
    </EmbeddedResource>
    <EmbeddedResource Include="icons\folder-resource-16%402x.png">
      <LogicalName>folder-resource-16@2x.png</LogicalName>
    </EmbeddedResource>
    <EmbeddedResource Include="icons\folder-resource-16~dark.png">
      <LogicalName>folder-resource-16~dark.png</LogicalName>
    </EmbeddedResource>
    <EmbeddedResource Include="icons\folder-resource-16~dark%402x.png">
      <LogicalName>folder-resource-16~dark@2x.png</LogicalName>
    </EmbeddedResource>
    <EmbeddedResource Include="icons\folder-resource-16~sel.png">
      <LogicalName>folder-resource-16~sel.png</LogicalName>
    </EmbeddedResource>
    <EmbeddedResource Include="icons\folder-resource-16~sel%402x.png">
      <LogicalName>folder-resource-16~sel@2x.png</LogicalName>
    </EmbeddedResource>
    <EmbeddedResource Include="icons\folder-resource-16~dark~sel.png">
      <LogicalName>folder-resource-16~dark~sel.png</LogicalName>
    </EmbeddedResource>
    <EmbeddedResource Include="icons\folder-resource-16~dark~sel%402x.png">
      <LogicalName>folder-resource-16~dark~sel@2x.png</LogicalName>
    </EmbeddedResource>
    <EmbeddedResource Include="icons\folder-solution-16.png">
      <LogicalName>folder-solution-16.png</LogicalName>
    </EmbeddedResource>
    <EmbeddedResource Include="icons\folder-solution-16%402x.png">
      <LogicalName>folder-solution-16@2x.png</LogicalName>
    </EmbeddedResource>
    <EmbeddedResource Include="icons\folder-solution-16~dark.png">
      <LogicalName>folder-solution-16~dark.png</LogicalName>
    </EmbeddedResource>
    <EmbeddedResource Include="icons\folder-solution-16~dark%402x.png">
      <LogicalName>folder-solution-16~dark@2x.png</LogicalName>
    </EmbeddedResource>
    <EmbeddedResource Include="icons\folder-solution-16~sel.png">
      <LogicalName>folder-solution-16~sel.png</LogicalName>
    </EmbeddedResource>
    <EmbeddedResource Include="icons\folder-solution-16~sel%402x.png">
      <LogicalName>folder-solution-16~sel@2x.png</LogicalName>
    </EmbeddedResource>
    <EmbeddedResource Include="icons\folder-solution-16~dark~sel.png">
      <LogicalName>folder-solution-16~dark~sel.png</LogicalName>
    </EmbeddedResource>
    <EmbeddedResource Include="icons\folder-solution-16~dark~sel%402x.png">
      <LogicalName>folder-solution-16~dark~sel@2x.png</LogicalName>
    </EmbeddedResource>
    <EmbeddedResource Include="icons\pad-help-16.png">
      <LogicalName>pad-help-16.png</LogicalName>
    </EmbeddedResource>
    <EmbeddedResource Include="icons\pad-help-16%402x.png">
      <LogicalName>pad-help-16@2x.png</LogicalName>
    </EmbeddedResource>
    <EmbeddedResource Include="icons\pad-help-16~dark.png">
      <LogicalName>pad-help-16~dark.png</LogicalName>
    </EmbeddedResource>
    <EmbeddedResource Include="icons\pad-help-16~dark%402x.png">
      <LogicalName>pad-help-16~dark@2x.png</LogicalName>
    </EmbeddedResource>
    <EmbeddedResource Include="icons\pad-help-16~sel.png">
      <LogicalName>pad-help-16~sel.png</LogicalName>
    </EmbeddedResource>
    <EmbeddedResource Include="icons\pad-help-16~sel%402x.png">
      <LogicalName>pad-help-16~sel@2x.png</LogicalName>
    </EmbeddedResource>
    <EmbeddedResource Include="icons\pad-help-16~dark~sel.png">
      <LogicalName>pad-help-16~dark~sel.png</LogicalName>
    </EmbeddedResource>
    <EmbeddedResource Include="icons\pad-help-16~dark~sel%402x.png">
      <LogicalName>pad-help-16~dark~sel@2x.png</LogicalName>
    </EmbeddedResource>
    <EmbeddedResource Include="icons\preferences-16.png">
      <LogicalName>preferences-16.png</LogicalName>
    </EmbeddedResource>
    <EmbeddedResource Include="icons\preferences-16%402x.png">
      <LogicalName>preferences-16@2x.png</LogicalName>
    </EmbeddedResource>
    <EmbeddedResource Include="icons\preferences-16~dark.png">
      <LogicalName>preferences-16~dark.png</LogicalName>
    </EmbeddedResource>
    <EmbeddedResource Include="icons\preferences-16~dark%402x.png">
      <LogicalName>preferences-16~dark@2x.png</LogicalName>
    </EmbeddedResource>
    <EmbeddedResource Include="icons\sort-alphabetically-16.png">
      <LogicalName>sort-alphabetically-16.png</LogicalName>
    </EmbeddedResource>
    <EmbeddedResource Include="icons\sort-alphabetically-16%402x.png">
      <LogicalName>sort-alphabetically-16@2x.png</LogicalName>
    </EmbeddedResource>
    <EmbeddedResource Include="icons\sort-alphabetically-16~dark.png">
      <LogicalName>sort-alphabetically-16~dark.png</LogicalName>
    </EmbeddedResource>
    <EmbeddedResource Include="icons\sort-alphabetically-16~dark%402x.png">
      <LogicalName>sort-alphabetically-16~dark@2x.png</LogicalName>
    </EmbeddedResource>
    <EmbeddedResource Include="icons\group-by-category-16.png">
      <LogicalName>group-by-category-16.png</LogicalName>
    </EmbeddedResource>
    <EmbeddedResource Include="icons\group-by-category-16%402x.png">
      <LogicalName>group-by-category-16@2x.png</LogicalName>
    </EmbeddedResource>
    <EmbeddedResource Include="icons\group-by-category-16~dark.png">
      <LogicalName>group-by-category-16~dark.png</LogicalName>
    </EmbeddedResource>
    <EmbeddedResource Include="icons\group-by-category-16~dark%402x.png">
      <LogicalName>group-by-category-16~dark@2x.png</LogicalName>
    </EmbeddedResource>
    <EmbeddedResource Include="icons\add-16.png">
      <LogicalName>add-16.png</LogicalName>
    </EmbeddedResource>
    <EmbeddedResource Include="icons\add-16%402x.png">
      <LogicalName>add-16@2x.png</LogicalName>
    </EmbeddedResource>
    <EmbeddedResource Include="icons\add-16~dark.png">
      <LogicalName>add-16~dark.png</LogicalName>
    </EmbeddedResource>
    <EmbeddedResource Include="icons\add-16~dark%402x.png">
      <LogicalName>add-16~dark@2x.png</LogicalName>
    </EmbeddedResource>
    <EmbeddedResource Include="icons\add-16~disabled.png">
      <LogicalName>add-16~disabled.png</LogicalName>
    </EmbeddedResource>
    <EmbeddedResource Include="icons\add-16~disabled%402x.png">
      <LogicalName>add-16~disabled@2x.png</LogicalName>
    </EmbeddedResource>
    <EmbeddedResource Include="icons\add-16~dark~disabled.png">
      <LogicalName>add-16~dark~disabled.png</LogicalName>
    </EmbeddedResource>
    <EmbeddedResource Include="icons\add-16~dark~disabled%402x.png">
      <LogicalName>add-16~dark~disabled@2x.png</LogicalName>
    </EmbeddedResource>
    <EmbeddedResource Include="icons\warning-16.png">
      <LogicalName>warning-16.png</LogicalName>
    </EmbeddedResource>
    <EmbeddedResource Include="icons\warning-16%402x.png">
      <LogicalName>warning-16@2x.png</LogicalName>
    </EmbeddedResource>
    <EmbeddedResource Include="icons\warning-16~dark.png">
      <LogicalName>warning-16~dark.png</LogicalName>
    </EmbeddedResource>
    <EmbeddedResource Include="icons\warning-16~dark%402x.png">
      <LogicalName>warning-16~dark@2x.png</LogicalName>
    </EmbeddedResource>
    <EmbeddedResource Include="icons\warning-16~sel.png">
      <LogicalName>warning-16~sel.png</LogicalName>
    </EmbeddedResource>
    <EmbeddedResource Include="icons\warning-16~sel%402x.png">
      <LogicalName>warning-16~sel@2x.png</LogicalName>
    </EmbeddedResource>
    <EmbeddedResource Include="icons\warning-16~dark~sel.png">
      <LogicalName>warning-16~dark~sel.png</LogicalName>
    </EmbeddedResource>
    <EmbeddedResource Include="icons\warning-16~dark~sel%402x.png">
      <LogicalName>warning-16~dark~sel@2x.png</LogicalName>
    </EmbeddedResource>
    <EmbeddedResource Include="icons\warning-24.png">
      <LogicalName>warning-24.png</LogicalName>
    </EmbeddedResource>
    <EmbeddedResource Include="icons\warning-24%402x.png">
      <LogicalName>warning-24@2x.png</LogicalName>
    </EmbeddedResource>
    <EmbeddedResource Include="icons\warning-24~dark.png">
      <LogicalName>warning-24~dark.png</LogicalName>
    </EmbeddedResource>
    <EmbeddedResource Include="icons\warning-24~dark%402x.png">
      <LogicalName>warning-24~dark@2x.png</LogicalName>
    </EmbeddedResource>
    <EmbeddedResource Include="icons\warning-24~sel.png">
      <LogicalName>warning-24~sel.png</LogicalName>
    </EmbeddedResource>
    <EmbeddedResource Include="icons\warning-24~sel%402x.png">
      <LogicalName>warning-24~sel@2x.png</LogicalName>
    </EmbeddedResource>
    <EmbeddedResource Include="icons\warning-24~dark~sel.png">
      <LogicalName>warning-24~dark~sel.png</LogicalName>
    </EmbeddedResource>
    <EmbeddedResource Include="icons\warning-24~dark~sel%402x.png">
      <LogicalName>warning-24~dark~sel@2x.png</LogicalName>
    </EmbeddedResource>
    <EmbeddedResource Include="icons\warning-32.png">
      <LogicalName>warning-32.png</LogicalName>
    </EmbeddedResource>
    <EmbeddedResource Include="icons\warning-32%402x.png">
      <LogicalName>warning-32@2x.png</LogicalName>
    </EmbeddedResource>
    <EmbeddedResource Include="icons\warning-32~dark.png">
      <LogicalName>warning-32~dark.png</LogicalName>
    </EmbeddedResource>
    <EmbeddedResource Include="icons\warning-32~dark%402x.png">
      <LogicalName>warning-32~dark@2x.png</LogicalName>
    </EmbeddedResource>
    <EmbeddedResource Include="icons\warning-32~sel.png">
      <LogicalName>warning-32~sel.png</LogicalName>
    </EmbeddedResource>
    <EmbeddedResource Include="icons\warning-32~sel%402x.png">
      <LogicalName>warning-32~sel@2x.png</LogicalName>
    </EmbeddedResource>
    <EmbeddedResource Include="icons\warning-32~dark~sel.png">
      <LogicalName>warning-32~dark~sel.png</LogicalName>
    </EmbeddedResource>
    <EmbeddedResource Include="icons\warning-32~dark~sel%402x.png">
      <LogicalName>warning-32~dark~sel@2x.png</LogicalName>
    </EmbeddedResource>
    <EmbeddedResource Include="icons\warning-48.png">
      <LogicalName>warning-48.png</LogicalName>
    </EmbeddedResource>
    <EmbeddedResource Include="icons\warning-48%402x.png">
      <LogicalName>warning-48@2x.png</LogicalName>
    </EmbeddedResource>
    <EmbeddedResource Include="icons\warning-48~dark.png">
      <LogicalName>warning-48~dark.png</LogicalName>
    </EmbeddedResource>
    <EmbeddedResource Include="icons\warning-48~dark%402x.png">
      <LogicalName>warning-48~dark@2x.png</LogicalName>
    </EmbeddedResource>
    <EmbeddedResource Include="icons\warning-48~sel.png">
      <LogicalName>warning-48~sel.png</LogicalName>
    </EmbeddedResource>
    <EmbeddedResource Include="icons\warning-48~sel%402x.png">
      <LogicalName>warning-48~sel@2x.png</LogicalName>
    </EmbeddedResource>
    <EmbeddedResource Include="icons\warning-48~dark~sel.png">
      <LogicalName>warning-48~dark~sel.png</LogicalName>
    </EmbeddedResource>
    <EmbeddedResource Include="icons\warning-48~dark~sel%402x.png">
      <LogicalName>warning-48~dark~sel@2x.png</LogicalName>
    </EmbeddedResource>
    <EmbeddedResource Include="icons\error-16.png">
      <LogicalName>error-16.png</LogicalName>
    </EmbeddedResource>
    <EmbeddedResource Include="icons\error-16%402x.png">
      <LogicalName>error-16@2x.png</LogicalName>
    </EmbeddedResource>
    <EmbeddedResource Include="icons\error-16~dark.png">
      <LogicalName>error-16~dark.png</LogicalName>
    </EmbeddedResource>
    <EmbeddedResource Include="icons\error-16~dark%402x.png">
      <LogicalName>error-16~dark@2x.png</LogicalName>
    </EmbeddedResource>
    <EmbeddedResource Include="icons\error-16~sel.png">
      <LogicalName>error-16~sel.png</LogicalName>
    </EmbeddedResource>
    <EmbeddedResource Include="icons\error-16~sel%402x.png">
      <LogicalName>error-16~sel@2x.png</LogicalName>
    </EmbeddedResource>
    <EmbeddedResource Include="icons\error-16~dark~sel.png">
      <LogicalName>error-16~dark~sel.png</LogicalName>
    </EmbeddedResource>
    <EmbeddedResource Include="icons\error-16~dark~sel%402x.png">
      <LogicalName>error-16~dark~sel@2x.png</LogicalName>
    </EmbeddedResource>
    <EmbeddedResource Include="icons\error-24.png">
      <LogicalName>error-24.png</LogicalName>
    </EmbeddedResource>
    <EmbeddedResource Include="icons\error-24%402x.png">
      <LogicalName>error-24@2x.png</LogicalName>
    </EmbeddedResource>
    <EmbeddedResource Include="icons\error-24~dark.png">
      <LogicalName>error-24~dark.png</LogicalName>
    </EmbeddedResource>
    <EmbeddedResource Include="icons\error-24~dark%402x.png">
      <LogicalName>error-24~dark@2x.png</LogicalName>
    </EmbeddedResource>
    <EmbeddedResource Include="icons\error-24~sel.png">
      <LogicalName>error-24~sel.png</LogicalName>
    </EmbeddedResource>
    <EmbeddedResource Include="icons\error-24~sel%402x.png">
      <LogicalName>error-24~sel@2x.png</LogicalName>
    </EmbeddedResource>
    <EmbeddedResource Include="icons\error-24~dark~sel.png">
      <LogicalName>error-24~dark~sel.png</LogicalName>
    </EmbeddedResource>
    <EmbeddedResource Include="icons\error-24~dark~sel%402x.png">
      <LogicalName>error-24~dark~sel@2x.png</LogicalName>
    </EmbeddedResource>
    <EmbeddedResource Include="icons\error-32.png">
      <LogicalName>error-32.png</LogicalName>
    </EmbeddedResource>
    <EmbeddedResource Include="icons\error-32%402x.png">
      <LogicalName>error-32@2x.png</LogicalName>
    </EmbeddedResource>
    <EmbeddedResource Include="icons\error-32~dark.png">
      <LogicalName>error-32~dark.png</LogicalName>
    </EmbeddedResource>
    <EmbeddedResource Include="icons\error-32~dark%402x.png">
      <LogicalName>error-32~dark@2x.png</LogicalName>
    </EmbeddedResource>
    <EmbeddedResource Include="icons\error-32~sel.png">
      <LogicalName>error-32~sel.png</LogicalName>
    </EmbeddedResource>
    <EmbeddedResource Include="icons\error-32~sel%402x.png">
      <LogicalName>error-32~sel@2x.png</LogicalName>
    </EmbeddedResource>
    <EmbeddedResource Include="icons\error-32~dark~sel.png">
      <LogicalName>error-32~dark~sel.png</LogicalName>
    </EmbeddedResource>
    <EmbeddedResource Include="icons\error-32~dark~sel%402x.png">
      <LogicalName>error-32~dark~sel@2x.png</LogicalName>
    </EmbeddedResource>
    <EmbeddedResource Include="icons\error-48.png">
      <LogicalName>error-48.png</LogicalName>
    </EmbeddedResource>
    <EmbeddedResource Include="icons\error-48%402x.png">
      <LogicalName>error-48@2x.png</LogicalName>
    </EmbeddedResource>
    <EmbeddedResource Include="icons\error-48~dark.png">
      <LogicalName>error-48~dark.png</LogicalName>
    </EmbeddedResource>
    <EmbeddedResource Include="icons\error-48~dark%402x.png">
      <LogicalName>error-48~dark@2x.png</LogicalName>
    </EmbeddedResource>
    <EmbeddedResource Include="icons\error-48~sel.png">
      <LogicalName>error-48~sel.png</LogicalName>
    </EmbeddedResource>
    <EmbeddedResource Include="icons\error-48~sel%402x.png">
      <LogicalName>error-48~sel@2x.png</LogicalName>
    </EmbeddedResource>
    <EmbeddedResource Include="icons\error-48~dark~sel.png">
      <LogicalName>error-48~dark~sel.png</LogicalName>
    </EmbeddedResource>
    <EmbeddedResource Include="icons\error-48~dark~sel%402x.png">
      <LogicalName>error-48~dark~sel@2x.png</LogicalName>
    </EmbeddedResource>
    <EmbeddedResource Include="icons\execute-16.png">
      <LogicalName>execute-16.png</LogicalName>
    </EmbeddedResource>
    <EmbeddedResource Include="icons\execute-16%402x.png">
      <LogicalName>execute-16@2x.png</LogicalName>
    </EmbeddedResource>
    <EmbeddedResource Include="icons\execute-16~dark.png">
      <LogicalName>execute-16~dark.png</LogicalName>
    </EmbeddedResource>
    <EmbeddedResource Include="icons\execute-16~dark%402x.png">
      <LogicalName>execute-16~dark@2x.png</LogicalName>
    </EmbeddedResource>
    <EmbeddedResource Include="icons\execute-16~disabled.png">
      <LogicalName>execute-16~disabled.png</LogicalName>
    </EmbeddedResource>
    <EmbeddedResource Include="icons\execute-16~disabled%402x.png">
      <LogicalName>execute-16~disabled@2x.png</LogicalName>
    </EmbeddedResource>
    <EmbeddedResource Include="icons\execute-16~dark~disabled.png">
      <LogicalName>execute-16~dark~disabled.png</LogicalName>
    </EmbeddedResource>
    <EmbeddedResource Include="icons\execute-16~dark~disabled%402x.png">
      <LogicalName>execute-16~dark~disabled@2x.png</LogicalName>
    </EmbeddedResource>
    <EmbeddedResource Include="icons\execute-16~error.png">
      <LogicalName>execute-16~error.png</LogicalName>
    </EmbeddedResource>
    <EmbeddedResource Include="icons\execute-16~error%402x.png">
      <LogicalName>execute-16~error@2x.png</LogicalName>
    </EmbeddedResource>
    <EmbeddedResource Include="icons\execute-16~dark~error.png">
      <LogicalName>execute-16~dark~error.png</LogicalName>
    </EmbeddedResource>
    <EmbeddedResource Include="icons\execute-16~dark~error%402x.png">
      <LogicalName>execute-16~dark~error@2x.png</LogicalName>
    </EmbeddedResource>
    <EmbeddedResource Include="icons\execute-all-16.png">
      <LogicalName>execute-all-16.png</LogicalName>
    </EmbeddedResource>
    <EmbeddedResource Include="icons\execute-all-16%402x.png">
      <LogicalName>execute-all-16@2x.png</LogicalName>
    </EmbeddedResource>
    <EmbeddedResource Include="icons\execute-all-16~dark.png">
      <LogicalName>execute-all-16~dark.png</LogicalName>
    </EmbeddedResource>
    <EmbeddedResource Include="icons\execute-all-16~dark%402x.png">
      <LogicalName>execute-all-16~dark@2x.png</LogicalName>
    </EmbeddedResource>
    <EmbeddedResource Include="icons\execute-all-16~disabled.png">
      <LogicalName>execute-all-16~disabled.png</LogicalName>
    </EmbeddedResource>
    <EmbeddedResource Include="icons\execute-all-16~disabled%402x.png">
      <LogicalName>execute-all-16~disabled@2x.png</LogicalName>
    </EmbeddedResource>
    <EmbeddedResource Include="icons\execute-all-16~dark~disabled.png">
      <LogicalName>execute-all-16~dark~disabled.png</LogicalName>
    </EmbeddedResource>
    <EmbeddedResource Include="icons\execute-all-16~dark~disabled%402x.png">
      <LogicalName>execute-all-16~dark~disabled@2x.png</LogicalName>
    </EmbeddedResource>
    <EmbeddedResource Include="icons\done-16.png">
      <LogicalName>done-16.png</LogicalName>
    </EmbeddedResource>
    <EmbeddedResource Include="icons\done-16%402x.png">
      <LogicalName>done-16@2x.png</LogicalName>
    </EmbeddedResource>
    <EmbeddedResource Include="icons\done-16~dark.png">
      <LogicalName>done-16~dark.png</LogicalName>
    </EmbeddedResource>
    <EmbeddedResource Include="icons\done-16~dark%402x.png">
      <LogicalName>done-16~dark@2x.png</LogicalName>
    </EmbeddedResource>
    <EmbeddedResource Include="icons\done-16~sel.png">
      <LogicalName>done-16~sel.png</LogicalName>
    </EmbeddedResource>
    <EmbeddedResource Include="icons\done-16~sel%402x.png">
      <LogicalName>done-16~sel@2x.png</LogicalName>
    </EmbeddedResource>
    <EmbeddedResource Include="icons\done-16~dark~sel.png">
      <LogicalName>done-16~dark~sel.png</LogicalName>
    </EmbeddedResource>
    <EmbeddedResource Include="icons\done-16~dark~sel%402x.png">
      <LogicalName>done-16~dark~sel@2x.png</LogicalName>
    </EmbeddedResource>
    <EmbeddedResource Include="icons\done-24.png">
      <LogicalName>done-24.png</LogicalName>
    </EmbeddedResource>
    <EmbeddedResource Include="icons\done-24%402x.png">
      <LogicalName>done-24@2x.png</LogicalName>
    </EmbeddedResource>
    <EmbeddedResource Include="icons\done-24~dark.png">
      <LogicalName>done-24~dark.png</LogicalName>
    </EmbeddedResource>
    <EmbeddedResource Include="icons\done-24~dark%402x.png">
      <LogicalName>done-24~dark@2x.png</LogicalName>
    </EmbeddedResource>
    <EmbeddedResource Include="icons\done-24~sel.png">
      <LogicalName>done-24~sel.png</LogicalName>
    </EmbeddedResource>
    <EmbeddedResource Include="icons\done-24~sel%402x.png">
      <LogicalName>done-24~sel@2x.png</LogicalName>
    </EmbeddedResource>
    <EmbeddedResource Include="icons\done-24~dark~sel.png">
      <LogicalName>done-24~dark~sel.png</LogicalName>
    </EmbeddedResource>
    <EmbeddedResource Include="icons\done-24~dark~sel%402x.png">
      <LogicalName>done-24~dark~sel@2x.png</LogicalName>
    </EmbeddedResource>
    <EmbeddedResource Include="icons\done-32.png">
      <LogicalName>done-32.png</LogicalName>
    </EmbeddedResource>
    <EmbeddedResource Include="icons\done-32%402x.png">
      <LogicalName>done-32@2x.png</LogicalName>
    </EmbeddedResource>
    <EmbeddedResource Include="icons\done-32~dark.png">
      <LogicalName>done-32~dark.png</LogicalName>
    </EmbeddedResource>
    <EmbeddedResource Include="icons\done-32~dark%402x.png">
      <LogicalName>done-32~dark@2x.png</LogicalName>
    </EmbeddedResource>
    <EmbeddedResource Include="icons\done-32~sel.png">
      <LogicalName>done-32~sel.png</LogicalName>
    </EmbeddedResource>
    <EmbeddedResource Include="icons\done-32~sel%402x.png">
      <LogicalName>done-32~sel@2x.png</LogicalName>
    </EmbeddedResource>
    <EmbeddedResource Include="icons\done-32~dark~sel.png">
      <LogicalName>done-32~dark~sel.png</LogicalName>
    </EmbeddedResource>
    <EmbeddedResource Include="icons\done-32~dark~sel%402x.png">
      <LogicalName>done-32~dark~sel@2x.png</LogicalName>
    </EmbeddedResource>
    <EmbeddedResource Include="icons\done-48.png">
      <LogicalName>done-48.png</LogicalName>
    </EmbeddedResource>
    <EmbeddedResource Include="icons\done-48%402x.png">
      <LogicalName>done-48@2x.png</LogicalName>
    </EmbeddedResource>
    <EmbeddedResource Include="icons\done-48~dark.png">
      <LogicalName>done-48~dark.png</LogicalName>
    </EmbeddedResource>
    <EmbeddedResource Include="icons\done-48~dark%402x.png">
      <LogicalName>done-48~dark@2x.png</LogicalName>
    </EmbeddedResource>
    <EmbeddedResource Include="icons\done-48~sel.png">
      <LogicalName>done-48~sel.png</LogicalName>
    </EmbeddedResource>
    <EmbeddedResource Include="icons\done-48~sel%402x.png">
      <LogicalName>done-48~sel@2x.png</LogicalName>
    </EmbeddedResource>
    <EmbeddedResource Include="icons\done-48~dark~sel.png">
      <LogicalName>done-48~dark~sel.png</LogicalName>
    </EmbeddedResource>
    <EmbeddedResource Include="icons\done-48~dark~sel%402x.png">
      <LogicalName>done-48~dark~sel@2x.png</LogicalName>
    </EmbeddedResource>
    <EmbeddedResource Include="icons\edit-16.png">
      <LogicalName>edit-16.png</LogicalName>
    </EmbeddedResource>
    <EmbeddedResource Include="icons\edit-16%402x.png">
      <LogicalName>edit-16@2x.png</LogicalName>
    </EmbeddedResource>
    <EmbeddedResource Include="icons\edit-16~dark.png">
      <LogicalName>edit-16~dark.png</LogicalName>
    </EmbeddedResource>
    <EmbeddedResource Include="icons\edit-16~dark%402x.png">
      <LogicalName>edit-16~dark@2x.png</LogicalName>
    </EmbeddedResource>
    <EmbeddedResource Include="icons\edit-16~disabled.png">
      <LogicalName>edit-16~disabled.png</LogicalName>
    </EmbeddedResource>
    <EmbeddedResource Include="icons\edit-16~disabled%402x.png">
      <LogicalName>edit-16~disabled@2x.png</LogicalName>
    </EmbeddedResource>
    <EmbeddedResource Include="icons\edit-16~dark~disabled.png">
      <LogicalName>edit-16~dark~disabled.png</LogicalName>
    </EmbeddedResource>
    <EmbeddedResource Include="icons\edit-16~dark~disabled%402x.png">
      <LogicalName>edit-16~dark~disabled@2x.png</LogicalName>
    </EmbeddedResource>
    <EmbeddedResource Include="icons\star-16.png">
      <LogicalName>star-16.png</LogicalName>
    </EmbeddedResource>
    <EmbeddedResource Include="icons\star-16%402x.png">
      <LogicalName>star-16@2x.png</LogicalName>
    </EmbeddedResource>
    <EmbeddedResource Include="icons\star-16~dark.png">
      <LogicalName>star-16~dark.png</LogicalName>
    </EmbeddedResource>
    <EmbeddedResource Include="icons\star-16~dark%402x.png">
      <LogicalName>star-16~dark@2x.png</LogicalName>
    </EmbeddedResource>
    <EmbeddedResource Include="icons\star-hover-16.png">
      <LogicalName>star-hover-16.png</LogicalName>
    </EmbeddedResource>
    <EmbeddedResource Include="icons\star-hover-16%402x.png">
      <LogicalName>star-hover-16@2x.png</LogicalName>
    </EmbeddedResource>
    <EmbeddedResource Include="icons\unstar-16.png">
      <LogicalName>unstar-16.png</LogicalName>
    </EmbeddedResource>
    <EmbeddedResource Include="icons\unstar-16%402x.png">
      <LogicalName>unstar-16@2x.png</LogicalName>
    </EmbeddedResource>
    <EmbeddedResource Include="icons\unstar-16~dark.png">
      <LogicalName>unstar-16~dark.png</LogicalName>
    </EmbeddedResource>
    <EmbeddedResource Include="icons\unstar-16~dark%402x.png">
      <LogicalName>unstar-16~dark@2x.png</LogicalName>
    </EmbeddedResource>
    <EmbeddedResource Include="icons\unstar-hover-16.png">
      <LogicalName>unstar-hover-16.png</LogicalName>
    </EmbeddedResource>
    <EmbeddedResource Include="icons\unstar-hover-16%402x.png">
      <LogicalName>unstar-hover-16@2x.png</LogicalName>
    </EmbeddedResource>
    <EmbeddedResource Include="icons\remove-16.png">
      <LogicalName>remove-16.png</LogicalName>
    </EmbeddedResource>
    <EmbeddedResource Include="icons\remove-16%402x.png">
      <LogicalName>remove-16@2x.png</LogicalName>
    </EmbeddedResource>
    <EmbeddedResource Include="icons\remove-16~dark.png">
      <LogicalName>remove-16~dark.png</LogicalName>
    </EmbeddedResource>
    <EmbeddedResource Include="icons\remove-16~dark%402x.png">
      <LogicalName>remove-16~dark@2x.png</LogicalName>
    </EmbeddedResource>
    <EmbeddedResource Include="icons\remove-16~disabled.png">
      <LogicalName>remove-16~disabled.png</LogicalName>
    </EmbeddedResource>
    <EmbeddedResource Include="icons\remove-16~disabled%402x.png">
      <LogicalName>remove-16~disabled@2x.png</LogicalName>
    </EmbeddedResource>
    <EmbeddedResource Include="icons\remove-16~dark~disabled.png">
      <LogicalName>remove-16~dark~disabled.png</LogicalName>
    </EmbeddedResource>
    <EmbeddedResource Include="icons\remove-16~dark~disabled%402x.png">
      <LogicalName>remove-16~dark~disabled@2x.png</LogicalName>
    </EmbeddedResource>
    <EmbeddedResource Include="icons\run-unit-tests-16.png">
      <LogicalName>run-unit-tests-16.png</LogicalName>
    </EmbeddedResource>
    <EmbeddedResource Include="icons\run-unit-tests-16%402x.png">
      <LogicalName>run-unit-tests-16@2x.png</LogicalName>
    </EmbeddedResource>
    <EmbeddedResource Include="icons\run-unit-tests-16~dark.png">
      <LogicalName>run-unit-tests-16~dark.png</LogicalName>
    </EmbeddedResource>
    <EmbeddedResource Include="icons\run-unit-tests-16~dark%402x.png">
      <LogicalName>run-unit-tests-16~dark@2x.png</LogicalName>
    </EmbeddedResource>
    <EmbeddedResource Include="icons\prefs-load-save-16.png">
      <LogicalName>prefs-load-save-16.png</LogicalName>
    </EmbeddedResource>
    <EmbeddedResource Include="icons\prefs-load-save-16%402x.png">
      <LogicalName>prefs-load-save-16@2x.png</LogicalName>
    </EmbeddedResource>
    <EmbeddedResource Include="icons\prefs-load-save-16~dark.png">
      <LogicalName>prefs-load-save-16~dark.png</LogicalName>
    </EmbeddedResource>
    <EmbeddedResource Include="icons\prefs-load-save-16~dark%402x.png">
      <LogicalName>prefs-load-save-16~dark@2x.png</LogicalName>
    </EmbeddedResource>
    <EmbeddedResource Include="icons\prefs-load-save-16~sel.png">
      <LogicalName>prefs-load-save-16~sel.png</LogicalName>
    </EmbeddedResource>
    <EmbeddedResource Include="icons\prefs-load-save-16~sel%402x.png">
      <LogicalName>prefs-load-save-16~sel@2x.png</LogicalName>
    </EmbeddedResource>
    <EmbeddedResource Include="icons\prefs-load-save-16~dark~sel.png">
      <LogicalName>prefs-load-save-16~dark~sel.png</LogicalName>
    </EmbeddedResource>
    <EmbeddedResource Include="icons\prefs-load-save-16~dark~sel%402x.png">
      <LogicalName>prefs-load-save-16~dark~sel@2x.png</LogicalName>
    </EmbeddedResource>
    <EmbeddedResource Include="icons\prefs-code-formatting-16.png">
      <LogicalName>prefs-code-formatting-16.png</LogicalName>
    </EmbeddedResource>
    <EmbeddedResource Include="icons\prefs-code-formatting-16%402x.png">
      <LogicalName>prefs-code-formatting-16@2x.png</LogicalName>
    </EmbeddedResource>
    <EmbeddedResource Include="icons\prefs-code-formatting-16~dark.png">
      <LogicalName>prefs-code-formatting-16~dark.png</LogicalName>
    </EmbeddedResource>
    <EmbeddedResource Include="icons\prefs-code-formatting-16~dark%402x.png">
      <LogicalName>prefs-code-formatting-16~dark@2x.png</LogicalName>
    </EmbeddedResource>
    <EmbeddedResource Include="icons\prefs-code-formatting-16~sel.png">
      <LogicalName>prefs-code-formatting-16~sel.png</LogicalName>
    </EmbeddedResource>
    <EmbeddedResource Include="icons\prefs-code-formatting-16~sel%402x.png">
      <LogicalName>prefs-code-formatting-16~sel@2x.png</LogicalName>
    </EmbeddedResource>
    <EmbeddedResource Include="icons\prefs-code-formatting-16~dark~sel.png">
      <LogicalName>prefs-code-formatting-16~dark~sel.png</LogicalName>
    </EmbeddedResource>
    <EmbeddedResource Include="icons\prefs-code-formatting-16~dark~sel%402x.png">
      <LogicalName>prefs-code-formatting-16~dark~sel@2x.png</LogicalName>
    </EmbeddedResource>
    <EmbeddedResource Include="icons\prefs-language-16.png">
      <LogicalName>prefs-language-16.png</LogicalName>
    </EmbeddedResource>
    <EmbeddedResource Include="icons\prefs-language-16%402x.png">
      <LogicalName>prefs-language-16@2x.png</LogicalName>
    </EmbeddedResource>
    <EmbeddedResource Include="icons\prefs-language-16~dark.png">
      <LogicalName>prefs-language-16~dark.png</LogicalName>
    </EmbeddedResource>
    <EmbeddedResource Include="icons\prefs-language-16~dark%402x.png">
      <LogicalName>prefs-language-16~dark@2x.png</LogicalName>
    </EmbeddedResource>
    <EmbeddedResource Include="icons\prefs-language-16~dark~sel.png">
      <LogicalName>prefs-language-16~dark~sel.png</LogicalName>
    </EmbeddedResource>
    <EmbeddedResource Include="icons\prefs-language-16~dark~sel%402x.png">
      <LogicalName>prefs-language-16~dark~sel@2x.png</LogicalName>
    </EmbeddedResource>
    <EmbeddedResource Include="icons\prefs-language-16~sel.png">
      <LogicalName>prefs-language-16~sel.png</LogicalName>
    </EmbeddedResource>
    <EmbeddedResource Include="icons\prefs-language-16~sel%402x.png">
      <LogicalName>prefs-language-16~sel@2x.png</LogicalName>
    </EmbeddedResource>
    <EmbeddedResource Include="icons\prefs-key-bindings-16.png">
      <LogicalName>prefs-key-bindings-16.png</LogicalName>
    </EmbeddedResource>
    <EmbeddedResource Include="icons\prefs-key-bindings-16%402x.png">
      <LogicalName>prefs-key-bindings-16@2x.png</LogicalName>
    </EmbeddedResource>
    <EmbeddedResource Include="icons\prefs-key-bindings-16~dark.png">
      <LogicalName>prefs-key-bindings-16~dark.png</LogicalName>
    </EmbeddedResource>
    <EmbeddedResource Include="icons\prefs-key-bindings-16~dark%402x.png">
      <LogicalName>prefs-key-bindings-16~dark@2x.png</LogicalName>
    </EmbeddedResource>
    <EmbeddedResource Include="icons\prefs-key-bindings-16~sel.png">
      <LogicalName>prefs-key-bindings-16~sel.png</LogicalName>
    </EmbeddedResource>
    <EmbeddedResource Include="icons\prefs-key-bindings-16~sel%402x.png">
      <LogicalName>prefs-key-bindings-16~sel@2x.png</LogicalName>
    </EmbeddedResource>
    <EmbeddedResource Include="icons\prefs-key-bindings-16~dark~sel.png">
      <LogicalName>prefs-key-bindings-16~dark~sel.png</LogicalName>
    </EmbeddedResource>
    <EmbeddedResource Include="icons\prefs-key-bindings-16~dark~sel%402x.png">
      <LogicalName>prefs-key-bindings-16~dark~sel@2x.png</LogicalName>
    </EmbeddedResource>
    <EmbeddedResource Include="icons\prefs-fonts-16.png">
      <LogicalName>prefs-fonts-16.png</LogicalName>
    </EmbeddedResource>
    <EmbeddedResource Include="icons\prefs-fonts-16%402x.png">
      <LogicalName>prefs-fonts-16@2x.png</LogicalName>
    </EmbeddedResource>
    <EmbeddedResource Include="icons\prefs-fonts-16~dark.png">
      <LogicalName>prefs-fonts-16~dark.png</LogicalName>
    </EmbeddedResource>
    <EmbeddedResource Include="icons\prefs-fonts-16~dark%402x.png">
      <LogicalName>prefs-fonts-16~dark@2x.png</LogicalName>
    </EmbeddedResource>
    <EmbeddedResource Include="icons\prefs-fonts-16~sel.png">
      <LogicalName>prefs-fonts-16~sel.png</LogicalName>
    </EmbeddedResource>
    <EmbeddedResource Include="icons\prefs-fonts-16~sel%402x.png">
      <LogicalName>prefs-fonts-16~sel@2x.png</LogicalName>
    </EmbeddedResource>
    <EmbeddedResource Include="icons\prefs-fonts-16~dark~sel.png">
      <LogicalName>prefs-fonts-16~dark~sel.png</LogicalName>
    </EmbeddedResource>
    <EmbeddedResource Include="icons\prefs-fonts-16~dark~sel%402x.png">
      <LogicalName>prefs-fonts-16~dark~sel@2x.png</LogicalName>
    </EmbeddedResource>
    <EmbeddedResource Include="icons\prefs-author-information-16.png">
      <LogicalName>prefs-author-information-16.png</LogicalName>
    </EmbeddedResource>
    <EmbeddedResource Include="icons\prefs-author-information-16%402x.png">
      <LogicalName>prefs-author-information-16@2x.png</LogicalName>
    </EmbeddedResource>
    <EmbeddedResource Include="icons\prefs-author-information-16~dark.png">
      <LogicalName>prefs-author-information-16~dark.png</LogicalName>
    </EmbeddedResource>
    <EmbeddedResource Include="icons\prefs-author-information-16~dark%402x.png">
      <LogicalName>prefs-author-information-16~dark@2x.png</LogicalName>
    </EmbeddedResource>
    <EmbeddedResource Include="icons\prefs-author-information-16~sel.png">
      <LogicalName>prefs-author-information-16~sel.png</LogicalName>
    </EmbeddedResource>
    <EmbeddedResource Include="icons\prefs-author-information-16~sel%402x.png">
      <LogicalName>prefs-author-information-16~sel@2x.png</LogicalName>
    </EmbeddedResource>
    <EmbeddedResource Include="icons\prefs-author-information-16~dark~sel.png">
      <LogicalName>prefs-author-information-16~dark~sel.png</LogicalName>
    </EmbeddedResource>
    <EmbeddedResource Include="icons\prefs-author-information-16~dark~sel%402x.png">
      <LogicalName>prefs-author-information-16~dark~sel@2x.png</LogicalName>
    </EmbeddedResource>
    <EmbeddedResource Include="icons\prefs-sdk-locations-16.png">
      <LogicalName>prefs-sdk-locations-16.png</LogicalName>
    </EmbeddedResource>
    <EmbeddedResource Include="icons\prefs-sdk-locations-16%402x.png">
      <LogicalName>prefs-sdk-locations-16@2x.png</LogicalName>
    </EmbeddedResource>
    <EmbeddedResource Include="icons\prefs-sdk-locations-16~dark.png">
      <LogicalName>prefs-sdk-locations-16~dark.png</LogicalName>
    </EmbeddedResource>
    <EmbeddedResource Include="icons\prefs-sdk-locations-16~dark%402x.png">
      <LogicalName>prefs-sdk-locations-16~dark@2x.png</LogicalName>
    </EmbeddedResource>
    <EmbeddedResource Include="icons\prefs-sdk-locations-16~sel.png">
      <LogicalName>prefs-sdk-locations-16~sel.png</LogicalName>
    </EmbeddedResource>
    <EmbeddedResource Include="icons\prefs-sdk-locations-16~sel%402x.png">
      <LogicalName>prefs-sdk-locations-16~sel@2x.png</LogicalName>
    </EmbeddedResource>
    <EmbeddedResource Include="icons\prefs-sdk-locations-16~dark~sel.png">
      <LogicalName>prefs-sdk-locations-16~dark~sel.png</LogicalName>
    </EmbeddedResource>
    <EmbeddedResource Include="icons\prefs-sdk-locations-16~dark~sel%402x.png">
      <LogicalName>prefs-sdk-locations-16~dark~sel@2x.png</LogicalName>
    </EmbeddedResource>
    <EmbeddedResource Include="icons\prefs-external-tools-16.png">
      <LogicalName>prefs-external-tools-16.png</LogicalName>
    </EmbeddedResource>
    <EmbeddedResource Include="icons\prefs-external-tools-16%402x.png">
      <LogicalName>prefs-external-tools-16@2x.png</LogicalName>
    </EmbeddedResource>
    <EmbeddedResource Include="icons\prefs-external-tools-16~dark.png">
      <LogicalName>prefs-external-tools-16~dark.png</LogicalName>
    </EmbeddedResource>
    <EmbeddedResource Include="icons\prefs-external-tools-16~dark%402x.png">
      <LogicalName>prefs-external-tools-16~dark@2x.png</LogicalName>
    </EmbeddedResource>
    <EmbeddedResource Include="icons\prefs-external-tools-16~sel.png">
      <LogicalName>prefs-external-tools-16~sel.png</LogicalName>
    </EmbeddedResource>
    <EmbeddedResource Include="icons\prefs-external-tools-16~sel%402x.png">
      <LogicalName>prefs-external-tools-16~sel@2x.png</LogicalName>
    </EmbeddedResource>
    <EmbeddedResource Include="icons\prefs-external-tools-16~dark~sel.png">
      <LogicalName>prefs-external-tools-16~dark~sel.png</LogicalName>
    </EmbeddedResource>
    <EmbeddedResource Include="icons\prefs-external-tools-16~dark~sel%402x.png">
      <LogicalName>prefs-external-tools-16~dark~sel@2x.png</LogicalName>
    </EmbeddedResource>
    <EmbeddedResource Include="icons\prefs-build-16.png">
      <LogicalName>prefs-build-16.png</LogicalName>
    </EmbeddedResource>
    <EmbeddedResource Include="icons\prefs-build-16%402x.png">
      <LogicalName>prefs-build-16@2x.png</LogicalName>
    </EmbeddedResource>
    <EmbeddedResource Include="icons\prefs-build-16~dark.png">
      <LogicalName>prefs-build-16~dark.png</LogicalName>
    </EmbeddedResource>
    <EmbeddedResource Include="icons\prefs-build-16~dark%402x.png">
      <LogicalName>prefs-build-16~dark@2x.png</LogicalName>
    </EmbeddedResource>
    <EmbeddedResource Include="icons\prefs-build-16~dark~sel.png">
      <LogicalName>prefs-build-16~dark~sel.png</LogicalName>
    </EmbeddedResource>
    <EmbeddedResource Include="icons\prefs-build-16~dark~sel%402x.png">
      <LogicalName>prefs-build-16~dark~sel@2x.png</LogicalName>
    </EmbeddedResource>
    <EmbeddedResource Include="icons\prefs-build-16~sel.png">
      <LogicalName>prefs-build-16~sel.png</LogicalName>
    </EmbeddedResource>
    <EmbeddedResource Include="icons\prefs-build-16~sel%402x.png">
      <LogicalName>prefs-build-16~sel@2x.png</LogicalName>
    </EmbeddedResource>
    <EmbeddedResource Include="icons\prefs-play-16.png">
      <LogicalName>prefs-play-16.png</LogicalName>
    </EmbeddedResource>
    <EmbeddedResource Include="icons\prefs-play-16%402x.png">
      <LogicalName>prefs-play-16@2x.png</LogicalName>
    </EmbeddedResource>
    <EmbeddedResource Include="icons\prefs-play-16~dark.png">
      <LogicalName>prefs-play-16~dark.png</LogicalName>
    </EmbeddedResource>
    <EmbeddedResource Include="icons\prefs-play-16~dark%402x.png">
      <LogicalName>prefs-play-16~dark@2x.png</LogicalName>
    </EmbeddedResource>
    <EmbeddedResource Include="icons\prefs-play-16~dark~sel.png">
      <LogicalName>prefs-play-16~dark~sel.png</LogicalName>
    </EmbeddedResource>
    <EmbeddedResource Include="icons\prefs-play-16~dark~sel%402x.png">
      <LogicalName>prefs-play-16~dark~sel@2x.png</LogicalName>
    </EmbeddedResource>
    <EmbeddedResource Include="icons\prefs-play-16~sel.png">
      <LogicalName>prefs-play-16~sel.png</LogicalName>
    </EmbeddedResource>
    <EmbeddedResource Include="icons\prefs-play-16~sel%402x.png">
      <LogicalName>prefs-play-16~sel@2x.png</LogicalName>
    </EmbeddedResource>
    <EmbeddedResource Include="icons\prefs-updates-16.png">
      <LogicalName>prefs-updates-16.png</LogicalName>
    </EmbeddedResource>
    <EmbeddedResource Include="icons\prefs-updates-16%402x.png">
      <LogicalName>prefs-updates-16@2x.png</LogicalName>
    </EmbeddedResource>
    <EmbeddedResource Include="icons\prefs-updates-16~dark.png">
      <LogicalName>prefs-updates-16~dark.png</LogicalName>
    </EmbeddedResource>
    <EmbeddedResource Include="icons\prefs-updates-16~dark%402x.png">
      <LogicalName>prefs-updates-16~dark@2x.png</LogicalName>
    </EmbeddedResource>
    <EmbeddedResource Include="icons\prefs-updates-16~sel.png">
      <LogicalName>prefs-updates-16~sel.png</LogicalName>
    </EmbeddedResource>
    <EmbeddedResource Include="icons\prefs-updates-16~sel%402x.png">
      <LogicalName>prefs-updates-16~sel@2x.png</LogicalName>
    </EmbeddedResource>
    <EmbeddedResource Include="icons\prefs-updates-16~dark~sel.png">
      <LogicalName>prefs-updates-16~dark~sel.png</LogicalName>
    </EmbeddedResource>
    <EmbeddedResource Include="icons\prefs-updates-16~dark~sel%402x.png">
      <LogicalName>prefs-updates-16~dark~sel@2x.png</LogicalName>
    </EmbeddedResource>
    <EmbeddedResource Include="icons\prefs-task-list-16.png">
      <LogicalName>prefs-task-list-16.png</LogicalName>
    </EmbeddedResource>
    <EmbeddedResource Include="icons\prefs-task-list-16%402x.png">
      <LogicalName>prefs-task-list-16@2x.png</LogicalName>
    </EmbeddedResource>
    <EmbeddedResource Include="icons\prefs-task-list-16~dark.png">
      <LogicalName>prefs-task-list-16~dark.png</LogicalName>
    </EmbeddedResource>
    <EmbeddedResource Include="icons\prefs-task-list-16~dark%402x.png">
      <LogicalName>prefs-task-list-16~dark@2x.png</LogicalName>
    </EmbeddedResource>
    <EmbeddedResource Include="icons\prefs-task-list-16~sel.png">
      <LogicalName>prefs-task-list-16~sel.png</LogicalName>
    </EmbeddedResource>
    <EmbeddedResource Include="icons\prefs-task-list-16~sel%402x.png">
      <LogicalName>prefs-task-list-16~sel@2x.png</LogicalName>
    </EmbeddedResource>
    <EmbeddedResource Include="icons\prefs-task-list-16~dark~sel.png">
      <LogicalName>prefs-task-list-16~dark~sel.png</LogicalName>
    </EmbeddedResource>
    <EmbeddedResource Include="icons\prefs-task-list-16~dark~sel%402x.png">
      <LogicalName>prefs-task-list-16~dark~sel@2x.png</LogicalName>
    </EmbeddedResource>
    <EmbeddedResource Include="icons\prefs-generic-16.png">
      <LogicalName>prefs-generic-16.png</LogicalName>
    </EmbeddedResource>
    <EmbeddedResource Include="icons\prefs-generic-16%402x.png">
      <LogicalName>prefs-generic-16@2x.png</LogicalName>
    </EmbeddedResource>
    <EmbeddedResource Include="icons\prefs-generic-16~dark.png">
      <LogicalName>prefs-generic-16~dark.png</LogicalName>
    </EmbeddedResource>
    <EmbeddedResource Include="icons\prefs-generic-16~dark%402x.png">
      <LogicalName>prefs-generic-16~dark@2x.png</LogicalName>
    </EmbeddedResource>
    <EmbeddedResource Include="icons\prefs-generic-16~dark~sel.png">
      <LogicalName>prefs-generic-16~dark~sel.png</LogicalName>
    </EmbeddedResource>
    <EmbeddedResource Include="icons\prefs-generic-16~dark~sel%402x.png">
      <LogicalName>prefs-generic-16~dark~sel@2x.png</LogicalName>
    </EmbeddedResource>
    <EmbeddedResource Include="icons\prefs-generic-16~sel.png">
      <LogicalName>prefs-generic-16~sel.png</LogicalName>
    </EmbeddedResource>
    <EmbeddedResource Include="icons\prefs-generic-16~sel%402x.png">
      <LogicalName>prefs-generic-16~sel@2x.png</LogicalName>
    </EmbeddedResource>
    <EmbeddedResource Include="icons\prefs-source-16.png">
      <LogicalName>prefs-source-16.png</LogicalName>
    </EmbeddedResource>
    <EmbeddedResource Include="icons\prefs-source-16%402x.png">
      <LogicalName>prefs-source-16@2x.png</LogicalName>
    </EmbeddedResource>
    <EmbeddedResource Include="icons\prefs-source-16~dark.png">
      <LogicalName>prefs-source-16~dark.png</LogicalName>
    </EmbeddedResource>
    <EmbeddedResource Include="icons\prefs-source-16~dark%402x.png">
      <LogicalName>prefs-source-16~dark@2x.png</LogicalName>
    </EmbeddedResource>
    <EmbeddedResource Include="icons\prefs-source-16~sel.png">
      <LogicalName>prefs-source-16~sel.png</LogicalName>
    </EmbeddedResource>
    <EmbeddedResource Include="icons\prefs-source-16~sel%402x.png">
      <LogicalName>prefs-source-16~sel@2x.png</LogicalName>
    </EmbeddedResource>
    <EmbeddedResource Include="icons\prefs-source-16~dark~sel.png">
      <LogicalName>prefs-source-16~dark~sel.png</LogicalName>
    </EmbeddedResource>
    <EmbeddedResource Include="icons\prefs-source-16~dark~sel%402x.png">
      <LogicalName>prefs-source-16~dark~sel@2x.png</LogicalName>
    </EmbeddedResource>
    <EmbeddedResource Include="icons\prefs-header-16.png">
      <LogicalName>prefs-header-16.png</LogicalName>
    </EmbeddedResource>
    <EmbeddedResource Include="icons\prefs-header-16%402x.png">
      <LogicalName>prefs-header-16@2x.png</LogicalName>
    </EmbeddedResource>
    <EmbeddedResource Include="icons\prefs-header-16~dark.png">
      <LogicalName>prefs-header-16~dark.png</LogicalName>
    </EmbeddedResource>
    <EmbeddedResource Include="icons\prefs-header-16~dark%402x.png">
      <LogicalName>prefs-header-16~dark@2x.png</LogicalName>
    </EmbeddedResource>
    <EmbeddedResource Include="icons\prefs-header-16~sel.png">
      <LogicalName>prefs-header-16~sel.png</LogicalName>
    </EmbeddedResource>
    <EmbeddedResource Include="icons\prefs-header-16~sel%402x.png">
      <LogicalName>prefs-header-16~sel@2x.png</LogicalName>
    </EmbeddedResource>
    <EmbeddedResource Include="icons\prefs-header-16~dark~sel.png">
      <LogicalName>prefs-header-16~dark~sel.png</LogicalName>
    </EmbeddedResource>
    <EmbeddedResource Include="icons\prefs-header-16~dark~sel%402x.png">
      <LogicalName>prefs-header-16~dark~sel@2x.png</LogicalName>
    </EmbeddedResource>
    <EmbeddedResource Include="icons\prefs-dotnet-naming-policies-16.png">
      <LogicalName>prefs-dotnet-naming-policies-16.png</LogicalName>
    </EmbeddedResource>
    <EmbeddedResource Include="icons\prefs-dotnet-naming-policies-16%402x.png">
      <LogicalName>prefs-dotnet-naming-policies-16@2x.png</LogicalName>
    </EmbeddedResource>
    <EmbeddedResource Include="icons\prefs-dotnet-naming-policies-16~dark.png">
      <LogicalName>prefs-dotnet-naming-policies-16~dark.png</LogicalName>
    </EmbeddedResource>
    <EmbeddedResource Include="icons\prefs-dotnet-naming-policies-16~dark%402x.png">
      <LogicalName>prefs-dotnet-naming-policies-16~dark@2x.png</LogicalName>
    </EmbeddedResource>
    <EmbeddedResource Include="icons\prefs-dotnet-naming-policies-16~sel.png">
      <LogicalName>prefs-dotnet-naming-policies-16~sel.png</LogicalName>
    </EmbeddedResource>
    <EmbeddedResource Include="icons\prefs-dotnet-naming-policies-16~sel%402x.png">
      <LogicalName>prefs-dotnet-naming-policies-16~sel@2x.png</LogicalName>
    </EmbeddedResource>
    <EmbeddedResource Include="icons\prefs-dotnet-naming-policies-16~dark~sel.png">
      <LogicalName>prefs-dotnet-naming-policies-16~dark~sel.png</LogicalName>
    </EmbeddedResource>
    <EmbeddedResource Include="icons\prefs-dotnet-naming-policies-16~dark~sel%402x.png">
      <LogicalName>prefs-dotnet-naming-policies-16~dark~sel@2x.png</LogicalName>
    </EmbeddedResource>
    <EmbeddedResource Include="icons\prefs-code-templates-16.png">
      <LogicalName>prefs-code-templates-16.png</LogicalName>
    </EmbeddedResource>
    <EmbeddedResource Include="icons\prefs-code-templates-16%402x.png">
      <LogicalName>prefs-code-templates-16@2x.png</LogicalName>
    </EmbeddedResource>
    <EmbeddedResource Include="icons\prefs-code-templates-16~dark.png">
      <LogicalName>prefs-code-templates-16~dark.png</LogicalName>
    </EmbeddedResource>
    <EmbeddedResource Include="icons\prefs-code-templates-16~dark%402x.png">
      <LogicalName>prefs-code-templates-16~dark@2x.png</LogicalName>
    </EmbeddedResource>
    <EmbeddedResource Include="icons\prefs-code-templates-16~sel.png">
      <LogicalName>prefs-code-templates-16~sel.png</LogicalName>
    </EmbeddedResource>
    <EmbeddedResource Include="icons\prefs-code-templates-16~sel%402x.png">
      <LogicalName>prefs-code-templates-16~sel@2x.png</LogicalName>
    </EmbeddedResource>
    <EmbeddedResource Include="icons\prefs-code-templates-16~dark~sel.png">
      <LogicalName>prefs-code-templates-16~dark~sel.png</LogicalName>
    </EmbeddedResource>
    <EmbeddedResource Include="icons\prefs-code-templates-16~dark~sel%402x.png">
      <LogicalName>prefs-code-templates-16~dark~sel@2x.png</LogicalName>
    </EmbeddedResource>
    <EmbeddedResource Include="icons\prefs-name-conventions-16.png">
      <LogicalName>prefs-name-conventions-16.png</LogicalName>
    </EmbeddedResource>
    <EmbeddedResource Include="icons\prefs-name-conventions-16%402x.png">
      <LogicalName>prefs-name-conventions-16@2x.png</LogicalName>
    </EmbeddedResource>
    <EmbeddedResource Include="icons\prefs-name-conventions-16~dark.png">
      <LogicalName>prefs-name-conventions-16~dark.png</LogicalName>
    </EmbeddedResource>
    <EmbeddedResource Include="icons\prefs-name-conventions-16~dark%402x.png">
      <LogicalName>prefs-name-conventions-16~dark@2x.png</LogicalName>
    </EmbeddedResource>
    <EmbeddedResource Include="icons\prefs-name-conventions-16~sel.png">
      <LogicalName>prefs-name-conventions-16~sel.png</LogicalName>
    </EmbeddedResource>
    <EmbeddedResource Include="icons\prefs-name-conventions-16~sel%402x.png">
      <LogicalName>prefs-name-conventions-16~sel@2x.png</LogicalName>
    </EmbeddedResource>
    <EmbeddedResource Include="icons\prefs-name-conventions-16~dark~sel.png">
      <LogicalName>prefs-name-conventions-16~dark~sel.png</LogicalName>
    </EmbeddedResource>
    <EmbeddedResource Include="icons\prefs-name-conventions-16~dark~sel%402x.png">
      <LogicalName>prefs-name-conventions-16~dark~sel@2x.png</LogicalName>
    </EmbeddedResource>
    <EmbeddedResource Include="icons\prefs-feedback-16.png">
      <LogicalName>prefs-feedback-16.png</LogicalName>
    </EmbeddedResource>
    <EmbeddedResource Include="icons\prefs-feedback-16%402x.png">
      <LogicalName>prefs-feedback-16@2x.png</LogicalName>
    </EmbeddedResource>
    <EmbeddedResource Include="icons\prefs-feedback-16~dark.png">
      <LogicalName>prefs-feedback-16~dark.png</LogicalName>
    </EmbeddedResource>
    <EmbeddedResource Include="icons\prefs-feedback-16~dark%402x.png">
      <LogicalName>prefs-feedback-16~dark@2x.png</LogicalName>
    </EmbeddedResource>
    <EmbeddedResource Include="icons\prefs-feedback-16~sel.png">
      <LogicalName>prefs-feedback-16~sel.png</LogicalName>
    </EmbeddedResource>
    <EmbeddedResource Include="icons\prefs-feedback-16~sel%402x.png">
      <LogicalName>prefs-feedback-16~sel@2x.png</LogicalName>
    </EmbeddedResource>
    <EmbeddedResource Include="icons\prefs-feedback-16~dark~sel.png">
      <LogicalName>prefs-feedback-16~dark~sel.png</LogicalName>
    </EmbeddedResource>
    <EmbeddedResource Include="icons\prefs-feedback-16~dark~sel%402x.png">
      <LogicalName>prefs-feedback-16~dark~sel@2x.png</LogicalName>
    </EmbeddedResource>
    <EmbeddedResource Include="icons\prefs-maintenance-16.png">
      <LogicalName>prefs-maintenance-16.png</LogicalName>
    </EmbeddedResource>
    <EmbeddedResource Include="icons\prefs-maintenance-16%402x.png">
      <LogicalName>prefs-maintenance-16@2x.png</LogicalName>
    </EmbeddedResource>
    <EmbeddedResource Include="icons\prefs-maintenance-16~dark.png">
      <LogicalName>prefs-maintenance-16~dark.png</LogicalName>
    </EmbeddedResource>
    <EmbeddedResource Include="icons\prefs-maintenance-16~dark%402x.png">
      <LogicalName>prefs-maintenance-16~dark@2x.png</LogicalName>
    </EmbeddedResource>
    <EmbeddedResource Include="icons\prefs-maintenance-16~sel.png">
      <LogicalName>prefs-maintenance-16~sel.png</LogicalName>
    </EmbeddedResource>
    <EmbeddedResource Include="icons\prefs-maintenance-16~sel%402x.png">
      <LogicalName>prefs-maintenance-16~sel@2x.png</LogicalName>
    </EmbeddedResource>
    <EmbeddedResource Include="icons\prefs-maintenance-16~dark~sel.png">
      <LogicalName>prefs-maintenance-16~dark~sel.png</LogicalName>
    </EmbeddedResource>
    <EmbeddedResource Include="icons\prefs-maintenance-16~dark~sel%402x.png">
      <LogicalName>prefs-maintenance-16~dark~sel@2x.png</LogicalName>
    </EmbeddedResource>
    <EmbeddedResource Include="icons\prefs-performance-16.png">
      <LogicalName>prefs-performance-16.png</LogicalName>
    </EmbeddedResource>
    <EmbeddedResource Include="icons\prefs-performance-16%402x.png">
      <LogicalName>prefs-performance-16@2x.png</LogicalName>
    </EmbeddedResource>
    <EmbeddedResource Include="icons\prefs-performance-16~dark.png">
      <LogicalName>prefs-performance-16~dark.png</LogicalName>
    </EmbeddedResource>
    <EmbeddedResource Include="icons\prefs-performance-16~dark%402x.png">
      <LogicalName>prefs-performance-16~dark@2x.png</LogicalName>
    </EmbeddedResource>
    <EmbeddedResource Include="icons\prefs-performance-16~sel.png">
      <LogicalName>prefs-performance-16~sel.png</LogicalName>
    </EmbeddedResource>
    <EmbeddedResource Include="icons\prefs-performance-16~sel%402x.png">
      <LogicalName>prefs-performance-16~sel@2x.png</LogicalName>
    </EmbeddedResource>
    <EmbeddedResource Include="icons\prefs-performance-16~dark~sel.png">
      <LogicalName>prefs-performance-16~dark~sel.png</LogicalName>
    </EmbeddedResource>
    <EmbeddedResource Include="icons\prefs-performance-16~dark~sel%402x.png">
      <LogicalName>prefs-performance-16~dark~sel@2x.png</LogicalName>
    </EmbeddedResource>
    <EmbeddedResource Include="icons\prefs-visual-style-16.png">
      <LogicalName>prefs-visual-style-16.png</LogicalName>
    </EmbeddedResource>
    <EmbeddedResource Include="icons\prefs-visual-style-16%402x.png">
      <LogicalName>prefs-visual-style-16@2x.png</LogicalName>
    </EmbeddedResource>
    <EmbeddedResource Include="icons\prefs-visual-style-16~dark.png">
      <LogicalName>prefs-visual-style-16~dark.png</LogicalName>
    </EmbeddedResource>
    <EmbeddedResource Include="icons\prefs-visual-style-16~dark%402x.png">
      <LogicalName>prefs-visual-style-16~dark@2x.png</LogicalName>
    </EmbeddedResource>
    <EmbeddedResource Include="icons\prefs-visual-style-16~sel.png">
      <LogicalName>prefs-visual-style-16~sel.png</LogicalName>
    </EmbeddedResource>
    <EmbeddedResource Include="icons\prefs-visual-style-16~sel%402x.png">
      <LogicalName>prefs-visual-style-16~sel@2x.png</LogicalName>
    </EmbeddedResource>
    <EmbeddedResource Include="icons\prefs-visual-style-16~dark~sel.png">
      <LogicalName>prefs-visual-style-16~dark~sel.png</LogicalName>
    </EmbeddedResource>
    <EmbeddedResource Include="icons\prefs-visual-style-16~dark~sel%402x.png">
      <LogicalName>prefs-visual-style-16~dark~sel@2x.png</LogicalName>
    </EmbeddedResource>
    <EmbeddedResource Include="icons\prefs-compiler-16.png">
      <LogicalName>prefs-compiler-16.png</LogicalName>
    </EmbeddedResource>
    <EmbeddedResource Include="icons\prefs-compiler-16%402x.png">
      <LogicalName>prefs-compiler-16@2x.png</LogicalName>
    </EmbeddedResource>
    <EmbeddedResource Include="icons\prefs-compiler-16~dark.png">
      <LogicalName>prefs-compiler-16~dark.png</LogicalName>
    </EmbeddedResource>
    <EmbeddedResource Include="icons\prefs-compiler-16~dark%402x.png">
      <LogicalName>prefs-compiler-16~dark@2x.png</LogicalName>
    </EmbeddedResource>
    <EmbeddedResource Include="icons\prefs-compiler-16~sel.png">
      <LogicalName>prefs-compiler-16~sel.png</LogicalName>
    </EmbeddedResource>
    <EmbeddedResource Include="icons\prefs-compiler-16~sel%402x.png">
      <LogicalName>prefs-compiler-16~sel@2x.png</LogicalName>
    </EmbeddedResource>
    <EmbeddedResource Include="icons\prefs-compiler-16~dark~sel.png">
      <LogicalName>prefs-compiler-16~dark~sel.png</LogicalName>
    </EmbeddedResource>
    <EmbeddedResource Include="icons\prefs-compiler-16~dark~sel%402x.png">
      <LogicalName>prefs-compiler-16~dark~sel@2x.png</LogicalName>
    </EmbeddedResource>
    <EmbeddedResource Include="icons\prefs-project-16.png">
      <LogicalName>prefs-project-16.png</LogicalName>
    </EmbeddedResource>
    <EmbeddedResource Include="icons\prefs-project-16%402x.png">
      <LogicalName>prefs-project-16@2x.png</LogicalName>
    </EmbeddedResource>
    <EmbeddedResource Include="icons\prefs-project-16~dark.png">
      <LogicalName>prefs-project-16~dark.png</LogicalName>
    </EmbeddedResource>
    <EmbeddedResource Include="icons\prefs-project-16~dark%402x.png">
      <LogicalName>prefs-project-16~dark@2x.png</LogicalName>
    </EmbeddedResource>
    <EmbeddedResource Include="icons\prefs-project-16~sel.png">
      <LogicalName>prefs-project-16~sel.png</LogicalName>
    </EmbeddedResource>
    <EmbeddedResource Include="icons\prefs-project-16~sel%402x.png">
      <LogicalName>prefs-project-16~sel@2x.png</LogicalName>
    </EmbeddedResource>
    <EmbeddedResource Include="icons\prefs-project-16~dark~sel.png">
      <LogicalName>prefs-project-16~dark~sel.png</LogicalName>
    </EmbeddedResource>
    <EmbeddedResource Include="icons\prefs-project-16~dark~sel%402x.png">
      <LogicalName>prefs-project-16~dark~sel@2x.png</LogicalName>
    </EmbeddedResource>
    <EmbeddedResource Include="icons\prefs-solution-16.png">
      <LogicalName>prefs-solution-16.png</LogicalName>
    </EmbeddedResource>
    <EmbeddedResource Include="icons\prefs-solution-16%402x.png">
      <LogicalName>prefs-solution-16@2x.png</LogicalName>
    </EmbeddedResource>
    <EmbeddedResource Include="icons\prefs-solution-16~dark.png">
      <LogicalName>prefs-solution-16~dark.png</LogicalName>
    </EmbeddedResource>
    <EmbeddedResource Include="icons\prefs-solution-16~dark%402x.png">
      <LogicalName>prefs-solution-16~dark@2x.png</LogicalName>
    </EmbeddedResource>
    <EmbeddedResource Include="icons\prefs-solution-16~sel.png">
      <LogicalName>prefs-solution-16~sel.png</LogicalName>
    </EmbeddedResource>
    <EmbeddedResource Include="icons\prefs-solution-16~sel%402x.png">
      <LogicalName>prefs-solution-16~sel@2x.png</LogicalName>
    </EmbeddedResource>
    <EmbeddedResource Include="icons\prefs-solution-16~dark~sel.png">
      <LogicalName>prefs-solution-16~dark~sel.png</LogicalName>
    </EmbeddedResource>
    <EmbeddedResource Include="icons\prefs-solution-16~dark~sel%402x.png">
      <LogicalName>prefs-solution-16~dark~sel@2x.png</LogicalName>
    </EmbeddedResource>
    <EmbeddedResource Include="icons\prefs-signing-16.png">
      <LogicalName>prefs-signing-16.png</LogicalName>
    </EmbeddedResource>
    <EmbeddedResource Include="icons\prefs-signing-16%402x.png">
      <LogicalName>prefs-signing-16@2x.png</LogicalName>
    </EmbeddedResource>
    <EmbeddedResource Include="icons\prefs-signing-16~dark.png">
      <LogicalName>prefs-signing-16~dark.png</LogicalName>
    </EmbeddedResource>
    <EmbeddedResource Include="icons\prefs-signing-16~dark%402x.png">
      <LogicalName>prefs-signing-16~dark@2x.png</LogicalName>
    </EmbeddedResource>
    <EmbeddedResource Include="icons\prefs-signing-16~sel.png">
      <LogicalName>prefs-signing-16~sel.png</LogicalName>
    </EmbeddedResource>
    <EmbeddedResource Include="icons\prefs-signing-16~sel%402x.png">
      <LogicalName>prefs-signing-16~sel@2x.png</LogicalName>
    </EmbeddedResource>
    <EmbeddedResource Include="icons\prefs-signing-16~dark~sel.png">
      <LogicalName>prefs-signing-16~dark~sel.png</LogicalName>
    </EmbeddedResource>
    <EmbeddedResource Include="icons\prefs-signing-16~dark~sel%402x.png">
      <LogicalName>prefs-signing-16~dark~sel@2x.png</LogicalName>
    </EmbeddedResource>
    <EmbeddedResource Include="icons\prefs-output-16.png">
      <LogicalName>prefs-output-16.png</LogicalName>
    </EmbeddedResource>
    <EmbeddedResource Include="icons\prefs-output-16%402x.png">
      <LogicalName>prefs-output-16@2x.png</LogicalName>
    </EmbeddedResource>
    <EmbeddedResource Include="icons\prefs-output-16~dark.png">
      <LogicalName>prefs-output-16~dark.png</LogicalName>
    </EmbeddedResource>
    <EmbeddedResource Include="icons\prefs-output-16~dark%402x.png">
      <LogicalName>prefs-output-16~dark@2x.png</LogicalName>
    </EmbeddedResource>
    <EmbeddedResource Include="icons\prefs-output-16~sel.png">
      <LogicalName>prefs-output-16~sel.png</LogicalName>
    </EmbeddedResource>
    <EmbeddedResource Include="icons\prefs-output-16~sel%402x.png">
      <LogicalName>prefs-output-16~sel@2x.png</LogicalName>
    </EmbeddedResource>
    <EmbeddedResource Include="icons\prefs-output-16~dark~sel.png">
      <LogicalName>prefs-output-16~dark~sel.png</LogicalName>
    </EmbeddedResource>
    <EmbeddedResource Include="icons\prefs-output-16~dark~sel%402x.png">
      <LogicalName>prefs-output-16~dark~sel@2x.png</LogicalName>
    </EmbeddedResource>
    <EmbeddedResource Include="icons\prefs-startup-project-16.png">
      <LogicalName>prefs-startup-project-16.png</LogicalName>
    </EmbeddedResource>
    <EmbeddedResource Include="icons\prefs-startup-project-16%402x.png">
      <LogicalName>prefs-startup-project-16@2x.png</LogicalName>
    </EmbeddedResource>
    <EmbeddedResource Include="icons\prefs-startup-project-16~dark.png">
      <LogicalName>prefs-startup-project-16~dark.png</LogicalName>
    </EmbeddedResource>
    <EmbeddedResource Include="icons\prefs-startup-project-16~dark%402x.png">
      <LogicalName>prefs-startup-project-16~dark@2x.png</LogicalName>
    </EmbeddedResource>
    <EmbeddedResource Include="icons\prefs-startup-project-16~sel.png">
      <LogicalName>prefs-startup-project-16~sel.png</LogicalName>
    </EmbeddedResource>
    <EmbeddedResource Include="icons\prefs-startup-project-16~sel%402x.png">
      <LogicalName>prefs-startup-project-16~sel@2x.png</LogicalName>
    </EmbeddedResource>
    <EmbeddedResource Include="icons\prefs-startup-project-16~dark~sel.png">
      <LogicalName>prefs-startup-project-16~dark~sel.png</LogicalName>
    </EmbeddedResource>
    <EmbeddedResource Include="icons\prefs-startup-project-16~dark~sel%402x.png">
      <LogicalName>prefs-startup-project-16~dark~sel@2x.png</LogicalName>
    </EmbeddedResource>
    <EmbeddedResource Include="icons\copy-16.png">
      <LogicalName>copy-16.png</LogicalName>
    </EmbeddedResource>
    <EmbeddedResource Include="icons\copy-16%402x.png">
      <LogicalName>copy-16@2x.png</LogicalName>
    </EmbeddedResource>
    <EmbeddedResource Include="icons\copy-16~dark.png">
      <LogicalName>copy-16~dark.png</LogicalName>
    </EmbeddedResource>
    <EmbeddedResource Include="icons\copy-16~dark%402x.png">
      <LogicalName>copy-16~dark@2x.png</LogicalName>
    </EmbeddedResource>
    <EmbeddedResource Include="icons\find-16.png">
      <LogicalName>find-16.png</LogicalName>
    </EmbeddedResource>
    <EmbeddedResource Include="icons\find-16%402x.png">
      <LogicalName>find-16@2x.png</LogicalName>
    </EmbeddedResource>
    <EmbeddedResource Include="icons\find-16~dark.png">
      <LogicalName>find-16~dark.png</LogicalName>
    </EmbeddedResource>
    <EmbeddedResource Include="icons\find-16~dark%402x.png">
      <LogicalName>find-16~dark@2x.png</LogicalName>
    </EmbeddedResource>
    <EmbeddedResource Include="icons\find-16~sel.png">
      <LogicalName>find-16~sel.png</LogicalName>
    </EmbeddedResource>
    <EmbeddedResource Include="icons\find-16~sel%402x.png">
      <LogicalName>find-16~sel@2x.png</LogicalName>
    </EmbeddedResource>
    <EmbeddedResource Include="icons\find-16~dark~sel.png">
      <LogicalName>find-16~dark~sel.png</LogicalName>
    </EmbeddedResource>
    <EmbeddedResource Include="icons\find-16~dark~sel%402x.png">
      <LogicalName>find-16~dark~sel@2x.png</LogicalName>
    </EmbeddedResource>
    <EmbeddedResource Include="icons\find-and-replace-16.png">
      <LogicalName>find-and-replace-16.png</LogicalName>
    </EmbeddedResource>
    <EmbeddedResource Include="icons\find-and-replace-16%402x.png">
      <LogicalName>find-and-replace-16@2x.png</LogicalName>
    </EmbeddedResource>
    <EmbeddedResource Include="icons\find-and-replace-16~dark.png">
      <LogicalName>find-and-replace-16~dark.png</LogicalName>
    </EmbeddedResource>
    <EmbeddedResource Include="icons\find-and-replace-16~dark%402x.png">
      <LogicalName>find-and-replace-16~dark@2x.png</LogicalName>
    </EmbeddedResource>
    <EmbeddedResource Include="icons\find-and-replace-16~sel.png">
      <LogicalName>find-and-replace-16~sel.png</LogicalName>
    </EmbeddedResource>
    <EmbeddedResource Include="icons\find-and-replace-16~sel%402x.png">
      <LogicalName>find-and-replace-16~sel@2x.png</LogicalName>
    </EmbeddedResource>
    <EmbeddedResource Include="icons\find-and-replace-16~dark~sel.png">
      <LogicalName>find-and-replace-16~dark~sel.png</LogicalName>
    </EmbeddedResource>
    <EmbeddedResource Include="icons\find-and-replace-16~dark~sel%402x.png">
      <LogicalName>find-and-replace-16~dark~sel@2x.png</LogicalName>
    </EmbeddedResource>
    <EmbeddedResource Include="icons\go-back-16.png">
      <LogicalName>go-back-16.png</LogicalName>
    </EmbeddedResource>
    <EmbeddedResource Include="icons\go-back-16%402x.png">
      <LogicalName>go-back-16@2x.png</LogicalName>
    </EmbeddedResource>
    <EmbeddedResource Include="icons\go-back-16~dark.png">
      <LogicalName>go-back-16~dark.png</LogicalName>
    </EmbeddedResource>
    <EmbeddedResource Include="icons\go-back-16~dark%402x.png">
      <LogicalName>go-back-16~dark@2x.png</LogicalName>
    </EmbeddedResource>
    <EmbeddedResource Include="icons\go-back-16~disabled.png">
      <LogicalName>go-back-16~disabled.png</LogicalName>
    </EmbeddedResource>
    <EmbeddedResource Include="icons\go-back-16~disabled%402x.png">
      <LogicalName>go-back-16~disabled@2x.png</LogicalName>
    </EmbeddedResource>
    <EmbeddedResource Include="icons\go-back-16~dark~disabled.png">
      <LogicalName>go-back-16~dark~disabled.png</LogicalName>
    </EmbeddedResource>
    <EmbeddedResource Include="icons\go-back-16~dark~disabled%402x.png">
      <LogicalName>go-back-16~dark~disabled@2x.png</LogicalName>
    </EmbeddedResource>
    <EmbeddedResource Include="icons\go-down-16.png">
      <LogicalName>go-down-16.png</LogicalName>
    </EmbeddedResource>
    <EmbeddedResource Include="icons\go-down-16%402x.png">
      <LogicalName>go-down-16@2x.png</LogicalName>
    </EmbeddedResource>
    <EmbeddedResource Include="icons\go-down-16~dark.png">
      <LogicalName>go-down-16~dark.png</LogicalName>
    </EmbeddedResource>
    <EmbeddedResource Include="icons\go-down-16~dark%402x.png">
      <LogicalName>go-down-16~dark@2x.png</LogicalName>
    </EmbeddedResource>
    <EmbeddedResource Include="icons\go-down-16~disabled.png">
      <LogicalName>go-down-16~disabled.png</LogicalName>
    </EmbeddedResource>
    <EmbeddedResource Include="icons\go-down-16~disabled%402x.png">
      <LogicalName>go-down-16~disabled@2x.png</LogicalName>
    </EmbeddedResource>
    <EmbeddedResource Include="icons\go-down-16~dark~disabled.png">
      <LogicalName>go-down-16~dark~disabled.png</LogicalName>
    </EmbeddedResource>
    <EmbeddedResource Include="icons\go-down-16~dark~disabled%402x.png">
      <LogicalName>go-down-16~dark~disabled@2x.png</LogicalName>
    </EmbeddedResource>
    <EmbeddedResource Include="icons\go-forward-16.png">
      <LogicalName>go-forward-16.png</LogicalName>
    </EmbeddedResource>
    <EmbeddedResource Include="icons\go-forward-16%402x.png">
      <LogicalName>go-forward-16@2x.png</LogicalName>
    </EmbeddedResource>
    <EmbeddedResource Include="icons\go-forward-16~dark.png">
      <LogicalName>go-forward-16~dark.png</LogicalName>
    </EmbeddedResource>
    <EmbeddedResource Include="icons\go-forward-16~dark%402x.png">
      <LogicalName>go-forward-16~dark@2x.png</LogicalName>
    </EmbeddedResource>
    <EmbeddedResource Include="icons\go-forward-16~disabled.png">
      <LogicalName>go-forward-16~disabled.png</LogicalName>
    </EmbeddedResource>
    <EmbeddedResource Include="icons\go-forward-16~disabled%402x.png">
      <LogicalName>go-forward-16~disabled@2x.png</LogicalName>
    </EmbeddedResource>
    <EmbeddedResource Include="icons\go-forward-16~dark~disabled.png">
      <LogicalName>go-forward-16~dark~disabled.png</LogicalName>
    </EmbeddedResource>
    <EmbeddedResource Include="icons\go-forward-16~dark~disabled%402x.png">
      <LogicalName>go-forward-16~dark~disabled@2x.png</LogicalName>
    </EmbeddedResource>
    <EmbeddedResource Include="icons\go-to-line-16.png">
      <LogicalName>go-to-line-16.png</LogicalName>
    </EmbeddedResource>
    <EmbeddedResource Include="icons\go-to-line-16%402x.png">
      <LogicalName>go-to-line-16@2x.png</LogicalName>
    </EmbeddedResource>
    <EmbeddedResource Include="icons\go-to-line-16~dark.png">
      <LogicalName>go-to-line-16~dark.png</LogicalName>
    </EmbeddedResource>
    <EmbeddedResource Include="icons\go-to-line-16~dark%402x.png">
      <LogicalName>go-to-line-16~dark@2x.png</LogicalName>
    </EmbeddedResource>
    <EmbeddedResource Include="icons\go-to-matching-brace-16.png">
      <LogicalName>go-to-matching-brace-16.png</LogicalName>
    </EmbeddedResource>
    <EmbeddedResource Include="icons\go-to-matching-brace-16%402x.png">
      <LogicalName>go-to-matching-brace-16@2x.png</LogicalName>
    </EmbeddedResource>
    <EmbeddedResource Include="icons\go-to-matching-brace-16~dark.png">
      <LogicalName>go-to-matching-brace-16~dark.png</LogicalName>
    </EmbeddedResource>
    <EmbeddedResource Include="icons\go-to-matching-brace-16~dark%402x.png">
      <LogicalName>go-to-matching-brace-16~dark@2x.png</LogicalName>
    </EmbeddedResource>
    <EmbeddedResource Include="icons\go-up-16.png">
      <LogicalName>go-up-16.png</LogicalName>
    </EmbeddedResource>
    <EmbeddedResource Include="icons\go-up-16%402x.png">
      <LogicalName>go-up-16@2x.png</LogicalName>
    </EmbeddedResource>
    <EmbeddedResource Include="icons\go-up-16~dark.png">
      <LogicalName>go-up-16~dark.png</LogicalName>
    </EmbeddedResource>
    <EmbeddedResource Include="icons\go-up-16~dark%402x.png">
      <LogicalName>go-up-16~dark@2x.png</LogicalName>
    </EmbeddedResource>
    <EmbeddedResource Include="icons\go-up-16~disabled.png">
      <LogicalName>go-up-16~disabled.png</LogicalName>
    </EmbeddedResource>
    <EmbeddedResource Include="icons\go-up-16~disabled%402x.png">
      <LogicalName>go-up-16~disabled@2x.png</LogicalName>
    </EmbeddedResource>
    <EmbeddedResource Include="icons\go-up-16~dark~disabled.png">
      <LogicalName>go-up-16~dark~disabled.png</LogicalName>
    </EmbeddedResource>
    <EmbeddedResource Include="icons\go-up-16~dark~disabled%402x.png">
      <LogicalName>go-up-16~dark~disabled@2x.png</LogicalName>
    </EmbeddedResource>
    <EmbeddedResource Include="icons\undo-16.png">
      <LogicalName>undo-16.png</LogicalName>
    </EmbeddedResource>
    <EmbeddedResource Include="icons\undo-16%402x.png">
      <LogicalName>undo-16@2x.png</LogicalName>
    </EmbeddedResource>
    <EmbeddedResource Include="icons\undo-16~dark.png">
      <LogicalName>undo-16~dark.png</LogicalName>
    </EmbeddedResource>
    <EmbeddedResource Include="icons\undo-16~dark%402x.png">
      <LogicalName>undo-16~dark@2x.png</LogicalName>
    </EmbeddedResource>
    <EmbeddedResource Include="icons\undo-16~disabled.png">
      <LogicalName>undo-16~disabled.png</LogicalName>
    </EmbeddedResource>
    <EmbeddedResource Include="icons\undo-16~disabled%402x.png">
      <LogicalName>undo-16~disabled@2x.png</LogicalName>
    </EmbeddedResource>
    <EmbeddedResource Include="icons\undo-16~dark~disabled.png">
      <LogicalName>undo-16~dark~disabled.png</LogicalName>
    </EmbeddedResource>
    <EmbeddedResource Include="icons\undo-16~dark~disabled%402x.png">
      <LogicalName>undo-16~dark~disabled@2x.png</LogicalName>
    </EmbeddedResource>
    <EmbeddedResource Include="icons\home-16.png">
      <LogicalName>home-16.png</LogicalName>
    </EmbeddedResource>
    <EmbeddedResource Include="icons\home-16%402x.png">
      <LogicalName>home-16@2x.png</LogicalName>
    </EmbeddedResource>
    <EmbeddedResource Include="icons\home-16~dark.png">
      <LogicalName>home-16~dark.png</LogicalName>
    </EmbeddedResource>
    <EmbeddedResource Include="icons\home-16~dark%402x.png">
      <LogicalName>home-16~dark@2x.png</LogicalName>
    </EmbeddedResource>
    <EmbeddedResource Include="icons\home-16~dark~sel.png">
      <LogicalName>home-16~dark~sel.png</LogicalName>
    </EmbeddedResource>
    <EmbeddedResource Include="icons\home-16~dark~sel%402x.png">
      <LogicalName>home-16~dark~sel@2x.png</LogicalName>
    </EmbeddedResource>
    <EmbeddedResource Include="icons\home-16~sel.png">
      <LogicalName>home-16~sel.png</LogicalName>
    </EmbeddedResource>
    <EmbeddedResource Include="icons\home-16~sel%402x.png">
      <LogicalName>home-16~sel@2x.png</LogicalName>
    </EmbeddedResource>
    <EmbeddedResource Include="icons\jump-to-16.png">
      <LogicalName>jump-to-16.png</LogicalName>
    </EmbeddedResource>
    <EmbeddedResource Include="icons\jump-to-16%402x.png">
      <LogicalName>jump-to-16@2x.png</LogicalName>
    </EmbeddedResource>
    <EmbeddedResource Include="icons\jump-to-16~dark.png">
      <LogicalName>jump-to-16~dark.png</LogicalName>
    </EmbeddedResource>
    <EmbeddedResource Include="icons\jump-to-16~dark%402x.png">
      <LogicalName>jump-to-16~dark@2x.png</LogicalName>
    </EmbeddedResource>
    <EmbeddedResource Include="icons\jump-to-16~disabled.png">
      <LogicalName>jump-to-16~disabled.png</LogicalName>
    </EmbeddedResource>
    <EmbeddedResource Include="icons\jump-to-16~disabled%402x.png">
      <LogicalName>jump-to-16~disabled@2x.png</LogicalName>
    </EmbeddedResource>
    <EmbeddedResource Include="icons\jump-to-16~dark~disabled.png">
      <LogicalName>jump-to-16~dark~disabled.png</LogicalName>
    </EmbeddedResource>
    <EmbeddedResource Include="icons\jump-to-16~dark~disabled%402x.png">
      <LogicalName>jump-to-16~dark~disabled@2x.png</LogicalName>
    </EmbeddedResource>
    <EmbeddedResource Include="icons\missing-image-16.png">
      <LogicalName>missing-image-16.png</LogicalName>
    </EmbeddedResource>
    <EmbeddedResource Include="icons\missing-image-16%402x.png">
      <LogicalName>missing-image-16@2x.png</LogicalName>
    </EmbeddedResource>
    <EmbeddedResource Include="icons\missing-image-32.png">
      <LogicalName>missing-image-32.png</LogicalName>
    </EmbeddedResource>
    <EmbeddedResource Include="icons\missing-image-32%402x.png">
      <LogicalName>missing-image-32@2x.png</LogicalName>
    </EmbeddedResource>
    <EmbeddedResource Include="icons\missing-image-48.png">
      <LogicalName>missing-image-48.png</LogicalName>
    </EmbeddedResource>
    <EmbeddedResource Include="icons\missing-image-48%402x.png">
      <LogicalName>missing-image-48@2x.png</LogicalName>
    </EmbeddedResource>
    <EmbeddedResource Include="icons\open-16.png">
      <LogicalName>open-16.png</LogicalName>
    </EmbeddedResource>
    <EmbeddedResource Include="icons\open-16%402x.png">
      <LogicalName>open-16@2x.png</LogicalName>
    </EmbeddedResource>
    <EmbeddedResource Include="icons\open-16~dark.png">
      <LogicalName>open-16~dark.png</LogicalName>
    </EmbeddedResource>
    <EmbeddedResource Include="icons\open-16~dark%402x.png">
      <LogicalName>open-16~dark@2x.png</LogicalName>
    </EmbeddedResource>
    <EmbeddedResource Include="icons\refresh-16.png">
      <LogicalName>refresh-16.png</LogicalName>
    </EmbeddedResource>
    <EmbeddedResource Include="icons\refresh-16%402x.png">
      <LogicalName>refresh-16@2x.png</LogicalName>
    </EmbeddedResource>
    <EmbeddedResource Include="icons\refresh-16~dark.png">
      <LogicalName>refresh-16~dark.png</LogicalName>
    </EmbeddedResource>
    <EmbeddedResource Include="icons\refresh-16~dark%402x.png">
      <LogicalName>refresh-16~dark@2x.png</LogicalName>
    </EmbeddedResource>
    <EmbeddedResource Include="icons\refresh-16~disabled.png">
      <LogicalName>refresh-16~disabled.png</LogicalName>
    </EmbeddedResource>
    <EmbeddedResource Include="icons\refresh-16~disabled%402x.png">
      <LogicalName>refresh-16~disabled@2x.png</LogicalName>
    </EmbeddedResource>
    <EmbeddedResource Include="icons\refresh-16~dark~disabled.png">
      <LogicalName>refresh-16~dark~disabled.png</LogicalName>
    </EmbeddedResource>
    <EmbeddedResource Include="icons\refresh-16~dark~disabled%402x.png">
      <LogicalName>refresh-16~dark~disabled@2x.png</LogicalName>
    </EmbeddedResource>
    <EmbeddedResource Include="icons\region-16.png">
      <LogicalName>region-16.png</LogicalName>
    </EmbeddedResource>
    <EmbeddedResource Include="icons\region-16%402x.png">
      <LogicalName>region-16@2x.png</LogicalName>
    </EmbeddedResource>
    <EmbeddedResource Include="icons\region-16~dark.png">
      <LogicalName>region-16~dark.png</LogicalName>
    </EmbeddedResource>
    <EmbeddedResource Include="icons\region-16~dark%402x.png">
      <LogicalName>region-16~dark@2x.png</LogicalName>
    </EmbeddedResource>
    <EmbeddedResource Include="icons\region-16~sel.png">
      <LogicalName>region-16~sel.png</LogicalName>
    </EmbeddedResource>
    <EmbeddedResource Include="icons\region-16~sel%402x.png">
      <LogicalName>region-16~sel@2x.png</LogicalName>
    </EmbeddedResource>
    <EmbeddedResource Include="icons\region-16~dark~sel.png">
      <LogicalName>region-16~dark~sel.png</LogicalName>
    </EmbeddedResource>
    <EmbeddedResource Include="icons\region-16~dark~sel%402x.png">
      <LogicalName>region-16~dark~sel@2x.png</LogicalName>
    </EmbeddedResource>
    <EmbeddedResource Include="icons\save-16.png">
      <LogicalName>save-16.png</LogicalName>
    </EmbeddedResource>
    <EmbeddedResource Include="icons\save-16%402x.png">
      <LogicalName>save-16@2x.png</LogicalName>
    </EmbeddedResource>
    <EmbeddedResource Include="icons\save-16~dark.png">
      <LogicalName>save-16~dark.png</LogicalName>
    </EmbeddedResource>
    <EmbeddedResource Include="icons\save-16~dark%402x.png">
      <LogicalName>save-16~dark@2x.png</LogicalName>
    </EmbeddedResource>
    <EmbeddedResource Include="icons\save-all-16.png">
      <LogicalName>save-all-16.png</LogicalName>
    </EmbeddedResource>
    <EmbeddedResource Include="icons\save-all-16%402x.png">
      <LogicalName>save-all-16@2x.png</LogicalName>
    </EmbeddedResource>
    <EmbeddedResource Include="icons\save-all-16~dark.png">
      <LogicalName>save-all-16~dark.png</LogicalName>
    </EmbeddedResource>
    <EmbeddedResource Include="icons\save-all-16~dark%402x.png">
      <LogicalName>save-all-16~dark@2x.png</LogicalName>
    </EmbeddedResource>
    <EmbeddedResource Include="icons\zoom-actual-16.png">
      <LogicalName>zoom-actual-16.png</LogicalName>
    </EmbeddedResource>
    <EmbeddedResource Include="icons\zoom-actual-16%402x.png">
      <LogicalName>zoom-actual-16@2x.png</LogicalName>
    </EmbeddedResource>
    <EmbeddedResource Include="icons\zoom-actual-16~dark.png">
      <LogicalName>zoom-actual-16~dark.png</LogicalName>
    </EmbeddedResource>
    <EmbeddedResource Include="icons\zoom-actual-16~dark%402x.png">
      <LogicalName>zoom-actual-16~dark@2x.png</LogicalName>
    </EmbeddedResource>
    <EmbeddedResource Include="icons\zoom-actual-16~sel.png">
      <LogicalName>zoom-actual-16~sel.png</LogicalName>
    </EmbeddedResource>
    <EmbeddedResource Include="icons\zoom-actual-16~sel%402x.png">
      <LogicalName>zoom-actual-16~sel@2x.png</LogicalName>
    </EmbeddedResource>
    <EmbeddedResource Include="icons\zoom-actual-16~dark~sel.png">
      <LogicalName>zoom-actual-16~dark~sel.png</LogicalName>
    </EmbeddedResource>
    <EmbeddedResource Include="icons\zoom-actual-16~dark~sel%402x.png">
      <LogicalName>zoom-actual-16~dark~sel@2x.png</LogicalName>
    </EmbeddedResource>
    <EmbeddedResource Include="icons\zoom-in-16.png">
      <LogicalName>zoom-in-16.png</LogicalName>
    </EmbeddedResource>
    <EmbeddedResource Include="icons\zoom-in-16%402x.png">
      <LogicalName>zoom-in-16@2x.png</LogicalName>
    </EmbeddedResource>
    <EmbeddedResource Include="icons\zoom-in-16~dark.png">
      <LogicalName>zoom-in-16~dark.png</LogicalName>
    </EmbeddedResource>
    <EmbeddedResource Include="icons\zoom-in-16~dark%402x.png">
      <LogicalName>zoom-in-16~dark@2x.png</LogicalName>
    </EmbeddedResource>
    <EmbeddedResource Include="icons\zoom-in-16~dark~sel.png">
      <LogicalName>zoom-in-16~dark~sel.png</LogicalName>
    </EmbeddedResource>
    <EmbeddedResource Include="icons\zoom-in-16~dark~sel%402x.png">
      <LogicalName>zoom-in-16~dark~sel@2x.png</LogicalName>
    </EmbeddedResource>
    <EmbeddedResource Include="icons\zoom-in-16~sel.png">
      <LogicalName>zoom-in-16~sel.png</LogicalName>
    </EmbeddedResource>
    <EmbeddedResource Include="icons\zoom-in-16~sel%402x.png">
      <LogicalName>zoom-in-16~sel@2x.png</LogicalName>
    </EmbeddedResource>
    <EmbeddedResource Include="icons\zoom-out-16.png">
      <LogicalName>zoom-out-16.png</LogicalName>
    </EmbeddedResource>
    <EmbeddedResource Include="icons\zoom-out-16%402x.png">
      <LogicalName>zoom-out-16@2x.png</LogicalName>
    </EmbeddedResource>
    <EmbeddedResource Include="icons\zoom-out-16~dark.png">
      <LogicalName>zoom-out-16~dark.png</LogicalName>
    </EmbeddedResource>
    <EmbeddedResource Include="icons\zoom-out-16~dark%402x.png">
      <LogicalName>zoom-out-16~dark@2x.png</LogicalName>
    </EmbeddedResource>
    <EmbeddedResource Include="icons\zoom-out-16~dark~sel.png">
      <LogicalName>zoom-out-16~dark~sel.png</LogicalName>
    </EmbeddedResource>
    <EmbeddedResource Include="icons\zoom-out-16~dark~sel%402x.png">
      <LogicalName>zoom-out-16~dark~sel@2x.png</LogicalName>
    </EmbeddedResource>
    <EmbeddedResource Include="icons\zoom-out-16~sel.png">
      <LogicalName>zoom-out-16~sel.png</LogicalName>
    </EmbeddedResource>
    <EmbeddedResource Include="icons\zoom-out-16~sel%402x.png">
      <LogicalName>zoom-out-16~sel@2x.png</LogicalName>
    </EmbeddedResource>
    <EmbeddedResource Include="icons\spinner-14-1.png">
      <LogicalName>spinner-14-1.png</LogicalName>
    </EmbeddedResource>
    <EmbeddedResource Include="icons\spinner-14-1%402x.png">
      <LogicalName>spinner-14-1@2x.png</LogicalName>
    </EmbeddedResource>
    <EmbeddedResource Include="icons\spinner-14-1~dark.png">
      <LogicalName>spinner-14-1~dark.png</LogicalName>
    </EmbeddedResource>
    <EmbeddedResource Include="icons\spinner-14-1~dark%402x.png">
      <LogicalName>spinner-14-1~dark@2x.png</LogicalName>
    </EmbeddedResource>
    <EmbeddedResource Include="icons\spinner-14-1~dark~sel.png">
      <LogicalName>spinner-14-1~dark~sel.png</LogicalName>
    </EmbeddedResource>
    <EmbeddedResource Include="icons\spinner-14-1~dark~sel%402x.png">
      <LogicalName>spinner-14-1~dark~sel@2x.png</LogicalName>
    </EmbeddedResource>
    <EmbeddedResource Include="icons\spinner-14-1~sel.png">
      <LogicalName>spinner-14-1~sel.png</LogicalName>
    </EmbeddedResource>
    <EmbeddedResource Include="icons\spinner-14-1~sel%402x.png">
      <LogicalName>spinner-14-1~sel@2x.png</LogicalName>
    </EmbeddedResource>
    <EmbeddedResource Include="icons\spinner-14-2.png">
      <LogicalName>spinner-14-2.png</LogicalName>
    </EmbeddedResource>
    <EmbeddedResource Include="icons\spinner-14-2%402x.png">
      <LogicalName>spinner-14-2@2x.png</LogicalName>
    </EmbeddedResource>
    <EmbeddedResource Include="icons\spinner-14-2~dark.png">
      <LogicalName>spinner-14-2~dark.png</LogicalName>
    </EmbeddedResource>
    <EmbeddedResource Include="icons\spinner-14-2~dark%402x.png">
      <LogicalName>spinner-14-2~dark@2x.png</LogicalName>
    </EmbeddedResource>
    <EmbeddedResource Include="icons\spinner-14-2~dark~sel.png">
      <LogicalName>spinner-14-2~dark~sel.png</LogicalName>
    </EmbeddedResource>
    <EmbeddedResource Include="icons\spinner-14-2~dark~sel%402x.png">
      <LogicalName>spinner-14-2~dark~sel@2x.png</LogicalName>
    </EmbeddedResource>
    <EmbeddedResource Include="icons\spinner-14-2~sel.png">
      <LogicalName>spinner-14-2~sel.png</LogicalName>
    </EmbeddedResource>
    <EmbeddedResource Include="icons\spinner-14-2~sel%402x.png">
      <LogicalName>spinner-14-2~sel@2x.png</LogicalName>
    </EmbeddedResource>
    <EmbeddedResource Include="icons\spinner-14-3.png">
      <LogicalName>spinner-14-3.png</LogicalName>
    </EmbeddedResource>
    <EmbeddedResource Include="icons\spinner-14-3%402x.png">
      <LogicalName>spinner-14-3@2x.png</LogicalName>
    </EmbeddedResource>
    <EmbeddedResource Include="icons\spinner-14-3~dark.png">
      <LogicalName>spinner-14-3~dark.png</LogicalName>
    </EmbeddedResource>
    <EmbeddedResource Include="icons\spinner-14-3~dark%402x.png">
      <LogicalName>spinner-14-3~dark@2x.png</LogicalName>
    </EmbeddedResource>
    <EmbeddedResource Include="icons\spinner-14-3~dark~sel.png">
      <LogicalName>spinner-14-3~dark~sel.png</LogicalName>
    </EmbeddedResource>
    <EmbeddedResource Include="icons\spinner-14-3~dark~sel%402x.png">
      <LogicalName>spinner-14-3~dark~sel@2x.png</LogicalName>
    </EmbeddedResource>
    <EmbeddedResource Include="icons\spinner-14-3~sel.png">
      <LogicalName>spinner-14-3~sel.png</LogicalName>
    </EmbeddedResource>
    <EmbeddedResource Include="icons\spinner-14-3~sel%402x.png">
      <LogicalName>spinner-14-3~sel@2x.png</LogicalName>
    </EmbeddedResource>
    <EmbeddedResource Include="icons\spinner-14-4.png">
      <LogicalName>spinner-14-4.png</LogicalName>
    </EmbeddedResource>
    <EmbeddedResource Include="icons\spinner-14-4%402x.png">
      <LogicalName>spinner-14-4@2x.png</LogicalName>
    </EmbeddedResource>
    <EmbeddedResource Include="icons\spinner-14-4~dark.png">
      <LogicalName>spinner-14-4~dark.png</LogicalName>
    </EmbeddedResource>
    <EmbeddedResource Include="icons\spinner-14-4~dark%402x.png">
      <LogicalName>spinner-14-4~dark@2x.png</LogicalName>
    </EmbeddedResource>
    <EmbeddedResource Include="icons\spinner-14-4~dark~sel.png">
      <LogicalName>spinner-14-4~dark~sel.png</LogicalName>
    </EmbeddedResource>
    <EmbeddedResource Include="icons\spinner-14-4~dark~sel%402x.png">
      <LogicalName>spinner-14-4~dark~sel@2x.png</LogicalName>
    </EmbeddedResource>
    <EmbeddedResource Include="icons\spinner-14-4~sel.png">
      <LogicalName>spinner-14-4~sel.png</LogicalName>
    </EmbeddedResource>
    <EmbeddedResource Include="icons\spinner-14-4~sel%402x.png">
      <LogicalName>spinner-14-4~sel@2x.png</LogicalName>
    </EmbeddedResource>
    <EmbeddedResource Include="icons\spinner-14-5.png">
      <LogicalName>spinner-14-5.png</LogicalName>
    </EmbeddedResource>
    <EmbeddedResource Include="icons\spinner-14-5%402x.png">
      <LogicalName>spinner-14-5@2x.png</LogicalName>
    </EmbeddedResource>
    <EmbeddedResource Include="icons\spinner-14-5~dark.png">
      <LogicalName>spinner-14-5~dark.png</LogicalName>
    </EmbeddedResource>
    <EmbeddedResource Include="icons\spinner-14-5~dark%402x.png">
      <LogicalName>spinner-14-5~dark@2x.png</LogicalName>
    </EmbeddedResource>
    <EmbeddedResource Include="icons\spinner-14-5~dark~sel.png">
      <LogicalName>spinner-14-5~dark~sel.png</LogicalName>
    </EmbeddedResource>
    <EmbeddedResource Include="icons\spinner-14-5~dark~sel%402x.png">
      <LogicalName>spinner-14-5~dark~sel@2x.png</LogicalName>
    </EmbeddedResource>
    <EmbeddedResource Include="icons\spinner-14-5~sel.png">
      <LogicalName>spinner-14-5~sel.png</LogicalName>
    </EmbeddedResource>
    <EmbeddedResource Include="icons\spinner-14-5~sel%402x.png">
      <LogicalName>spinner-14-5~sel@2x.png</LogicalName>
    </EmbeddedResource>
    <EmbeddedResource Include="icons\spinner-16-1.png">
      <LogicalName>spinner-16-1.png</LogicalName>
    </EmbeddedResource>
    <EmbeddedResource Include="icons\spinner-16-1%402x.png">
      <LogicalName>spinner-16-1@2x.png</LogicalName>
    </EmbeddedResource>
    <EmbeddedResource Include="icons\spinner-16-1~dark.png">
      <LogicalName>spinner-16-1~dark.png</LogicalName>
    </EmbeddedResource>
    <EmbeddedResource Include="icons\spinner-16-1~dark%402x.png">
      <LogicalName>spinner-16-1~dark@2x.png</LogicalName>
    </EmbeddedResource>
    <EmbeddedResource Include="icons\spinner-16-1~dark~sel.png">
      <LogicalName>spinner-16-1~dark~sel.png</LogicalName>
    </EmbeddedResource>
    <EmbeddedResource Include="icons\spinner-16-1~dark~sel%402x.png">
      <LogicalName>spinner-16-1~dark~sel@2x.png</LogicalName>
    </EmbeddedResource>
    <EmbeddedResource Include="icons\spinner-16-1~sel.png">
      <LogicalName>spinner-16-1~sel.png</LogicalName>
    </EmbeddedResource>
    <EmbeddedResource Include="icons\spinner-16-1~sel%402x.png">
      <LogicalName>spinner-16-1~sel@2x.png</LogicalName>
    </EmbeddedResource>
    <EmbeddedResource Include="icons\spinner-16-2.png">
      <LogicalName>spinner-16-2.png</LogicalName>
    </EmbeddedResource>
    <EmbeddedResource Include="icons\spinner-16-2%402x.png">
      <LogicalName>spinner-16-2@2x.png</LogicalName>
    </EmbeddedResource>
    <EmbeddedResource Include="icons\spinner-16-2~dark.png">
      <LogicalName>spinner-16-2~dark.png</LogicalName>
    </EmbeddedResource>
    <EmbeddedResource Include="icons\spinner-16-2~dark%402x.png">
      <LogicalName>spinner-16-2~dark@2x.png</LogicalName>
    </EmbeddedResource>
    <EmbeddedResource Include="icons\spinner-16-2~dark~sel.png">
      <LogicalName>spinner-16-2~dark~sel.png</LogicalName>
    </EmbeddedResource>
    <EmbeddedResource Include="icons\spinner-16-2~dark~sel%402x.png">
      <LogicalName>spinner-16-2~dark~sel@2x.png</LogicalName>
    </EmbeddedResource>
    <EmbeddedResource Include="icons\spinner-16-2~sel.png">
      <LogicalName>spinner-16-2~sel.png</LogicalName>
    </EmbeddedResource>
    <EmbeddedResource Include="icons\spinner-16-2~sel%402x.png">
      <LogicalName>spinner-16-2~sel@2x.png</LogicalName>
    </EmbeddedResource>
    <EmbeddedResource Include="icons\spinner-16-3.png">
      <LogicalName>spinner-16-3.png</LogicalName>
    </EmbeddedResource>
    <EmbeddedResource Include="icons\spinner-16-3%402x.png">
      <LogicalName>spinner-16-3@2x.png</LogicalName>
    </EmbeddedResource>
    <EmbeddedResource Include="icons\spinner-16-3~dark.png">
      <LogicalName>spinner-16-3~dark.png</LogicalName>
    </EmbeddedResource>
    <EmbeddedResource Include="icons\spinner-16-3~dark%402x.png">
      <LogicalName>spinner-16-3~dark@2x.png</LogicalName>
    </EmbeddedResource>
    <EmbeddedResource Include="icons\spinner-16-3~dark~sel.png">
      <LogicalName>spinner-16-3~dark~sel.png</LogicalName>
    </EmbeddedResource>
    <EmbeddedResource Include="icons\spinner-16-3~dark~sel%402x.png">
      <LogicalName>spinner-16-3~dark~sel@2x.png</LogicalName>
    </EmbeddedResource>
    <EmbeddedResource Include="icons\spinner-16-3~sel.png">
      <LogicalName>spinner-16-3~sel.png</LogicalName>
    </EmbeddedResource>
    <EmbeddedResource Include="icons\spinner-16-3~sel%402x.png">
      <LogicalName>spinner-16-3~sel@2x.png</LogicalName>
    </EmbeddedResource>
    <EmbeddedResource Include="icons\spinner-16-4.png">
      <LogicalName>spinner-16-4.png</LogicalName>
    </EmbeddedResource>
    <EmbeddedResource Include="icons\spinner-16-4%402x.png">
      <LogicalName>spinner-16-4@2x.png</LogicalName>
    </EmbeddedResource>
    <EmbeddedResource Include="icons\spinner-16-4~dark.png">
      <LogicalName>spinner-16-4~dark.png</LogicalName>
    </EmbeddedResource>
    <EmbeddedResource Include="icons\spinner-16-4~dark%402x.png">
      <LogicalName>spinner-16-4~dark@2x.png</LogicalName>
    </EmbeddedResource>
    <EmbeddedResource Include="icons\spinner-16-4~dark~sel.png">
      <LogicalName>spinner-16-4~dark~sel.png</LogicalName>
    </EmbeddedResource>
    <EmbeddedResource Include="icons\spinner-16-4~dark~sel%402x.png">
      <LogicalName>spinner-16-4~dark~sel@2x.png</LogicalName>
    </EmbeddedResource>
    <EmbeddedResource Include="icons\spinner-16-4~sel.png">
      <LogicalName>spinner-16-4~sel.png</LogicalName>
    </EmbeddedResource>
    <EmbeddedResource Include="icons\spinner-16-4~sel%402x.png">
      <LogicalName>spinner-16-4~sel@2x.png</LogicalName>
    </EmbeddedResource>
    <EmbeddedResource Include="icons\spinner-16-5.png">
      <LogicalName>spinner-16-5.png</LogicalName>
    </EmbeddedResource>
    <EmbeddedResource Include="icons\spinner-16-5%402x.png">
      <LogicalName>spinner-16-5@2x.png</LogicalName>
    </EmbeddedResource>
    <EmbeddedResource Include="icons\spinner-16-5~dark.png">
      <LogicalName>spinner-16-5~dark.png</LogicalName>
    </EmbeddedResource>
    <EmbeddedResource Include="icons\spinner-16-5~dark%402x.png">
      <LogicalName>spinner-16-5~dark@2x.png</LogicalName>
    </EmbeddedResource>
    <EmbeddedResource Include="icons\spinner-16-5~dark~sel.png">
      <LogicalName>spinner-16-5~dark~sel.png</LogicalName>
    </EmbeddedResource>
    <EmbeddedResource Include="icons\spinner-16-5~dark~sel%402x.png">
      <LogicalName>spinner-16-5~dark~sel@2x.png</LogicalName>
    </EmbeddedResource>
    <EmbeddedResource Include="icons\spinner-16-5~sel.png">
      <LogicalName>spinner-16-5~sel.png</LogicalName>
    </EmbeddedResource>
    <EmbeddedResource Include="icons\spinner-16-5~sel%402x.png">
      <LogicalName>spinner-16-5~sel@2x.png</LogicalName>
    </EmbeddedResource>
    <EmbeddedResource Include="icons\spinner-18-1.png">
      <LogicalName>spinner-18-1.png</LogicalName>
    </EmbeddedResource>
    <EmbeddedResource Include="icons\spinner-18-1%402x.png">
      <LogicalName>spinner-18-1@2x.png</LogicalName>
    </EmbeddedResource>
    <EmbeddedResource Include="icons\spinner-18-1~dark.png">
      <LogicalName>spinner-18-1~dark.png</LogicalName>
    </EmbeddedResource>
    <EmbeddedResource Include="icons\spinner-18-1~dark%402x.png">
      <LogicalName>spinner-18-1~dark@2x.png</LogicalName>
    </EmbeddedResource>
    <EmbeddedResource Include="icons\spinner-18-1~dark~sel.png">
      <LogicalName>spinner-18-1~dark~sel.png</LogicalName>
    </EmbeddedResource>
    <EmbeddedResource Include="icons\spinner-18-1~dark~sel%402x.png">
      <LogicalName>spinner-18-1~dark~sel@2x.png</LogicalName>
    </EmbeddedResource>
    <EmbeddedResource Include="icons\spinner-18-1~sel.png">
      <LogicalName>spinner-18-1~sel.png</LogicalName>
    </EmbeddedResource>
    <EmbeddedResource Include="icons\spinner-18-1~sel%402x.png">
      <LogicalName>spinner-18-1~sel@2x.png</LogicalName>
    </EmbeddedResource>
    <EmbeddedResource Include="icons\spinner-18-2.png">
      <LogicalName>spinner-18-2.png</LogicalName>
    </EmbeddedResource>
    <EmbeddedResource Include="icons\spinner-18-2%402x.png">
      <LogicalName>spinner-18-2@2x.png</LogicalName>
    </EmbeddedResource>
    <EmbeddedResource Include="icons\spinner-18-2~dark.png">
      <LogicalName>spinner-18-2~dark.png</LogicalName>
    </EmbeddedResource>
    <EmbeddedResource Include="icons\spinner-18-2~dark%402x.png">
      <LogicalName>spinner-18-2~dark@2x.png</LogicalName>
    </EmbeddedResource>
    <EmbeddedResource Include="icons\spinner-18-2~dark~sel.png">
      <LogicalName>spinner-18-2~dark~sel.png</LogicalName>
    </EmbeddedResource>
    <EmbeddedResource Include="icons\spinner-18-2~dark~sel%402x.png">
      <LogicalName>spinner-18-2~dark~sel@2x.png</LogicalName>
    </EmbeddedResource>
    <EmbeddedResource Include="icons\spinner-18-2~sel.png">
      <LogicalName>spinner-18-2~sel.png</LogicalName>
    </EmbeddedResource>
    <EmbeddedResource Include="icons\spinner-18-2~sel%402x.png">
      <LogicalName>spinner-18-2~sel@2x.png</LogicalName>
    </EmbeddedResource>
    <EmbeddedResource Include="icons\spinner-18-3.png">
      <LogicalName>spinner-18-3.png</LogicalName>
    </EmbeddedResource>
    <EmbeddedResource Include="icons\spinner-18-3%402x.png">
      <LogicalName>spinner-18-3@2x.png</LogicalName>
    </EmbeddedResource>
    <EmbeddedResource Include="icons\spinner-18-3~dark.png">
      <LogicalName>spinner-18-3~dark.png</LogicalName>
    </EmbeddedResource>
    <EmbeddedResource Include="icons\spinner-18-3~dark%402x.png">
      <LogicalName>spinner-18-3~dark@2x.png</LogicalName>
    </EmbeddedResource>
    <EmbeddedResource Include="icons\spinner-18-3~dark~sel.png">
      <LogicalName>spinner-18-3~dark~sel.png</LogicalName>
    </EmbeddedResource>
    <EmbeddedResource Include="icons\spinner-18-3~dark~sel%402x.png">
      <LogicalName>spinner-18-3~dark~sel@2x.png</LogicalName>
    </EmbeddedResource>
    <EmbeddedResource Include="icons\spinner-18-3~sel.png">
      <LogicalName>spinner-18-3~sel.png</LogicalName>
    </EmbeddedResource>
    <EmbeddedResource Include="icons\spinner-18-3~sel%402x.png">
      <LogicalName>spinner-18-3~sel@2x.png</LogicalName>
    </EmbeddedResource>
    <EmbeddedResource Include="icons\spinner-18-4.png">
      <LogicalName>spinner-18-4.png</LogicalName>
    </EmbeddedResource>
    <EmbeddedResource Include="icons\spinner-18-4%402x.png">
      <LogicalName>spinner-18-4@2x.png</LogicalName>
    </EmbeddedResource>
    <EmbeddedResource Include="icons\spinner-18-4~dark.png">
      <LogicalName>spinner-18-4~dark.png</LogicalName>
    </EmbeddedResource>
    <EmbeddedResource Include="icons\spinner-18-4~dark%402x.png">
      <LogicalName>spinner-18-4~dark@2x.png</LogicalName>
    </EmbeddedResource>
    <EmbeddedResource Include="icons\spinner-18-4~dark~sel.png">
      <LogicalName>spinner-18-4~dark~sel.png</LogicalName>
    </EmbeddedResource>
    <EmbeddedResource Include="icons\spinner-18-4~dark~sel%402x.png">
      <LogicalName>spinner-18-4~dark~sel@2x.png</LogicalName>
    </EmbeddedResource>
    <EmbeddedResource Include="icons\spinner-18-4~sel.png">
      <LogicalName>spinner-18-4~sel.png</LogicalName>
    </EmbeddedResource>
    <EmbeddedResource Include="icons\spinner-18-4~sel%402x.png">
      <LogicalName>spinner-18-4~sel@2x.png</LogicalName>
    </EmbeddedResource>
    <EmbeddedResource Include="icons\spinner-18-5.png">
      <LogicalName>spinner-18-5.png</LogicalName>
    </EmbeddedResource>
    <EmbeddedResource Include="icons\spinner-18-5%402x.png">
      <LogicalName>spinner-18-5@2x.png</LogicalName>
    </EmbeddedResource>
    <EmbeddedResource Include="icons\spinner-18-5~dark.png">
      <LogicalName>spinner-18-5~dark.png</LogicalName>
    </EmbeddedResource>
    <EmbeddedResource Include="icons\spinner-18-5~dark%402x.png">
      <LogicalName>spinner-18-5~dark@2x.png</LogicalName>
    </EmbeddedResource>
    <EmbeddedResource Include="icons\spinner-18-5~dark~sel.png">
      <LogicalName>spinner-18-5~dark~sel.png</LogicalName>
    </EmbeddedResource>
    <EmbeddedResource Include="icons\spinner-18-5~dark~sel%402x.png">
      <LogicalName>spinner-18-5~dark~sel@2x.png</LogicalName>
    </EmbeddedResource>
    <EmbeddedResource Include="icons\spinner-18-5~sel.png">
      <LogicalName>spinner-18-5~sel.png</LogicalName>
    </EmbeddedResource>
    <EmbeddedResource Include="icons\spinner-18-5~sel%402x.png">
      <LogicalName>spinner-18-5~sel@2x.png</LogicalName>
    </EmbeddedResource>
    <EmbeddedResource Include="icons\bug-16.png">
      <LogicalName>bug-16.png</LogicalName>
    </EmbeddedResource>
    <EmbeddedResource Include="icons\bug-16%402x.png">
      <LogicalName>bug-16@2x.png</LogicalName>
    </EmbeddedResource>
    <EmbeddedResource Include="icons\bug-16~dark.png">
      <LogicalName>bug-16~dark.png</LogicalName>
    </EmbeddedResource>
    <EmbeddedResource Include="icons\bug-16~dark%402x.png">
      <LogicalName>bug-16~dark@2x.png</LogicalName>
    </EmbeddedResource>
    <EmbeddedResource Include="icons\catchpoint-16.png">
      <LogicalName>catchpoint-16.png</LogicalName>
    </EmbeddedResource>
    <EmbeddedResource Include="icons\catchpoint-16%402x.png">
      <LogicalName>catchpoint-16@2x.png</LogicalName>
    </EmbeddedResource>
    <EmbeddedResource Include="icons\catchpoint-16~dark.png">
      <LogicalName>catchpoint-16~dark.png</LogicalName>
    </EmbeddedResource>
    <EmbeddedResource Include="icons\catchpoint-16~dark%402x.png">
      <LogicalName>catchpoint-16~dark@2x.png</LogicalName>
    </EmbeddedResource>
    <EmbeddedResource Include="icons\catchpoint-16~disabled.png">
      <LogicalName>catchpoint-16~disabled.png</LogicalName>
    </EmbeddedResource>
    <EmbeddedResource Include="icons\catchpoint-16~disabled%402x.png">
      <LogicalName>catchpoint-16~disabled@2x.png</LogicalName>
    </EmbeddedResource>
    <EmbeddedResource Include="icons\catchpoint-16~dark~disabled.png">
      <LogicalName>catchpoint-16~dark~disabled.png</LogicalName>
    </EmbeddedResource>
    <EmbeddedResource Include="icons\catchpoint-16~dark~disabled%402x.png">
      <LogicalName>catchpoint-16~dark~disabled@2x.png</LogicalName>
    </EmbeddedResource>
    <EmbeddedResource Include="icons\catchpoint-disabled-16.png">
      <LogicalName>catchpoint-disabled-16.png</LogicalName>
    </EmbeddedResource>
    <EmbeddedResource Include="icons\catchpoint-disabled-16%402x.png">
      <LogicalName>catchpoint-disabled-16@2x.png</LogicalName>
    </EmbeddedResource>
    <EmbeddedResource Include="icons\catchpoint-disabled-16~dark.png">
      <LogicalName>catchpoint-disabled-16~dark.png</LogicalName>
    </EmbeddedResource>
    <EmbeddedResource Include="icons\catchpoint-disabled-16~dark%402x.png">
      <LogicalName>catchpoint-disabled-16~dark@2x.png</LogicalName>
    </EmbeddedResource>
    <EmbeddedResource Include="icons\catchpoint-disabled-16~disabled.png">
      <LogicalName>catchpoint-disabled-16~disabled.png</LogicalName>
    </EmbeddedResource>
    <EmbeddedResource Include="icons\catchpoint-disabled-16~disabled%402x.png">
      <LogicalName>catchpoint-disabled-16~disabled@2x.png</LogicalName>
    </EmbeddedResource>
    <EmbeddedResource Include="icons\catchpoint-disabled-16~dark~disabled.png">
      <LogicalName>catchpoint-disabled-16~dark~disabled.png</LogicalName>
    </EmbeddedResource>
    <EmbeddedResource Include="icons\catchpoint-disabled-16~dark~disabled%402x.png">
      <LogicalName>catchpoint-disabled-16~dark~disabled@2x.png</LogicalName>
    </EmbeddedResource>
    <EmbeddedResource Include="icons\platform-android-16.png">
      <LogicalName>platform-android-16.png</LogicalName>
    </EmbeddedResource>
    <EmbeddedResource Include="icons\platform-android-16%402x.png">
      <LogicalName>platform-android-16@2x.png</LogicalName>
    </EmbeddedResource>
    <EmbeddedResource Include="icons\platform-android-16~dark.png">
      <LogicalName>platform-android-16~dark.png</LogicalName>
    </EmbeddedResource>
    <EmbeddedResource Include="icons\platform-android-16~dark%402x.png">
      <LogicalName>platform-android-16~dark@2x.png</LogicalName>
    </EmbeddedResource>
    <EmbeddedResource Include="icons\platform-android-16~sel.png">
      <LogicalName>platform-android-16~sel.png</LogicalName>
    </EmbeddedResource>
    <EmbeddedResource Include="icons\platform-android-16~sel%402x.png">
      <LogicalName>platform-android-16~sel@2x.png</LogicalName>
    </EmbeddedResource>
    <EmbeddedResource Include="icons\platform-android-16~dark~sel.png">
      <LogicalName>platform-android-16~dark~sel.png</LogicalName>
    </EmbeddedResource>
    <EmbeddedResource Include="icons\platform-android-16~dark~sel%402x.png">
      <LogicalName>platform-android-16~dark~sel@2x.png</LogicalName>
    </EmbeddedResource>
    <EmbeddedResource Include="icons\platform-crossplatform-16.png">
      <LogicalName>platform-crossplatform-16.png</LogicalName>
    </EmbeddedResource>
    <EmbeddedResource Include="icons\platform-crossplatform-16%402x.png">
      <LogicalName>platform-crossplatform-16@2x.png</LogicalName>
    </EmbeddedResource>
    <EmbeddedResource Include="icons\platform-crossplatform-16~dark.png">
      <LogicalName>platform-crossplatform-16~dark.png</LogicalName>
    </EmbeddedResource>
    <EmbeddedResource Include="icons\platform-crossplatform-16~dark%402x.png">
      <LogicalName>platform-crossplatform-16~dark@2x.png</LogicalName>
    </EmbeddedResource>
    <EmbeddedResource Include="icons\platform-ios-16.png">
      <LogicalName>platform-ios-16.png</LogicalName>
    </EmbeddedResource>
    <EmbeddedResource Include="icons\platform-ios-16%402x.png">
      <LogicalName>platform-ios-16@2x.png</LogicalName>
    </EmbeddedResource>
    <EmbeddedResource Include="icons\platform-ios-16~dark.png">
      <LogicalName>platform-ios-16~dark.png</LogicalName>
    </EmbeddedResource>
    <EmbeddedResource Include="icons\platform-ios-16~dark%402x.png">
      <LogicalName>platform-ios-16~dark@2x.png</LogicalName>
    </EmbeddedResource>
    <EmbeddedResource Include="icons\platform-ios-16~sel.png">
      <LogicalName>platform-ios-16~sel.png</LogicalName>
    </EmbeddedResource>
    <EmbeddedResource Include="icons\platform-ios-16~sel%402x.png">
      <LogicalName>platform-ios-16~sel@2x.png</LogicalName>
    </EmbeddedResource>
    <EmbeddedResource Include="icons\platform-ios-16~dark~sel.png">
      <LogicalName>platform-ios-16~dark~sel.png</LogicalName>
    </EmbeddedResource>
    <EmbeddedResource Include="icons\platform-ios-16~dark~sel%402x.png">
      <LogicalName>platform-ios-16~dark~sel@2x.png</LogicalName>
    </EmbeddedResource>
    <EmbeddedResource Include="icons\platform-macos-16.png">
      <LogicalName>platform-macos-16.png</LogicalName>
    </EmbeddedResource>
    <EmbeddedResource Include="icons\platform-macos-16%402x.png">
      <LogicalName>platform-macos-16@2x.png</LogicalName>
    </EmbeddedResource>
    <EmbeddedResource Include="icons\platform-macos-16~dark.png">
      <LogicalName>platform-macos-16~dark.png</LogicalName>
    </EmbeddedResource>
    <EmbeddedResource Include="icons\platform-macos-16~dark%402x.png">
      <LogicalName>platform-macos-16~dark@2x.png</LogicalName>
    </EmbeddedResource>
    <EmbeddedResource Include="icons\platform-macos-16~sel.png">
      <LogicalName>platform-macos-16~sel.png</LogicalName>
    </EmbeddedResource>
    <EmbeddedResource Include="icons\platform-macos-16~sel%402x.png">
      <LogicalName>platform-macos-16~sel@2x.png</LogicalName>
    </EmbeddedResource>
    <EmbeddedResource Include="icons\platform-macos-16~dark~sel.png">
      <LogicalName>platform-macos-16~dark~sel.png</LogicalName>
    </EmbeddedResource>
    <EmbeddedResource Include="icons\platform-macos-16~dark~sel%402x.png">
      <LogicalName>platform-macos-16~dark~sel@2x.png</LogicalName>
    </EmbeddedResource>
    <EmbeddedResource Include="icons\platform-other-16.png">
      <LogicalName>platform-other-16.png</LogicalName>
    </EmbeddedResource>
    <EmbeddedResource Include="icons\platform-other-16%402x.png">
      <LogicalName>platform-other-16@2x.png</LogicalName>
    </EmbeddedResource>
    <EmbeddedResource Include="icons\platform-other-16~dark.png">
      <LogicalName>platform-other-16~dark.png</LogicalName>
    </EmbeddedResource>
    <EmbeddedResource Include="icons\platform-other-16~dark%402x.png">
      <LogicalName>platform-other-16~dark@2x.png</LogicalName>
    </EmbeddedResource>
    <EmbeddedResource Include="icons\platform-other-16~sel.png">
      <LogicalName>platform-other-16~sel.png</LogicalName>
    </EmbeddedResource>
    <EmbeddedResource Include="icons\platform-other-16~sel%402x.png">
      <LogicalName>platform-other-16~sel@2x.png</LogicalName>
    </EmbeddedResource>
    <EmbeddedResource Include="icons\platform-other-16~dark~sel.png">
      <LogicalName>platform-other-16~dark~sel.png</LogicalName>
    </EmbeddedResource>
    <EmbeddedResource Include="icons\platform-other-16~dark~sel%402x.png">
      <LogicalName>platform-other-16~dark~sel@2x.png</LogicalName>
    </EmbeddedResource>
    <EmbeddedResource Include="icons\preview-active-16.png">
      <LogicalName>preview-active-16.png</LogicalName>
    </EmbeddedResource>
    <EmbeddedResource Include="icons\preview-active-16%402x.png">
      <LogicalName>preview-active-16@2x.png</LogicalName>
    </EmbeddedResource>
    <EmbeddedResource Include="icons\preview-hover-16.png">
      <LogicalName>preview-hover-16.png</LogicalName>
    </EmbeddedResource>
    <EmbeddedResource Include="icons\preview-hover-16%402x.png">
      <LogicalName>preview-hover-16@2x.png</LogicalName>
    </EmbeddedResource>
    <EmbeddedResource Include="icons\preview-hover-16~dark.png">
      <LogicalName>preview-hover-16~dark.png</LogicalName>
    </EmbeddedResource>
    <EmbeddedResource Include="icons\preview-hover-16~dark%402x.png">
      <LogicalName>preview-hover-16~dark@2x.png</LogicalName>
    </EmbeddedResource>
    <EmbeddedResource Include="icons\preview-hover-16~dark~sel.png">
      <LogicalName>preview-hover-16~dark~sel.png</LogicalName>
    </EmbeddedResource>
    <EmbeddedResource Include="icons\preview-hover-16~dark~sel%402x.png">
      <LogicalName>preview-hover-16~dark~sel@2x.png</LogicalName>
    </EmbeddedResource>
    <EmbeddedResource Include="icons\preview-hover-16~sel.png">
      <LogicalName>preview-hover-16~sel.png</LogicalName>
    </EmbeddedResource>
    <EmbeddedResource Include="icons\preview-hover-16~sel%402x.png">
      <LogicalName>preview-hover-16~sel@2x.png</LogicalName>
    </EmbeddedResource>
    <EmbeddedResource Include="icons\preview-16.png">
      <LogicalName>preview-16.png</LogicalName>
    </EmbeddedResource>
    <EmbeddedResource Include="icons\preview-16%402x.png">
      <LogicalName>preview-16@2x.png</LogicalName>
    </EmbeddedResource>
    <EmbeddedResource Include="icons\preview-16~dark.png">
      <LogicalName>preview-16~dark.png</LogicalName>
    </EmbeddedResource>
    <EmbeddedResource Include="icons\preview-16~dark%402x.png">
      <LogicalName>preview-16~dark@2x.png</LogicalName>
    </EmbeddedResource>
    <EmbeddedResource Include="icons\preview-16~dark~sel.png">
      <LogicalName>preview-16~dark~sel.png</LogicalName>
    </EmbeddedResource>
    <EmbeddedResource Include="icons\preview-16~dark~sel%402x.png">
      <LogicalName>preview-16~dark~sel@2x.png</LogicalName>
    </EmbeddedResource>
    <EmbeddedResource Include="icons\preview-16~sel.png">
      <LogicalName>preview-16~sel.png</LogicalName>
    </EmbeddedResource>
    <EmbeddedResource Include="icons\preview-16~sel%402x.png">
      <LogicalName>preview-16~sel@2x.png</LogicalName>
    </EmbeddedResource>
    <EmbeddedResource Include="icons\live-16.png">
      <LogicalName>live-16.png</LogicalName>
    </EmbeddedResource>
    <EmbeddedResource Include="icons\live-16%402x.png">
      <LogicalName>live-16@2x.png</LogicalName>
    </EmbeddedResource>
    <EmbeddedResource Include="icons\live-16~dark.png">
      <LogicalName>live-16~dark.png</LogicalName>
    </EmbeddedResource>
    <EmbeddedResource Include="icons\live-16~dark%402x.png">
      <LogicalName>live-16~dark@2x.png</LogicalName>
    </EmbeddedResource>
    <EmbeddedResource Include="icons\live-16~dark~sel.png">
      <LogicalName>live-16~dark~sel.png</LogicalName>
    </EmbeddedResource>
    <EmbeddedResource Include="icons\live-16~dark~sel%402x.png">
      <LogicalName>live-16~dark~sel@2x.png</LogicalName>
    </EmbeddedResource>
    <EmbeddedResource Include="icons\live-16~sel.png">
      <LogicalName>live-16~sel.png</LogicalName>
    </EmbeddedResource>
    <EmbeddedResource Include="icons\live-16~sel%402x.png">
      <LogicalName>live-16~sel@2x.png</LogicalName>
    </EmbeddedResource>
    <EmbeddedResource Include="icons\status-instrumentation-16.png">
      <LogicalName>status-instrumentation-16.png</LogicalName>
    </EmbeddedResource>
    <EmbeddedResource Include="icons\status-instrumentation-16%402x.png">
      <LogicalName>status-instrumentation-16@2x.png</LogicalName>
    </EmbeddedResource>
    <EmbeddedResource Include="icons\status-instrumentation-16~dark.png">
      <LogicalName>status-instrumentation-16~dark.png</LogicalName>
    </EmbeddedResource>
    <EmbeddedResource Include="icons\status-instrumentation-16~dark%402x.png">
      <LogicalName>status-instrumentation-16~dark@2x.png</LogicalName>
    </EmbeddedResource>
    <EmbeddedResource Include="resources\tabbar-back.9.png">
      <LogicalName>tabbar-back.9.png</LogicalName>
    </EmbeddedResource>
    <EmbeddedResource Include="resources\tabbar-back%402x.9.png">
      <LogicalName>tabbar-back@2x.9.png</LogicalName>
    </EmbeddedResource>
    <EmbeddedResource Include="resources\tabbar-back~dark.9.png">
      <LogicalName>tabbar-back~dark.9.png</LogicalName>
    </EmbeddedResource>
    <EmbeddedResource Include="resources\tabbar-back~dark%402x.9.png">
      <LogicalName>tabbar-back~dark@2x.9.png</LogicalName>
    </EmbeddedResource>
    <EmbeddedResource Include="resources\padbar-back.9.png">
      <LogicalName>padbar-back.9.png</LogicalName>
    </EmbeddedResource>
    <EmbeddedResource Include="resources\padbar-back%402x.9.png">
      <LogicalName>padbar-back@2x.9.png</LogicalName>
    </EmbeddedResource>
    <EmbeddedResource Include="resources\padbar-back~dark.9.png">
      <LogicalName>padbar-back~dark.9.png</LogicalName>
    </EmbeddedResource>
    <EmbeddedResource Include="resources\padbar-back~dark%402x.9.png">
      <LogicalName>padbar-back~dark@2x.9.png</LogicalName>
    </EmbeddedResource>
    <EmbeddedResource Include="resources\tabbar-inactive.9.png">
      <LogicalName>tabbar-inactive.9.png</LogicalName>
    </EmbeddedResource>
    <EmbeddedResource Include="resources\tabbar-inactive%402x.9.png">
      <LogicalName>tabbar-inactive@2x.9.png</LogicalName>
    </EmbeddedResource>
    <EmbeddedResource Include="resources\tabbar-inactive~dark.9.png">
      <LogicalName>tabbar-inactive~dark.9.png</LogicalName>
    </EmbeddedResource>
    <EmbeddedResource Include="resources\tabbar-inactive~dark%402x.9.png">
      <LogicalName>tabbar-inactive~dark@2x.9.png</LogicalName>
    </EmbeddedResource>
    <EmbeddedResource Include="resources\padbar-inactive.9.png">
      <LogicalName>padbar-inactive.9.png</LogicalName>
    </EmbeddedResource>
    <EmbeddedResource Include="resources\padbar-inactive%402x.9.png">
      <LogicalName>padbar-inactive@2x.9.png</LogicalName>
    </EmbeddedResource>
    <EmbeddedResource Include="resources\padbar-inactive~dark.9.png">
      <LogicalName>padbar-inactive~dark.9.png</LogicalName>
    </EmbeddedResource>
    <EmbeddedResource Include="resources\padbar-inactive~dark%402x.9.png">
      <LogicalName>padbar-inactive~dark@2x.9.png</LogicalName>
    </EmbeddedResource>
    <EmbeddedResource Include="resources\tabbar-active.9.png">
      <LogicalName>tabbar-active.9.png</LogicalName>
    </EmbeddedResource>
    <EmbeddedResource Include="resources\tabbar-active%402x.9.png">
      <LogicalName>tabbar-active@2x.9.png</LogicalName>
    </EmbeddedResource>
    <EmbeddedResource Include="resources\tabbar-active~dark.9.png">
      <LogicalName>tabbar-active~dark.9.png</LogicalName>
    </EmbeddedResource>
    <EmbeddedResource Include="resources\tabbar-active~dark%402x.9.png">
      <LogicalName>tabbar-active~dark@2x.9.png</LogicalName>
    </EmbeddedResource>
    <EmbeddedResource Include="resources\padbar-active.9.png">
      <LogicalName>padbar-active.9.png</LogicalName>
    </EmbeddedResource>
    <EmbeddedResource Include="resources\padbar-active%402x.9.png">
      <LogicalName>padbar-active@2x.9.png</LogicalName>
    </EmbeddedResource>
    <EmbeddedResource Include="resources\padbar-active~dark.9.png">
      <LogicalName>padbar-active~dark.9.png</LogicalName>
    </EmbeddedResource>
    <EmbeddedResource Include="resources\padbar-active~dark%402x.9.png">
      <LogicalName>padbar-active~dark@2x.9.png</LogicalName>
    </EmbeddedResource>
    <EmbeddedResource Include="icons\platform-tvos-16.png">
      <LogicalName>platform-tvos-16.png</LogicalName>
    </EmbeddedResource>
    <EmbeddedResource Include="icons\platform-tvos-16%402x.png">
      <LogicalName>platform-tvos-16@2x.png</LogicalName>
    </EmbeddedResource>
    <EmbeddedResource Include="icons\platform-tvos-16~dark.png">
      <LogicalName>platform-tvos-16~dark.png</LogicalName>
    </EmbeddedResource>
    <EmbeddedResource Include="icons\platform-tvos-16~dark%402x.png">
      <LogicalName>platform-tvos-16~dark@2x.png</LogicalName>
    </EmbeddedResource>
    <EmbeddedResource Include="icons\platform-tvos-16~sel.png">
      <LogicalName>platform-tvos-16~sel.png</LogicalName>
    </EmbeddedResource>
    <EmbeddedResource Include="icons\platform-tvos-16~sel%402x.png">
      <LogicalName>platform-tvos-16~sel@2x.png</LogicalName>
    </EmbeddedResource>
    <EmbeddedResource Include="icons\platform-tvos-16~dark~sel.png">
      <LogicalName>platform-tvos-16~dark~sel.png</LogicalName>
    </EmbeddedResource>
    <EmbeddedResource Include="icons\platform-tvos-16~dark~sel%402x.png">
      <LogicalName>platform-tvos-16~dark~sel@2x.png</LogicalName>
    </EmbeddedResource>
    <EmbeddedResource Include="icons\platform-watchos-16.png">
      <LogicalName>platform-watchos-16.png</LogicalName>
    </EmbeddedResource>
    <EmbeddedResource Include="icons\platform-watchos-16%402x.png">
      <LogicalName>platform-watchos-16@2x.png</LogicalName>
    </EmbeddedResource>
    <EmbeddedResource Include="icons\platform-watchos-16~dark.png">
      <LogicalName>platform-watchos-16~dark.png</LogicalName>
    </EmbeddedResource>
    <EmbeddedResource Include="icons\platform-watchos-16~dark%402x.png">
      <LogicalName>platform-watchos-16~dark@2x.png</LogicalName>
    </EmbeddedResource>
    <EmbeddedResource Include="icons\platform-watchos-16~sel.png">
      <LogicalName>platform-watchos-16~sel.png</LogicalName>
    </EmbeddedResource>
    <EmbeddedResource Include="icons\platform-watchos-16~sel%402x.png">
      <LogicalName>platform-watchos-16~sel@2x.png</LogicalName>
    </EmbeddedResource>
    <EmbeddedResource Include="icons\platform-watchos-16~dark~sel.png">
      <LogicalName>platform-watchos-16~dark~sel.png</LogicalName>
    </EmbeddedResource>
    <EmbeddedResource Include="icons\platform-watchos-16~dark~sel%402x.png">
      <LogicalName>platform-watchos-16~dark~sel@2x.png</LogicalName>
    </EmbeddedResource>
    <EmbeddedResource Include="icons\folder-assets-16.png">
      <LogicalName>folder-assets-16.png</LogicalName>
    </EmbeddedResource>
    <EmbeddedResource Include="icons\folder-assets-16%402x.png">
      <LogicalName>folder-assets-16@2x.png</LogicalName>
    </EmbeddedResource>
    <EmbeddedResource Include="icons\folder-assets-16~dark.png">
      <LogicalName>folder-assets-16~dark.png</LogicalName>
    </EmbeddedResource>
    <EmbeddedResource Include="icons\folder-assets-16~dark%402x.png">
      <LogicalName>folder-assets-16~dark@2x.png</LogicalName>
    </EmbeddedResource>
    <EmbeddedResource Include="icons\folder-assets-16~sel.png">
      <LogicalName>folder-assets-16~sel.png</LogicalName>
    </EmbeddedResource>
    <EmbeddedResource Include="icons\folder-assets-16~sel%402x.png">
      <LogicalName>folder-assets-16~sel@2x.png</LogicalName>
    </EmbeddedResource>
    <EmbeddedResource Include="icons\folder-assets-16~dark~sel.png">
      <LogicalName>folder-assets-16~dark~sel.png</LogicalName>
    </EmbeddedResource>
    <EmbeddedResource Include="icons\folder-assets-16~dark~sel%402x.png">
      <LogicalName>folder-assets-16~dark~sel@2x.png</LogicalName>
    </EmbeddedResource>
    <EmbeddedResource Include="icons\parser-16.png">
      <LogicalName>parser-16.png</LogicalName>
    </EmbeddedResource>
    <EmbeddedResource Include="icons\parser-16%402x.png">
      <LogicalName>parser-16@2x.png</LogicalName>
    </EmbeddedResource>
    <EmbeddedResource Include="icons\parser-16~dark.png">
      <LogicalName>parser-16~dark.png</LogicalName>
    </EmbeddedResource>
    <EmbeddedResource Include="icons\parser-16~dark%402x.png">
      <LogicalName>parser-16~dark@2x.png</LogicalName>
    </EmbeddedResource>
    <EmbeddedResource Include="icons\parser-16~sel.png">
      <LogicalName>parser-16~sel.png</LogicalName>
    </EmbeddedResource>
    <EmbeddedResource Include="icons\parser-16~sel%402x.png">
      <LogicalName>parser-16~sel@2x.png</LogicalName>
    </EmbeddedResource>
    <EmbeddedResource Include="icons\parser-16~dark~sel.png">
      <LogicalName>parser-16~dark~sel.png</LogicalName>
    </EmbeddedResource>
    <EmbeddedResource Include="icons\parser-16~dark~sel%402x.png">
      <LogicalName>parser-16~dark~sel@2x.png</LogicalName>
    </EmbeddedResource>
    <EmbeddedResource Include="icons\status-connecting-1-16.png">
      <LogicalName>status-connecting-1-16.png</LogicalName>
    </EmbeddedResource>
    <EmbeddedResource Include="icons\status-connecting-1-16%402x.png">
      <LogicalName>status-connecting-1-16@2x.png</LogicalName>
    </EmbeddedResource>
    <EmbeddedResource Include="icons\status-connecting-1-16~dark.png">
      <LogicalName>status-connecting-1-16~dark.png</LogicalName>
    </EmbeddedResource>
    <EmbeddedResource Include="icons\status-connecting-1-16~dark%402x.png">
      <LogicalName>status-connecting-1-16~dark@2x.png</LogicalName>
    </EmbeddedResource>
    <EmbeddedResource Include="icons\status-connecting-2-16.png">
      <LogicalName>status-connecting-2-16.png</LogicalName>
    </EmbeddedResource>
    <EmbeddedResource Include="icons\status-connecting-2-16%402x.png">
      <LogicalName>status-connecting-2-16@2x.png</LogicalName>
    </EmbeddedResource>
    <EmbeddedResource Include="icons\status-connecting-2-16~dark.png">
      <LogicalName>status-connecting-2-16~dark.png</LogicalName>
    </EmbeddedResource>
    <EmbeddedResource Include="icons\status-connecting-2-16~dark%402x.png">
      <LogicalName>status-connecting-2-16~dark@2x.png</LogicalName>
    </EmbeddedResource>
    <EmbeddedResource Include="icons\status-connecting-3-16.png">
      <LogicalName>status-connecting-3-16.png</LogicalName>
    </EmbeddedResource>
    <EmbeddedResource Include="icons\status-connecting-3-16%402x.png">
      <LogicalName>status-connecting-3-16@2x.png</LogicalName>
    </EmbeddedResource>
    <EmbeddedResource Include="icons\status-connecting-3-16~dark.png">
      <LogicalName>status-connecting-3-16~dark.png</LogicalName>
    </EmbeddedResource>
    <EmbeddedResource Include="icons\status-connecting-3-16~dark%402x.png">
      <LogicalName>status-connecting-3-16~dark@2x.png</LogicalName>
    </EmbeddedResource>
    <EmbeddedResource Include="icons\status-connecting-4-16.png">
      <LogicalName>status-connecting-4-16.png</LogicalName>
    </EmbeddedResource>
    <EmbeddedResource Include="icons\status-connecting-4-16%402x.png">
      <LogicalName>status-connecting-4-16@2x.png</LogicalName>
    </EmbeddedResource>
    <EmbeddedResource Include="icons\status-connecting-4-16~dark.png">
      <LogicalName>status-connecting-4-16~dark.png</LogicalName>
    </EmbeddedResource>
    <EmbeddedResource Include="icons\status-connecting-4-16~dark%402x.png">
      <LogicalName>status-connecting-4-16~dark@2x.png</LogicalName>
    </EmbeddedResource>
    <EmbeddedResource Include="icons\status-connecting-5-16.png">
      <LogicalName>status-connecting-5-16.png</LogicalName>
    </EmbeddedResource>
    <EmbeddedResource Include="icons\status-connecting-5-16%402x.png">
      <LogicalName>status-connecting-5-16@2x.png</LogicalName>
    </EmbeddedResource>
    <EmbeddedResource Include="icons\status-connecting-5-16~dark.png">
      <LogicalName>status-connecting-5-16~dark.png</LogicalName>
    </EmbeddedResource>
    <EmbeddedResource Include="icons\status-connecting-5-16~dark%402x.png">
      <LogicalName>status-connecting-5-16~dark@2x.png</LogicalName>
    </EmbeddedResource>
    <EmbeddedResource Include="icons\status-connecting-6-16.png">
      <LogicalName>status-connecting-6-16.png</LogicalName>
    </EmbeddedResource>
    <EmbeddedResource Include="icons\status-connecting-6-16%402x.png">
      <LogicalName>status-connecting-6-16@2x.png</LogicalName>
    </EmbeddedResource>
    <EmbeddedResource Include="icons\status-connecting-6-16~dark.png">
      <LogicalName>status-connecting-6-16~dark.png</LogicalName>
    </EmbeddedResource>
    <EmbeddedResource Include="icons\status-connecting-6-16~dark%402x.png">
      <LogicalName>status-connecting-6-16~dark@2x.png</LogicalName>
    </EmbeddedResource>
    <EmbeddedResource Include="icons\status-device-deploying-1-16.png">
      <LogicalName>status-device-deploying-1-16.png</LogicalName>
    </EmbeddedResource>
    <EmbeddedResource Include="icons\status-device-deploying-1-16%402x.png">
      <LogicalName>status-device-deploying-1-16@2x.png</LogicalName>
    </EmbeddedResource>
    <EmbeddedResource Include="icons\status-device-deploying-1-16~dark.png">
      <LogicalName>status-device-deploying-1-16~dark.png</LogicalName>
    </EmbeddedResource>
    <EmbeddedResource Include="icons\status-device-deploying-1-16~dark%402x.png">
      <LogicalName>status-device-deploying-1-16~dark@2x.png</LogicalName>
    </EmbeddedResource>
    <EmbeddedResource Include="icons\status-device-deploying-2-16.png">
      <LogicalName>status-device-deploying-2-16.png</LogicalName>
    </EmbeddedResource>
    <EmbeddedResource Include="icons\status-device-deploying-2-16%402x.png">
      <LogicalName>status-device-deploying-2-16@2x.png</LogicalName>
    </EmbeddedResource>
    <EmbeddedResource Include="icons\status-device-deploying-2-16~dark.png">
      <LogicalName>status-device-deploying-2-16~dark.png</LogicalName>
    </EmbeddedResource>
    <EmbeddedResource Include="icons\status-device-deploying-2-16~dark%402x.png">
      <LogicalName>status-device-deploying-2-16~dark@2x.png</LogicalName>
    </EmbeddedResource>
    <EmbeddedResource Include="icons\status-device-deploying-3-16.png">
      <LogicalName>status-device-deploying-3-16.png</LogicalName>
    </EmbeddedResource>
    <EmbeddedResource Include="icons\status-device-deploying-3-16%402x.png">
      <LogicalName>status-device-deploying-3-16@2x.png</LogicalName>
    </EmbeddedResource>
    <EmbeddedResource Include="icons\status-device-deploying-3-16~dark.png">
      <LogicalName>status-device-deploying-3-16~dark.png</LogicalName>
    </EmbeddedResource>
    <EmbeddedResource Include="icons\status-device-deploying-3-16~dark%402x.png">
      <LogicalName>status-device-deploying-3-16~dark@2x.png</LogicalName>
    </EmbeddedResource>
    <EmbeddedResource Include="icons\status-device-deploying-4-16.png">
      <LogicalName>status-device-deploying-4-16.png</LogicalName>
    </EmbeddedResource>
    <EmbeddedResource Include="icons\status-device-deploying-4-16%402x.png">
      <LogicalName>status-device-deploying-4-16@2x.png</LogicalName>
    </EmbeddedResource>
    <EmbeddedResource Include="icons\status-device-deploying-4-16~dark.png">
      <LogicalName>status-device-deploying-4-16~dark.png</LogicalName>
    </EmbeddedResource>
    <EmbeddedResource Include="icons\status-device-deploying-4-16~dark%402x.png">
      <LogicalName>status-device-deploying-4-16~dark@2x.png</LogicalName>
    </EmbeddedResource>
    <EmbeddedResource Include="icons\status-device-deploying-5-16.png">
      <LogicalName>status-device-deploying-5-16.png</LogicalName>
    </EmbeddedResource>
    <EmbeddedResource Include="icons\status-device-deploying-5-16%402x.png">
      <LogicalName>status-device-deploying-5-16@2x.png</LogicalName>
    </EmbeddedResource>
    <EmbeddedResource Include="icons\status-device-deploying-5-16~dark.png">
      <LogicalName>status-device-deploying-5-16~dark.png</LogicalName>
    </EmbeddedResource>
    <EmbeddedResource Include="icons\status-device-deploying-5-16~dark%402x.png">
      <LogicalName>status-device-deploying-5-16~dark@2x.png</LogicalName>
    </EmbeddedResource>
    <EmbeddedResource Include="icons\status-device-deploying-6-16.png">
      <LogicalName>status-device-deploying-6-16.png</LogicalName>
    </EmbeddedResource>
    <EmbeddedResource Include="icons\status-device-deploying-6-16%402x.png">
      <LogicalName>status-device-deploying-6-16@2x.png</LogicalName>
    </EmbeddedResource>
    <EmbeddedResource Include="icons\status-device-deploying-6-16~dark.png">
      <LogicalName>status-device-deploying-6-16~dark.png</LogicalName>
    </EmbeddedResource>
    <EmbeddedResource Include="icons\status-device-deploying-6-16~dark%402x.png">
      <LogicalName>status-device-deploying-6-16~dark@2x.png</LogicalName>
    </EmbeddedResource>
    <EmbeddedResource Include="icons\status-updates-paused-16.png">
      <LogicalName>status-updates-paused-16.png</LogicalName>
    </EmbeddedResource>
    <EmbeddedResource Include="icons\status-updates-paused-16%402x.png">
      <LogicalName>status-updates-paused-16@2x.png</LogicalName>
    </EmbeddedResource>
    <EmbeddedResource Include="icons\status-updates-paused-16~dark.png">
      <LogicalName>status-updates-paused-16~dark.png</LogicalName>
    </EmbeddedResource>
    <EmbeddedResource Include="icons\status-updates-paused-16~dark%402x.png">
      <LogicalName>status-updates-paused-16~dark@2x.png</LogicalName>
    </EmbeddedResource>
    <EmbeddedResource Include="icons\status-updates-ready-16.png">
      <LogicalName>status-updates-ready-16.png</LogicalName>
    </EmbeddedResource>
    <EmbeddedResource Include="icons\status-updates-ready-16%402x.png">
      <LogicalName>status-updates-ready-16@2x.png</LogicalName>
    </EmbeddedResource>
    <EmbeddedResource Include="icons\status-updates-ready-16~dark.png">
      <LogicalName>status-updates-ready-16~dark.png</LogicalName>
    </EmbeddedResource>
    <EmbeddedResource Include="icons\status-updates-ready-16~dark%402x.png">
      <LogicalName>status-updates-ready-16~dark@2x.png</LogicalName>
    </EmbeddedResource>
    <EmbeddedResource Include="icons\status-error-16.png">
      <LogicalName>status-error-16.png</LogicalName>
    </EmbeddedResource>
    <EmbeddedResource Include="icons\status-error-16%402x.png">
      <LogicalName>status-error-16@2x.png</LogicalName>
    </EmbeddedResource>
    <EmbeddedResource Include="icons\status-error-16~dark.png">
      <LogicalName>status-error-16~dark.png</LogicalName>
    </EmbeddedResource>
    <EmbeddedResource Include="icons\status-error-16~dark%402x.png">
      <LogicalName>status-error-16~dark@2x.png</LogicalName>
    </EmbeddedResource>
    <EmbeddedResource Include="icons\status-error-count-16.png">
      <LogicalName>status-error-count-16.png</LogicalName>
    </EmbeddedResource>
    <EmbeddedResource Include="icons\status-error-count-16%402x.png">
      <LogicalName>status-error-count-16@2x.png</LogicalName>
    </EmbeddedResource>
    <EmbeddedResource Include="icons\status-error-count-16~dark.png">
      <LogicalName>status-error-count-16~dark.png</LogicalName>
    </EmbeddedResource>
    <EmbeddedResource Include="icons\status-error-count-16~dark%402x.png">
      <LogicalName>status-error-count-16~dark@2x.png</LogicalName>
    </EmbeddedResource>
    <EmbeddedResource Include="icons\status-parsing-16.png">
      <LogicalName>status-parsing-16.png</LogicalName>
    </EmbeddedResource>
    <EmbeddedResource Include="icons\status-parsing-16%402x.png">
      <LogicalName>status-parsing-16@2x.png</LogicalName>
    </EmbeddedResource>
    <EmbeddedResource Include="icons\status-parsing-16~dark.png">
      <LogicalName>status-parsing-16~dark.png</LogicalName>
    </EmbeddedResource>
    <EmbeddedResource Include="icons\status-parsing-16~dark%402x.png">
      <LogicalName>status-parsing-16~dark@2x.png</LogicalName>
    </EmbeddedResource>
    <EmbeddedResource Include="icons\status-pulling-1-16.png">
      <LogicalName>status-pulling-1-16.png</LogicalName>
    </EmbeddedResource>
    <EmbeddedResource Include="icons\status-pulling-1-16%402x.png">
      <LogicalName>status-pulling-1-16@2x.png</LogicalName>
    </EmbeddedResource>
    <EmbeddedResource Include="icons\status-pulling-1-16~dark.png">
      <LogicalName>status-pulling-1-16~dark.png</LogicalName>
    </EmbeddedResource>
    <EmbeddedResource Include="icons\status-pulling-1-16~dark%402x.png">
      <LogicalName>status-pulling-1-16~dark@2x.png</LogicalName>
    </EmbeddedResource>
    <EmbeddedResource Include="icons\status-pulling-2-16.png">
      <LogicalName>status-pulling-2-16.png</LogicalName>
    </EmbeddedResource>
    <EmbeddedResource Include="icons\status-pulling-2-16%402x.png">
      <LogicalName>status-pulling-2-16@2x.png</LogicalName>
    </EmbeddedResource>
    <EmbeddedResource Include="icons\status-pulling-2-16~dark.png">
      <LogicalName>status-pulling-2-16~dark.png</LogicalName>
    </EmbeddedResource>
    <EmbeddedResource Include="icons\status-pulling-2-16~dark%402x.png">
      <LogicalName>status-pulling-2-16~dark@2x.png</LogicalName>
    </EmbeddedResource>
    <EmbeddedResource Include="icons\status-pulling-3-16.png">
      <LogicalName>status-pulling-3-16.png</LogicalName>
    </EmbeddedResource>
    <EmbeddedResource Include="icons\status-pulling-3-16%402x.png">
      <LogicalName>status-pulling-3-16@2x.png</LogicalName>
    </EmbeddedResource>
    <EmbeddedResource Include="icons\status-pulling-3-16~dark.png">
      <LogicalName>status-pulling-3-16~dark.png</LogicalName>
    </EmbeddedResource>
    <EmbeddedResource Include="icons\status-pulling-3-16~dark%402x.png">
      <LogicalName>status-pulling-3-16~dark@2x.png</LogicalName>
    </EmbeddedResource>
    <EmbeddedResource Include="icons\status-pulling-4-16.png">
      <LogicalName>status-pulling-4-16.png</LogicalName>
    </EmbeddedResource>
    <EmbeddedResource Include="icons\status-pulling-4-16%402x.png">
      <LogicalName>status-pulling-4-16@2x.png</LogicalName>
    </EmbeddedResource>
    <EmbeddedResource Include="icons\status-pulling-4-16~dark.png">
      <LogicalName>status-pulling-4-16~dark.png</LogicalName>
    </EmbeddedResource>
    <EmbeddedResource Include="icons\status-pulling-4-16~dark%402x.png">
      <LogicalName>status-pulling-4-16~dark@2x.png</LogicalName>
    </EmbeddedResource>
    <EmbeddedResource Include="icons\status-pulling-5-16.png">
      <LogicalName>status-pulling-5-16.png</LogicalName>
    </EmbeddedResource>
    <EmbeddedResource Include="icons\status-pulling-5-16%402x.png">
      <LogicalName>status-pulling-5-16@2x.png</LogicalName>
    </EmbeddedResource>
    <EmbeddedResource Include="icons\status-pulling-5-16~dark.png">
      <LogicalName>status-pulling-5-16~dark.png</LogicalName>
    </EmbeddedResource>
    <EmbeddedResource Include="icons\status-pulling-5-16~dark%402x.png">
      <LogicalName>status-pulling-5-16~dark@2x.png</LogicalName>
    </EmbeddedResource>
    <EmbeddedResource Include="icons\status-pulling-6-16.png">
      <LogicalName>status-pulling-6-16.png</LogicalName>
    </EmbeddedResource>
    <EmbeddedResource Include="icons\status-pulling-6-16%402x.png">
      <LogicalName>status-pulling-6-16@2x.png</LogicalName>
    </EmbeddedResource>
    <EmbeddedResource Include="icons\status-pulling-6-16~dark.png">
      <LogicalName>status-pulling-6-16~dark.png</LogicalName>
    </EmbeddedResource>
    <EmbeddedResource Include="icons\status-pulling-6-16~dark%402x.png">
      <LogicalName>status-pulling-6-16~dark@2x.png</LogicalName>
    </EmbeddedResource>
    <EmbeddedResource Include="icons\status-pushing-1-16.png">
      <LogicalName>status-pushing-1-16.png</LogicalName>
    </EmbeddedResource>
    <EmbeddedResource Include="icons\status-pushing-1-16%402x.png">
      <LogicalName>status-pushing-1-16@2x.png</LogicalName>
    </EmbeddedResource>
    <EmbeddedResource Include="icons\status-pushing-1-16~dark.png">
      <LogicalName>status-pushing-1-16~dark.png</LogicalName>
    </EmbeddedResource>
    <EmbeddedResource Include="icons\status-pushing-1-16~dark%402x.png">
      <LogicalName>status-pushing-1-16~dark@2x.png</LogicalName>
    </EmbeddedResource>
    <EmbeddedResource Include="icons\status-pushing-2-16.png">
      <LogicalName>status-pushing-2-16.png</LogicalName>
    </EmbeddedResource>
    <EmbeddedResource Include="icons\status-pushing-2-16%402x.png">
      <LogicalName>status-pushing-2-16@2x.png</LogicalName>
    </EmbeddedResource>
    <EmbeddedResource Include="icons\status-pushing-2-16~dark.png">
      <LogicalName>status-pushing-2-16~dark.png</LogicalName>
    </EmbeddedResource>
    <EmbeddedResource Include="icons\status-pushing-2-16~dark%402x.png">
      <LogicalName>status-pushing-2-16~dark@2x.png</LogicalName>
    </EmbeddedResource>
    <EmbeddedResource Include="icons\status-pushing-3-16.png">
      <LogicalName>status-pushing-3-16.png</LogicalName>
    </EmbeddedResource>
    <EmbeddedResource Include="icons\status-pushing-3-16%402x.png">
      <LogicalName>status-pushing-3-16@2x.png</LogicalName>
    </EmbeddedResource>
    <EmbeddedResource Include="icons\status-pushing-3-16~dark.png">
      <LogicalName>status-pushing-3-16~dark.png</LogicalName>
    </EmbeddedResource>
    <EmbeddedResource Include="icons\status-pushing-3-16~dark%402x.png">
      <LogicalName>status-pushing-3-16~dark@2x.png</LogicalName>
    </EmbeddedResource>
    <EmbeddedResource Include="icons\status-pushing-4-16.png">
      <LogicalName>status-pushing-4-16.png</LogicalName>
    </EmbeddedResource>
    <EmbeddedResource Include="icons\status-pushing-4-16%402x.png">
      <LogicalName>status-pushing-4-16@2x.png</LogicalName>
    </EmbeddedResource>
    <EmbeddedResource Include="icons\status-pushing-4-16~dark.png">
      <LogicalName>status-pushing-4-16~dark.png</LogicalName>
    </EmbeddedResource>
    <EmbeddedResource Include="icons\status-pushing-4-16~dark%402x.png">
      <LogicalName>status-pushing-4-16~dark@2x.png</LogicalName>
    </EmbeddedResource>
    <EmbeddedResource Include="icons\status-pushing-5-16.png">
      <LogicalName>status-pushing-5-16.png</LogicalName>
    </EmbeddedResource>
    <EmbeddedResource Include="icons\status-pushing-5-16%402x.png">
      <LogicalName>status-pushing-5-16@2x.png</LogicalName>
    </EmbeddedResource>
    <EmbeddedResource Include="icons\status-pushing-5-16~dark.png">
      <LogicalName>status-pushing-5-16~dark.png</LogicalName>
    </EmbeddedResource>
    <EmbeddedResource Include="icons\status-pushing-5-16~dark%402x.png">
      <LogicalName>status-pushing-5-16~dark@2x.png</LogicalName>
    </EmbeddedResource>
    <EmbeddedResource Include="icons\status-pushing-6-16.png">
      <LogicalName>status-pushing-6-16.png</LogicalName>
    </EmbeddedResource>
    <EmbeddedResource Include="icons\status-pushing-6-16%402x.png">
      <LogicalName>status-pushing-6-16@2x.png</LogicalName>
    </EmbeddedResource>
    <EmbeddedResource Include="icons\status-pushing-6-16~dark.png">
      <LogicalName>status-pushing-6-16~dark.png</LogicalName>
    </EmbeddedResource>
    <EmbeddedResource Include="icons\status-pushing-6-16~dark%402x.png">
      <LogicalName>status-pushing-6-16~dark@2x.png</LogicalName>
    </EmbeddedResource>
    <EmbeddedResource Include="icons\status-ready-16.png">
      <LogicalName>status-ready-16.png</LogicalName>
    </EmbeddedResource>
    <EmbeddedResource Include="icons\status-ready-16%402x.png">
      <LogicalName>status-ready-16@2x.png</LogicalName>
    </EmbeddedResource>
    <EmbeddedResource Include="icons\status-ready-16~dark.png">
      <LogicalName>status-ready-16~dark.png</LogicalName>
    </EmbeddedResource>
    <EmbeddedResource Include="icons\status-ready-16~dark%402x.png">
      <LogicalName>status-ready-16~dark@2x.png</LogicalName>
    </EmbeddedResource>
    <EmbeddedResource Include="icons\status-searching-1-16.png">
      <LogicalName>status-searching-1-16.png</LogicalName>
    </EmbeddedResource>
    <EmbeddedResource Include="icons\status-searching-1-16%402x.png">
      <LogicalName>status-searching-1-16@2x.png</LogicalName>
    </EmbeddedResource>
    <EmbeddedResource Include="icons\status-searching-1-16~dark.png">
      <LogicalName>status-searching-1-16~dark.png</LogicalName>
    </EmbeddedResource>
    <EmbeddedResource Include="icons\status-searching-1-16~dark%402x.png">
      <LogicalName>status-searching-1-16~dark@2x.png</LogicalName>
    </EmbeddedResource>
    <EmbeddedResource Include="icons\status-searching-2-16.png">
      <LogicalName>status-searching-2-16.png</LogicalName>
    </EmbeddedResource>
    <EmbeddedResource Include="icons\status-searching-2-16%402x.png">
      <LogicalName>status-searching-2-16@2x.png</LogicalName>
    </EmbeddedResource>
    <EmbeddedResource Include="icons\status-searching-2-16~dark.png">
      <LogicalName>status-searching-2-16~dark.png</LogicalName>
    </EmbeddedResource>
    <EmbeddedResource Include="icons\status-searching-2-16~dark%402x.png">
      <LogicalName>status-searching-2-16~dark@2x.png</LogicalName>
    </EmbeddedResource>
    <EmbeddedResource Include="icons\status-searching-3-16.png">
      <LogicalName>status-searching-3-16.png</LogicalName>
    </EmbeddedResource>
    <EmbeddedResource Include="icons\status-searching-3-16%402x.png">
      <LogicalName>status-searching-3-16@2x.png</LogicalName>
    </EmbeddedResource>
    <EmbeddedResource Include="icons\status-searching-3-16~dark.png">
      <LogicalName>status-searching-3-16~dark.png</LogicalName>
    </EmbeddedResource>
    <EmbeddedResource Include="icons\status-searching-3-16~dark%402x.png">
      <LogicalName>status-searching-3-16~dark@2x.png</LogicalName>
    </EmbeddedResource>
    <EmbeddedResource Include="icons\status-searching-4-16.png">
      <LogicalName>status-searching-4-16.png</LogicalName>
    </EmbeddedResource>
    <EmbeddedResource Include="icons\status-searching-4-16%402x.png">
      <LogicalName>status-searching-4-16@2x.png</LogicalName>
    </EmbeddedResource>
    <EmbeddedResource Include="icons\status-searching-4-16~dark.png">
      <LogicalName>status-searching-4-16~dark.png</LogicalName>
    </EmbeddedResource>
    <EmbeddedResource Include="icons\status-searching-4-16~dark%402x.png">
      <LogicalName>status-searching-4-16~dark@2x.png</LogicalName>
    </EmbeddedResource>
    <EmbeddedResource Include="icons\status-success-16.png">
      <LogicalName>status-success-16.png</LogicalName>
    </EmbeddedResource>
    <EmbeddedResource Include="icons\status-success-16%402x.png">
      <LogicalName>status-success-16@2x.png</LogicalName>
    </EmbeddedResource>
    <EmbeddedResource Include="icons\status-success-16~dark.png">
      <LogicalName>status-success-16~dark.png</LogicalName>
    </EmbeddedResource>
    <EmbeddedResource Include="icons\status-success-16~dark%402x.png">
      <LogicalName>status-success-16~dark@2x.png</LogicalName>
    </EmbeddedResource>
    <EmbeddedResource Include="icons\status-updates-downloading-1-16.png">
      <LogicalName>status-updates-downloading-1-16.png</LogicalName>
    </EmbeddedResource>
    <EmbeddedResource Include="icons\status-updates-downloading-1-16%402x.png">
      <LogicalName>status-updates-downloading-1-16@2x.png</LogicalName>
    </EmbeddedResource>
    <EmbeddedResource Include="icons\status-updates-downloading-1-16~dark.png">
      <LogicalName>status-updates-downloading-1-16~dark.png</LogicalName>
    </EmbeddedResource>
    <EmbeddedResource Include="icons\status-updates-downloading-1-16~dark%402x.png">
      <LogicalName>status-updates-downloading-1-16~dark@2x.png</LogicalName>
    </EmbeddedResource>
    <EmbeddedResource Include="icons\status-updates-downloading-2-16.png">
      <LogicalName>status-updates-downloading-2-16.png</LogicalName>
    </EmbeddedResource>
    <EmbeddedResource Include="icons\status-updates-downloading-2-16%402x.png">
      <LogicalName>status-updates-downloading-2-16@2x.png</LogicalName>
    </EmbeddedResource>
    <EmbeddedResource Include="icons\status-updates-downloading-2-16~dark.png">
      <LogicalName>status-updates-downloading-2-16~dark.png</LogicalName>
    </EmbeddedResource>
    <EmbeddedResource Include="icons\status-updates-downloading-2-16~dark%402x.png">
      <LogicalName>status-updates-downloading-2-16~dark@2x.png</LogicalName>
    </EmbeddedResource>
    <EmbeddedResource Include="icons\status-updates-downloading-3-16.png">
      <LogicalName>status-updates-downloading-3-16.png</LogicalName>
    </EmbeddedResource>
    <EmbeddedResource Include="icons\status-updates-downloading-3-16%402x.png">
      <LogicalName>status-updates-downloading-3-16@2x.png</LogicalName>
    </EmbeddedResource>
    <EmbeddedResource Include="icons\status-updates-downloading-3-16~dark.png">
      <LogicalName>status-updates-downloading-3-16~dark.png</LogicalName>
    </EmbeddedResource>
    <EmbeddedResource Include="icons\status-updates-downloading-3-16~dark%402x.png">
      <LogicalName>status-updates-downloading-3-16~dark@2x.png</LogicalName>
    </EmbeddedResource>
    <EmbeddedResource Include="icons\status-updates-downloading-4-16.png">
      <LogicalName>status-updates-downloading-4-16.png</LogicalName>
    </EmbeddedResource>
    <EmbeddedResource Include="icons\status-updates-downloading-4-16%402x.png">
      <LogicalName>status-updates-downloading-4-16@2x.png</LogicalName>
    </EmbeddedResource>
    <EmbeddedResource Include="icons\status-updates-downloading-4-16~dark.png">
      <LogicalName>status-updates-downloading-4-16~dark.png</LogicalName>
    </EmbeddedResource>
    <EmbeddedResource Include="icons\status-updates-downloading-4-16~dark%402x.png">
      <LogicalName>status-updates-downloading-4-16~dark@2x.png</LogicalName>
    </EmbeddedResource>
    <EmbeddedResource Include="icons\status-updates-downloading-5-16.png">
      <LogicalName>status-updates-downloading-5-16.png</LogicalName>
    </EmbeddedResource>
    <EmbeddedResource Include="icons\status-updates-downloading-5-16%402x.png">
      <LogicalName>status-updates-downloading-5-16@2x.png</LogicalName>
    </EmbeddedResource>
    <EmbeddedResource Include="icons\status-updates-downloading-5-16~dark.png">
      <LogicalName>status-updates-downloading-5-16~dark.png</LogicalName>
    </EmbeddedResource>
    <EmbeddedResource Include="icons\status-updates-downloading-5-16~dark%402x.png">
      <LogicalName>status-updates-downloading-5-16~dark@2x.png</LogicalName>
    </EmbeddedResource>
    <EmbeddedResource Include="icons\status-updates-downloading-6-16.png">
      <LogicalName>status-updates-downloading-6-16.png</LogicalName>
    </EmbeddedResource>
    <EmbeddedResource Include="icons\status-updates-downloading-6-16%402x.png">
      <LogicalName>status-updates-downloading-6-16@2x.png</LogicalName>
    </EmbeddedResource>
    <EmbeddedResource Include="icons\status-updates-downloading-6-16~dark.png">
      <LogicalName>status-updates-downloading-6-16~dark.png</LogicalName>
    </EmbeddedResource>
    <EmbeddedResource Include="icons\status-updates-downloading-6-16~dark%402x.png">
      <LogicalName>status-updates-downloading-6-16~dark@2x.png</LogicalName>
    </EmbeddedResource>
    <EmbeddedResource Include="icons\status-waiting-1-16.png">
      <LogicalName>status-waiting-1-16.png</LogicalName>
    </EmbeddedResource>
    <EmbeddedResource Include="icons\status-waiting-1-16%402x.png">
      <LogicalName>status-waiting-1-16@2x.png</LogicalName>
    </EmbeddedResource>
    <EmbeddedResource Include="icons\status-waiting-1-16~dark.png">
      <LogicalName>status-waiting-1-16~dark.png</LogicalName>
    </EmbeddedResource>
    <EmbeddedResource Include="icons\status-waiting-1-16~dark%402x.png">
      <LogicalName>status-waiting-1-16~dark@2x.png</LogicalName>
    </EmbeddedResource>
    <EmbeddedResource Include="icons\status-waiting-2-16.png">
      <LogicalName>status-waiting-2-16.png</LogicalName>
    </EmbeddedResource>
    <EmbeddedResource Include="icons\status-waiting-2-16%402x.png">
      <LogicalName>status-waiting-2-16@2x.png</LogicalName>
    </EmbeddedResource>
    <EmbeddedResource Include="icons\status-waiting-2-16~dark.png">
      <LogicalName>status-waiting-2-16~dark.png</LogicalName>
    </EmbeddedResource>
    <EmbeddedResource Include="icons\status-waiting-2-16~dark%402x.png">
      <LogicalName>status-waiting-2-16~dark@2x.png</LogicalName>
    </EmbeddedResource>
    <EmbeddedResource Include="icons\status-waiting-3-16.png">
      <LogicalName>status-waiting-3-16.png</LogicalName>
    </EmbeddedResource>
    <EmbeddedResource Include="icons\status-waiting-3-16%402x.png">
      <LogicalName>status-waiting-3-16@2x.png</LogicalName>
    </EmbeddedResource>
    <EmbeddedResource Include="icons\status-waiting-3-16~dark.png">
      <LogicalName>status-waiting-3-16~dark.png</LogicalName>
    </EmbeddedResource>
    <EmbeddedResource Include="icons\status-waiting-3-16~dark%402x.png">
      <LogicalName>status-waiting-3-16~dark@2x.png</LogicalName>
    </EmbeddedResource>
    <EmbeddedResource Include="icons\status-waiting-4-16.png">
      <LogicalName>status-waiting-4-16.png</LogicalName>
    </EmbeddedResource>
    <EmbeddedResource Include="icons\status-waiting-4-16%402x.png">
      <LogicalName>status-waiting-4-16@2x.png</LogicalName>
    </EmbeddedResource>
    <EmbeddedResource Include="icons\status-waiting-4-16~dark.png">
      <LogicalName>status-waiting-4-16~dark.png</LogicalName>
    </EmbeddedResource>
    <EmbeddedResource Include="icons\status-waiting-4-16~dark%402x.png">
      <LogicalName>status-waiting-4-16~dark@2x.png</LogicalName>
    </EmbeddedResource>
    <EmbeddedResource Include="icons\status-waiting-5-16.png">
      <LogicalName>status-waiting-5-16.png</LogicalName>
    </EmbeddedResource>
    <EmbeddedResource Include="icons\status-waiting-5-16%402x.png">
      <LogicalName>status-waiting-5-16@2x.png</LogicalName>
    </EmbeddedResource>
    <EmbeddedResource Include="icons\status-waiting-5-16~dark.png">
      <LogicalName>status-waiting-5-16~dark.png</LogicalName>
    </EmbeddedResource>
    <EmbeddedResource Include="icons\status-waiting-5-16~dark%402x.png">
      <LogicalName>status-waiting-5-16~dark@2x.png</LogicalName>
    </EmbeddedResource>
    <EmbeddedResource Include="icons\status-warning-16.png">
      <LogicalName>status-warning-16.png</LogicalName>
    </EmbeddedResource>
    <EmbeddedResource Include="icons\status-warning-16%402x.png">
      <LogicalName>status-warning-16@2x.png</LogicalName>
    </EmbeddedResource>
    <EmbeddedResource Include="icons\status-warning-16~dark.png">
      <LogicalName>status-warning-16~dark.png</LogicalName>
    </EmbeddedResource>
    <EmbeddedResource Include="icons\status-warning-16~dark%402x.png">
      <LogicalName>status-warning-16~dark@2x.png</LogicalName>
    </EmbeddedResource>
    <EmbeddedResource Include="icons\status-warning-count-16.png">
      <LogicalName>status-warning-count-16.png</LogicalName>
    </EmbeddedResource>
    <EmbeddedResource Include="icons\status-warning-count-16%402x.png">
      <LogicalName>status-warning-count-16@2x.png</LogicalName>
    </EmbeddedResource>
    <EmbeddedResource Include="icons\status-warning-count-16~dark.png">
      <LogicalName>status-warning-count-16~dark.png</LogicalName>
    </EmbeddedResource>
    <EmbeddedResource Include="icons\status-warning-count-16~dark%402x.png">
      <LogicalName>status-warning-count-16~dark@2x.png</LogicalName>
    </EmbeddedResource>
    <EmbeddedResource Include="icons\unindent-16.png">
      <LogicalName>unindent-16.png</LogicalName>
    </EmbeddedResource>
    <EmbeddedResource Include="icons\unindent-16%402x.png">
      <LogicalName>unindent-16@2x.png</LogicalName>
    </EmbeddedResource>
    <EmbeddedResource Include="icons\unindent-16~dark.png">
      <LogicalName>unindent-16~dark.png</LogicalName>
    </EmbeddedResource>
    <EmbeddedResource Include="icons\unindent-16~dark%402x.png">
      <LogicalName>unindent-16~dark@2x.png</LogicalName>
    </EmbeddedResource>
    <EmbeddedResource Include="icons\about-md-16.png">
      <LogicalName>about-md-16.png</LogicalName>
    </EmbeddedResource>
    <EmbeddedResource Include="icons\about-md-16%402x.png">
      <LogicalName>about-md-16@2x.png</LogicalName>
    </EmbeddedResource>
    <EmbeddedResource Include="icons\about-md-16~dark.png">
      <LogicalName>about-md-16~dark.png</LogicalName>
    </EmbeddedResource>
    <EmbeddedResource Include="icons\about-md-16~dark%402x.png">
      <LogicalName>about-md-16~dark@2x.png</LogicalName>
    </EmbeddedResource>
    <EmbeddedResource Include="icons\about-md-16~disabled.png">
      <LogicalName>about-md-16~disabled.png</LogicalName>
    </EmbeddedResource>
    <EmbeddedResource Include="icons\about-md-16~disabled%402x.png">
      <LogicalName>about-md-16~disabled@2x.png</LogicalName>
    </EmbeddedResource>
    <EmbeddedResource Include="icons\about-md-16~dark~disabled.png">
      <LogicalName>about-md-16~dark~disabled.png</LogicalName>
    </EmbeddedResource>
    <EmbeddedResource Include="icons\about-md-16~dark~disabled%402x.png">
      <LogicalName>about-md-16~dark~disabled@2x.png</LogicalName>
    </EmbeddedResource>
    <EmbeddedResource Include="icons\plugin-menu-16.png">
      <LogicalName>plugin-menu-16.png</LogicalName>
    </EmbeddedResource>
    <EmbeddedResource Include="icons\plugin-menu-16%402x.png">
      <LogicalName>plugin-menu-16@2x.png</LogicalName>
    </EmbeddedResource>
    <EmbeddedResource Include="icons\plugin-menu-16~dark.png">
      <LogicalName>plugin-menu-16~dark.png</LogicalName>
    </EmbeddedResource>
    <EmbeddedResource Include="icons\plugin-menu-16~dark%402x.png">
      <LogicalName>plugin-menu-16~dark@2x.png</LogicalName>
    </EmbeddedResource>
    <EmbeddedResource Include="icons\cut-16.png">
      <LogicalName>cut-16.png</LogicalName>
    </EmbeddedResource>
    <EmbeddedResource Include="icons\cut-16%402x.png">
      <LogicalName>cut-16@2x.png</LogicalName>
    </EmbeddedResource>
    <EmbeddedResource Include="icons\cut-16~dark.png">
      <LogicalName>cut-16~dark.png</LogicalName>
    </EmbeddedResource>
    <EmbeddedResource Include="icons\cut-16~dark%402x.png">
      <LogicalName>cut-16~dark@2x.png</LogicalName>
    </EmbeddedResource>
    <EmbeddedResource Include="icons\fullscreen-16.png">
      <LogicalName>fullscreen-16.png</LogicalName>
    </EmbeddedResource>
    <EmbeddedResource Include="icons\fullscreen-16%402x.png">
      <LogicalName>fullscreen-16@2x.png</LogicalName>
    </EmbeddedResource>
    <EmbeddedResource Include="icons\fullscreen-16~dark.png">
      <LogicalName>fullscreen-16~dark.png</LogicalName>
    </EmbeddedResource>
    <EmbeddedResource Include="icons\fullscreen-16~dark%402x.png">
      <LogicalName>fullscreen-16~dark@2x.png</LogicalName>
    </EmbeddedResource>
    <EmbeddedResource Include="icons\fullscreen-16~sel.png">
      <LogicalName>fullscreen-16~sel.png</LogicalName>
    </EmbeddedResource>
    <EmbeddedResource Include="icons\fullscreen-16~sel%402x.png">
      <LogicalName>fullscreen-16~sel@2x.png</LogicalName>
    </EmbeddedResource>
    <EmbeddedResource Include="icons\fullscreen-16~dark~sel.png">
      <LogicalName>fullscreen-16~dark~sel.png</LogicalName>
    </EmbeddedResource>
    <EmbeddedResource Include="icons\fullscreen-16~dark~sel%402x.png">
      <LogicalName>fullscreen-16~dark~sel@2x.png</LogicalName>
    </EmbeddedResource>
    <EmbeddedResource Include="icons\help-16.png">
      <LogicalName>help-16.png</LogicalName>
    </EmbeddedResource>
    <EmbeddedResource Include="icons\help-16%402x.png">
      <LogicalName>help-16@2x.png</LogicalName>
    </EmbeddedResource>
    <EmbeddedResource Include="icons\help-16~dark.png">
      <LogicalName>help-16~dark.png</LogicalName>
    </EmbeddedResource>
    <EmbeddedResource Include="icons\help-16~dark%402x.png">
      <LogicalName>help-16~dark@2x.png</LogicalName>
    </EmbeddedResource>
    <EmbeddedResource Include="icons\help-16~sel.png">
      <LogicalName>help-16~sel.png</LogicalName>
    </EmbeddedResource>
    <EmbeddedResource Include="icons\help-16~sel%402x.png">
      <LogicalName>help-16~sel@2x.png</LogicalName>
    </EmbeddedResource>
    <EmbeddedResource Include="icons\help-16~dark~sel.png">
      <LogicalName>help-16~dark~sel.png</LogicalName>
    </EmbeddedResource>
    <EmbeddedResource Include="icons\help-16~dark~sel%402x.png">
      <LogicalName>help-16~dark~sel@2x.png</LogicalName>
    </EmbeddedResource>
    <EmbeddedResource Include="icons\indent-16.png">
      <LogicalName>indent-16.png</LogicalName>
    </EmbeddedResource>
    <EmbeddedResource Include="icons\indent-16%402x.png">
      <LogicalName>indent-16@2x.png</LogicalName>
    </EmbeddedResource>
    <EmbeddedResource Include="icons\indent-16~dark.png">
      <LogicalName>indent-16~dark.png</LogicalName>
    </EmbeddedResource>
    <EmbeddedResource Include="icons\indent-16~dark%402x.png">
      <LogicalName>indent-16~dark@2x.png</LogicalName>
    </EmbeddedResource>
    <EmbeddedResource Include="icons\paste-16.png">
      <LogicalName>paste-16.png</LogicalName>
    </EmbeddedResource>
    <EmbeddedResource Include="icons\paste-16%402x.png">
      <LogicalName>paste-16@2x.png</LogicalName>
    </EmbeddedResource>
    <EmbeddedResource Include="icons\paste-16~dark.png">
      <LogicalName>paste-16~dark.png</LogicalName>
    </EmbeddedResource>
    <EmbeddedResource Include="icons\paste-16~dark%402x.png">
      <LogicalName>paste-16~dark@2x.png</LogicalName>
    </EmbeddedResource>
    <EmbeddedResource Include="icons\print-16.png">
      <LogicalName>print-16.png</LogicalName>
    </EmbeddedResource>
    <EmbeddedResource Include="icons\print-16%402x.png">
      <LogicalName>print-16@2x.png</LogicalName>
    </EmbeddedResource>
    <EmbeddedResource Include="icons\print-16~dark.png">
      <LogicalName>print-16~dark.png</LogicalName>
    </EmbeddedResource>
    <EmbeddedResource Include="icons\print-16~dark%402x.png">
      <LogicalName>print-16~dark@2x.png</LogicalName>
    </EmbeddedResource>
    <EmbeddedResource Include="icons\redo-16.png">
      <LogicalName>redo-16.png</LogicalName>
    </EmbeddedResource>
    <EmbeddedResource Include="icons\redo-16%402x.png">
      <LogicalName>redo-16@2x.png</LogicalName>
    </EmbeddedResource>
    <EmbeddedResource Include="icons\redo-16~dark.png">
      <LogicalName>redo-16~dark.png</LogicalName>
    </EmbeddedResource>
    <EmbeddedResource Include="icons\redo-16~dark%402x.png">
      <LogicalName>redo-16~dark@2x.png</LogicalName>
    </EmbeddedResource>
    <EmbeddedResource Include="icons\redo-16~disabled.png">
      <LogicalName>redo-16~disabled.png</LogicalName>
    </EmbeddedResource>
    <EmbeddedResource Include="icons\redo-16~disabled%402x.png">
      <LogicalName>redo-16~disabled@2x.png</LogicalName>
    </EmbeddedResource>
    <EmbeddedResource Include="icons\redo-16~dark~disabled.png">
      <LogicalName>redo-16~dark~disabled.png</LogicalName>
    </EmbeddedResource>
    <EmbeddedResource Include="icons\redo-16~dark~disabled%402x.png">
      <LogicalName>redo-16~dark~disabled@2x.png</LogicalName>
    </EmbeddedResource>
    <EmbeddedResource Include="templates\images\workspace-template.png">
      <LogicalName>workspace-template.png</LogicalName>
    </EmbeddedResource>
    <EmbeddedResource Include="templates\images\workspace-template%402x.png">
      <LogicalName>workspace-template@2x.png</LogicalName>
    </EmbeddedResource>
    <EmbeddedResource Include="templates\images\workspace-template~dark.png">
      <LogicalName>workspace-template~dark.png</LogicalName>
    </EmbeddedResource>
    <EmbeddedResource Include="templates\images\workspace-template~dark%402x.png">
      <LogicalName>workspace-template~dark@2x.png</LogicalName>
    </EmbeddedResource>
    <EmbeddedResource Include="templates\images\workspace-32.png">
      <LogicalName>workspace-32.png</LogicalName>
    </EmbeddedResource>
    <EmbeddedResource Include="templates\images\workspace-32%402x.png">
      <LogicalName>workspace-32@2x.png</LogicalName>
    </EmbeddedResource>
    <EmbeddedResource Include="templates\images\workspace-32~dark.png">
      <LogicalName>workspace-32~dark.png</LogicalName>
    </EmbeddedResource>
    <EmbeddedResource Include="templates\images\workspace-32~dark%402x.png">
      <LogicalName>workspace-32~dark@2x.png</LogicalName>
    </EmbeddedResource>
    <EmbeddedResource Include="templates\images\workspace-32~sel.png">
      <LogicalName>workspace-32~sel.png</LogicalName>
    </EmbeddedResource>
    <EmbeddedResource Include="templates\images\workspace-32~sel%402x.png">
      <LogicalName>workspace-32~sel@2x.png</LogicalName>
    </EmbeddedResource>
    <EmbeddedResource Include="templates\images\workspace-32~dark~sel.png">
      <LogicalName>workspace-32~dark~sel.png</LogicalName>
    </EmbeddedResource>
    <EmbeddedResource Include="templates\images\workspace-32~dark~sel%402x.png">
      <LogicalName>workspace-32~dark~sel@2x.png</LogicalName>
    </EmbeddedResource>
    <EmbeddedResource Include="templates\images\solution-template.png">
      <LogicalName>solution-template.png</LogicalName>
    </EmbeddedResource>
    <EmbeddedResource Include="templates\images\solution-template%402x.png">
      <LogicalName>solution-template@2x.png</LogicalName>
    </EmbeddedResource>
    <EmbeddedResource Include="templates\images\solution-template~dark.png">
      <LogicalName>solution-template~dark.png</LogicalName>
    </EmbeddedResource>
    <EmbeddedResource Include="templates\images\solution-template~dark%402x.png">
      <LogicalName>solution-template~dark@2x.png</LogicalName>
    </EmbeddedResource>
    <EmbeddedResource Include="templates\images\solution-32.png">
      <LogicalName>solution-32.png</LogicalName>
    </EmbeddedResource>
    <EmbeddedResource Include="templates\images\solution-32%402x.png">
      <LogicalName>solution-32@2x.png</LogicalName>
    </EmbeddedResource>
    <EmbeddedResource Include="templates\images\solution-32~dark.png">
      <LogicalName>solution-32~dark.png</LogicalName>
    </EmbeddedResource>
    <EmbeddedResource Include="templates\images\solution-32~dark%402x.png">
      <LogicalName>solution-32~dark@2x.png</LogicalName>
    </EmbeddedResource>
    <EmbeddedResource Include="templates\images\solution-32~sel.png">
      <LogicalName>solution-32~sel.png</LogicalName>
    </EmbeddedResource>
    <EmbeddedResource Include="templates\images\solution-32~sel%402x.png">
      <LogicalName>solution-32~sel@2x.png</LogicalName>
    </EmbeddedResource>
    <EmbeddedResource Include="templates\images\solution-32~dark~sel.png">
      <LogicalName>solution-32~dark~sel.png</LogicalName>
    </EmbeddedResource>
    <EmbeddedResource Include="templates\images\solution-32~dark~sel%402x.png">
      <LogicalName>solution-32~dark~sel@2x.png</LogicalName>
    </EmbeddedResource>
    <EmbeddedResource Include="templates\images\project-template.png">
      <LogicalName>project-template.png</LogicalName>
    </EmbeddedResource>
    <EmbeddedResource Include="templates\images\project-template%402x.png">
      <LogicalName>project-template@2x.png</LogicalName>
    </EmbeddedResource>
    <EmbeddedResource Include="templates\images\project-template~dark.png">
      <LogicalName>project-template~dark.png</LogicalName>
    </EmbeddedResource>
    <EmbeddedResource Include="templates\images\project-template~dark%402x.png">
      <LogicalName>project-template~dark@2x.png</LogicalName>
    </EmbeddedResource>
    <EmbeddedResource Include="templates\images\project-32.png">
      <LogicalName>project-32.png</LogicalName>
    </EmbeddedResource>
    <EmbeddedResource Include="templates\images\project-32%402x.png">
      <LogicalName>project-32@2x.png</LogicalName>
    </EmbeddedResource>
    <EmbeddedResource Include="templates\images\project-32~dark.png">
      <LogicalName>project-32~dark.png</LogicalName>
    </EmbeddedResource>
    <EmbeddedResource Include="templates\images\project-32~dark%402x.png">
      <LogicalName>project-32~dark@2x.png</LogicalName>
    </EmbeddedResource>
    <EmbeddedResource Include="templates\images\project-32~sel.png">
      <LogicalName>project-32~sel.png</LogicalName>
    </EmbeddedResource>
    <EmbeddedResource Include="templates\images\project-32~sel%402x.png">
      <LogicalName>project-32~sel@2x.png</LogicalName>
    </EmbeddedResource>
    <EmbeddedResource Include="templates\images\project-32~dark~sel.png">
      <LogicalName>project-32~dark~sel.png</LogicalName>
    </EmbeddedResource>
    <EmbeddedResource Include="templates\images\project-32~dark~sel%402x.png">
      <LogicalName>project-32~dark~sel@2x.png</LogicalName>
    </EmbeddedResource>
    <EmbeddedResource Include="templates\images\project-crossplatform-shared-template.png">
      <LogicalName>project-crossplatform-shared-template.png</LogicalName>
    </EmbeddedResource>
    <EmbeddedResource Include="templates\images\project-crossplatform-shared-template%402x.png">
      <LogicalName>project-crossplatform-shared-template@2x.png</LogicalName>
    </EmbeddedResource>
    <EmbeddedResource Include="templates\images\project-crossplatform-shared-template~dark.png">
      <LogicalName>project-crossplatform-shared-template~dark.png</LogicalName>
    </EmbeddedResource>
    <EmbeddedResource Include="templates\images\project-crossplatform-shared-template~dark%402x.png">
      <LogicalName>project-crossplatform-shared-template~dark@2x.png</LogicalName>
    </EmbeddedResource>
    <EmbeddedResource Include="templates\images\project-crossplatform-shared-32.png">
      <LogicalName>project-crossplatform-shared-32.png</LogicalName>
    </EmbeddedResource>
    <EmbeddedResource Include="templates\images\project-crossplatform-shared-32%402x.png">
      <LogicalName>project-crossplatform-shared-32@2x.png</LogicalName>
    </EmbeddedResource>
    <EmbeddedResource Include="templates\images\project-crossplatform-shared-32~dark.png">
      <LogicalName>project-crossplatform-shared-32~dark.png</LogicalName>
    </EmbeddedResource>
    <EmbeddedResource Include="templates\images\project-crossplatform-shared-32~dark%402x.png">
      <LogicalName>project-crossplatform-shared-32~dark@2x.png</LogicalName>
    </EmbeddedResource>
    <EmbeddedResource Include="templates\images\project-crossplatform-shared-32~sel.png">
      <LogicalName>project-crossplatform-shared-32~sel.png</LogicalName>
    </EmbeddedResource>
    <EmbeddedResource Include="templates\images\project-crossplatform-shared-32~sel%402x.png">
      <LogicalName>project-crossplatform-shared-32~sel@2x.png</LogicalName>
    </EmbeddedResource>
    <EmbeddedResource Include="templates\images\project-crossplatform-shared-32~dark~sel.png">
      <LogicalName>project-crossplatform-shared-32~dark~sel.png</LogicalName>
    </EmbeddedResource>
    <EmbeddedResource Include="templates\images\project-crossplatform-shared-32~dark~sel%402x.png">
      <LogicalName>project-crossplatform-shared-32~dark~sel@2x.png</LogicalName>
    </EmbeddedResource>
    <EmbeddedResource Include="templates\images\project-library-template.png">
      <LogicalName>project-library-template.png</LogicalName>
    </EmbeddedResource>
    <EmbeddedResource Include="templates\images\project-library-template%402x.png">
      <LogicalName>project-library-template@2x.png</LogicalName>
    </EmbeddedResource>
    <EmbeddedResource Include="templates\images\project-library-template~dark.png">
      <LogicalName>project-library-template~dark.png</LogicalName>
    </EmbeddedResource>
    <EmbeddedResource Include="templates\images\project-library-template~dark%402x.png">
      <LogicalName>project-library-template~dark@2x.png</LogicalName>
    </EmbeddedResource>
    <EmbeddedResource Include="templates\images\project-library-32.png">
      <LogicalName>project-library-32.png</LogicalName>
    </EmbeddedResource>
    <EmbeddedResource Include="templates\images\project-library-32%402x.png">
      <LogicalName>project-library-32@2x.png</LogicalName>
    </EmbeddedResource>
    <EmbeddedResource Include="templates\images\project-library-32~dark.png">
      <LogicalName>project-library-32~dark.png</LogicalName>
    </EmbeddedResource>
    <EmbeddedResource Include="templates\images\project-library-32~dark%402x.png">
      <LogicalName>project-library-32~dark@2x.png</LogicalName>
    </EmbeddedResource>
    <EmbeddedResource Include="templates\images\project-library-32~sel.png">
      <LogicalName>project-library-32~sel.png</LogicalName>
    </EmbeddedResource>
    <EmbeddedResource Include="templates\images\project-library-32~sel%402x.png">
      <LogicalName>project-library-32~sel@2x.png</LogicalName>
    </EmbeddedResource>
    <EmbeddedResource Include="templates\images\project-library-32~dark~sel.png">
      <LogicalName>project-library-32~dark~sel.png</LogicalName>
    </EmbeddedResource>
    <EmbeddedResource Include="templates\images\project-library-32~dark~sel%402x.png">
      <LogicalName>project-library-32~dark~sel@2x.png</LogicalName>
    </EmbeddedResource>
    <EmbeddedResource Include="templates\images\project-crossplatform-pcl-template.png">
      <LogicalName>project-crossplatform-pcl-template.png</LogicalName>
    </EmbeddedResource>
    <EmbeddedResource Include="templates\images\project-crossplatform-pcl-template%402x.png">
      <LogicalName>project-crossplatform-pcl-template@2x.png</LogicalName>
    </EmbeddedResource>
    <EmbeddedResource Include="templates\images\project-crossplatform-pcl-template~dark.png">
      <LogicalName>project-crossplatform-pcl-template~dark.png</LogicalName>
    </EmbeddedResource>
    <EmbeddedResource Include="templates\images\project-crossplatform-pcl-template~dark%402x.png">
      <LogicalName>project-crossplatform-pcl-template~dark@2x.png</LogicalName>
    </EmbeddedResource>
    <EmbeddedResource Include="templates\images\project-crossplatform-pcl-32.png">
      <LogicalName>project-crossplatform-pcl-32.png</LogicalName>
    </EmbeddedResource>
    <EmbeddedResource Include="templates\images\project-crossplatform-pcl-32%402x.png">
      <LogicalName>project-crossplatform-pcl-32@2x.png</LogicalName>
    </EmbeddedResource>
    <EmbeddedResource Include="templates\images\project-crossplatform-pcl-32~dark.png">
      <LogicalName>project-crossplatform-pcl-32~dark.png</LogicalName>
    </EmbeddedResource>
    <EmbeddedResource Include="templates\images\project-crossplatform-pcl-32~dark%402x.png">
      <LogicalName>project-crossplatform-pcl-32~dark@2x.png</LogicalName>
    </EmbeddedResource>
    <EmbeddedResource Include="templates\images\project-crossplatform-pcl-32~sel.png">
      <LogicalName>project-crossplatform-pcl-32~sel.png</LogicalName>
    </EmbeddedResource>
    <EmbeddedResource Include="templates\images\project-crossplatform-pcl-32~sel%402x.png">
      <LogicalName>project-crossplatform-pcl-32~sel@2x.png</LogicalName>
    </EmbeddedResource>
    <EmbeddedResource Include="templates\images\project-crossplatform-pcl-32~dark~sel.png">
      <LogicalName>project-crossplatform-pcl-32~dark~sel.png</LogicalName>
    </EmbeddedResource>
    <EmbeddedResource Include="templates\images\project-crossplatform-pcl-32~dark~sel%402x.png">
      <LogicalName>project-crossplatform-pcl-32~dark~sel@2x.png</LogicalName>
    </EmbeddedResource>
    <EmbeddedResource Include="templates\images\project-gui-template.png">
      <LogicalName>project-gui-template.png</LogicalName>
    </EmbeddedResource>
    <EmbeddedResource Include="templates\images\project-gui-template%402x.png">
      <LogicalName>project-gui-template@2x.png</LogicalName>
    </EmbeddedResource>
    <EmbeddedResource Include="templates\images\project-gui-template~dark.png">
      <LogicalName>project-gui-template~dark.png</LogicalName>
    </EmbeddedResource>
    <EmbeddedResource Include="templates\images\project-gui-template~dark%402x.png">
      <LogicalName>project-gui-template~dark@2x.png</LogicalName>
    </EmbeddedResource>
    <EmbeddedResource Include="templates\images\project-gui-32.png">
      <LogicalName>project-gui-32.png</LogicalName>
    </EmbeddedResource>
    <EmbeddedResource Include="templates\images\project-gui-32%402x.png">
      <LogicalName>project-gui-32@2x.png</LogicalName>
    </EmbeddedResource>
    <EmbeddedResource Include="templates\images\project-gui-32~dark.png">
      <LogicalName>project-gui-32~dark.png</LogicalName>
    </EmbeddedResource>
    <EmbeddedResource Include="templates\images\project-gui-32~dark%402x.png">
      <LogicalName>project-gui-32~dark@2x.png</LogicalName>
    </EmbeddedResource>
    <EmbeddedResource Include="templates\images\project-gui-32~sel.png">
      <LogicalName>project-gui-32~sel.png</LogicalName>
    </EmbeddedResource>
    <EmbeddedResource Include="templates\images\project-gui-32~sel%402x.png">
      <LogicalName>project-gui-32~sel@2x.png</LogicalName>
    </EmbeddedResource>
    <EmbeddedResource Include="templates\images\project-gui-32~dark~sel.png">
      <LogicalName>project-gui-32~dark~sel.png</LogicalName>
    </EmbeddedResource>
    <EmbeddedResource Include="templates\images\project-gui-32~dark~sel%402x.png">
      <LogicalName>project-gui-32~dark~sel@2x.png</LogicalName>
    </EmbeddedResource>
    <EmbeddedResource Include="templates\images\project-console-template.png">
      <LogicalName>project-console-template.png</LogicalName>
    </EmbeddedResource>
    <EmbeddedResource Include="templates\images\project-console-template%402x.png">
      <LogicalName>project-console-template@2x.png</LogicalName>
    </EmbeddedResource>
    <EmbeddedResource Include="templates\images\project-console-template~dark.png">
      <LogicalName>project-console-template~dark.png</LogicalName>
    </EmbeddedResource>
    <EmbeddedResource Include="templates\images\project-console-template~dark%402x.png">
      <LogicalName>project-console-template~dark@2x.png</LogicalName>
    </EmbeddedResource>
    <EmbeddedResource Include="templates\images\project-console-32.png">
      <LogicalName>project-console-32.png</LogicalName>
    </EmbeddedResource>
    <EmbeddedResource Include="templates\images\project-console-32%402x.png">
      <LogicalName>project-console-32@2x.png</LogicalName>
    </EmbeddedResource>
    <EmbeddedResource Include="templates\images\project-console-32~dark.png">
      <LogicalName>project-console-32~dark.png</LogicalName>
    </EmbeddedResource>
    <EmbeddedResource Include="templates\images\project-console-32~dark%402x.png">
      <LogicalName>project-console-32~dark@2x.png</LogicalName>
    </EmbeddedResource>
    <EmbeddedResource Include="templates\images\project-console-32~sel.png">
      <LogicalName>project-console-32~sel.png</LogicalName>
    </EmbeddedResource>
    <EmbeddedResource Include="templates\images\project-console-32~sel%402x.png">
      <LogicalName>project-console-32~sel@2x.png</LogicalName>
    </EmbeddedResource>
    <EmbeddedResource Include="templates\images\project-console-32~dark~sel.png">
      <LogicalName>project-console-32~dark~sel.png</LogicalName>
    </EmbeddedResource>
    <EmbeddedResource Include="templates\images\project-console-32~dark~sel%402x.png">
      <LogicalName>project-console-32~dark~sel@2x.png</LogicalName>
    </EmbeddedResource>
    <EmbeddedResource Include="templates\images\project-test-template.png">
      <LogicalName>project-test-template.png</LogicalName>
    </EmbeddedResource>
    <EmbeddedResource Include="templates\images\project-test-template%402x.png">
      <LogicalName>project-test-template@2x.png</LogicalName>
    </EmbeddedResource>
    <EmbeddedResource Include="templates\images\project-test-template~dark.png">
      <LogicalName>project-test-template~dark.png</LogicalName>
    </EmbeddedResource>
    <EmbeddedResource Include="templates\images\project-test-template~dark%402x.png">
      <LogicalName>project-test-template~dark@2x.png</LogicalName>
    </EmbeddedResource>
    <EmbeddedResource Include="templates\images\project-test-32.png">
      <LogicalName>project-test-32.png</LogicalName>
    </EmbeddedResource>
    <EmbeddedResource Include="templates\images\project-test-32%402x.png">
      <LogicalName>project-test-32@2x.png</LogicalName>
    </EmbeddedResource>
    <EmbeddedResource Include="templates\images\project-test-32~dark.png">
      <LogicalName>project-test-32~dark.png</LogicalName>
    </EmbeddedResource>
    <EmbeddedResource Include="templates\images\project-test-32~dark%402x.png">
      <LogicalName>project-test-32~dark@2x.png</LogicalName>
    </EmbeddedResource>
    <EmbeddedResource Include="templates\images\project-test-32~sel.png">
      <LogicalName>project-test-32~sel.png</LogicalName>
    </EmbeddedResource>
    <EmbeddedResource Include="templates\images\project-test-32~sel%402x.png">
      <LogicalName>project-test-32~sel@2x.png</LogicalName>
    </EmbeddedResource>
    <EmbeddedResource Include="templates\images\project-test-32~dark~sel.png">
      <LogicalName>project-test-32~dark~sel.png</LogicalName>
    </EmbeddedResource>
    <EmbeddedResource Include="templates\images\project-test-32~dark~sel%402x.png">
      <LogicalName>project-test-32~dark~sel@2x.png</LogicalName>
    </EmbeddedResource>
    <EmbeddedResource Include="templates\images\project-package-template.png">
      <LogicalName>project-package-template.png</LogicalName>
    </EmbeddedResource>
    <EmbeddedResource Include="templates\images\project-package-template%402x.png">
      <LogicalName>project-package-template@2x.png</LogicalName>
    </EmbeddedResource>
    <EmbeddedResource Include="templates\images\project-package-template~dark.png">
      <LogicalName>project-package-template~dark.png</LogicalName>
    </EmbeddedResource>
    <EmbeddedResource Include="templates\images\project-package-template~dark%402x.png">
      <LogicalName>project-package-template~dark@2x.png</LogicalName>
    </EmbeddedResource>
    <EmbeddedResource Include="templates\images\project-package-32.png">
      <LogicalName>project-package-32.png</LogicalName>
    </EmbeddedResource>
    <EmbeddedResource Include="templates\images\project-package-32%402x.png">
      <LogicalName>project-package-32@2x.png</LogicalName>
    </EmbeddedResource>
    <EmbeddedResource Include="templates\images\project-package-32~dark.png">
      <LogicalName>project-package-32~dark.png</LogicalName>
    </EmbeddedResource>
    <EmbeddedResource Include="templates\images\project-package-32~dark%402x.png">
      <LogicalName>project-package-32~dark@2x.png</LogicalName>
    </EmbeddedResource>
    <EmbeddedResource Include="templates\images\project-package-32~sel.png">
      <LogicalName>project-package-32~sel.png</LogicalName>
    </EmbeddedResource>
    <EmbeddedResource Include="templates\images\project-package-32~sel%402x.png">
      <LogicalName>project-package-32~sel@2x.png</LogicalName>
    </EmbeddedResource>
    <EmbeddedResource Include="templates\images\project-package-32~dark~sel.png">
      <LogicalName>project-package-32~dark~sel.png</LogicalName>
    </EmbeddedResource>
    <EmbeddedResource Include="templates\images\project-package-32~dark~sel%402x.png">
      <LogicalName>project-package-32~dark~sel@2x.png</LogicalName>
    </EmbeddedResource>
    <EmbeddedResource Include="templates\AppManifest.xft.xml">
      <LogicalName>AppManifest.xft.xml</LogicalName>
    </EmbeddedResource>
    <EmbeddedResource Include="options\KeyBindingSchemeVisualStudio-mac.xml">
      <LogicalName>KeyBindingSchemeVisualStudio-mac.xml</LogicalName>
    </EmbeddedResource>
    <EmbeddedResource Include="options\KeyBindingSchemeXcode.xml">
      <LogicalName>KeyBindingSchemeXcode.xml</LogicalName>
    </EmbeddedResource>
    <EmbeddedResource Include="options\KeyBindingSchemeVSCode-mac.xml">
      <LogicalName>KeyBindingSchemeVSCode-mac.xml</LogicalName>
    </EmbeddedResource>
    <EmbeddedResource Include="options\KeyBindingSchemeRider-mac.xml">
      <LogicalName>KeyBindingSchemeRider-mac.xml</LogicalName>
    </EmbeddedResource>
  </ItemGroup>
  <ItemGroup>
    <Compile Include="MonoDevelop.Ide.Commands\CustomStringTagProvider.cs" />
    <Compile Include="MonoDevelop.Ide.Commands\EditCommands.cs" />
    <Compile Include="MonoDevelop.Ide.Commands\FileCommands.cs" />
    <Compile Include="MonoDevelop.Ide.Commands\HelpCommands.cs" />
    <Compile Include="MonoDevelop.Ide.Commands\ProjectCommands.cs" />
    <Compile Include="MonoDevelop.Ide.Commands\SearchCommands.cs" />
    <Compile Include="MonoDevelop.Ide.Commands\ToolsCommands.cs" />
    <Compile Include="MonoDevelop.Ide.Commands\ViewCommands.cs" />
    <Compile Include="MonoDevelop.Ide.Commands\WindowCommands.cs" />
    <Compile Include="MonoDevelop.Ide.Gui\DisplayBindingService.cs" />
    <Compile Include="MonoDevelop.Ide.Gui\BackgroundProgressMonitor.cs" />
    <Compile Include="MonoDevelop.Ide.Gui\StatusProgressMonitor.cs" />
    <Compile Include="MonoDevelop.Ide.Projects.OptionPanels\PortableRuntimeSelectorDialog.cs" />
    <Compile Include="MonoDevelop.Ide.Tasks\TaskService.cs" />
    <Compile Include="MonoDevelop.Ide.Codons\ContextPadCodon.cs" />
    <Compile Include="MonoDevelop.Ide.Codons\WorkbenchContextCodon.cs" />
    <Compile Include="MonoDevelop.Ide.Codons\CombineOpenCondition.cs" />
    <Compile Include="MonoDevelop.Ide.Codons\LanguageActiveCondition.cs" />
    <Compile Include="MonoDevelop.Ide.Codons\ProjectActiveCondition.cs" />
    <Compile Include="MonoDevelop.Ide.ExternalTools\ExternalTool.cs" />
    <Compile Include="MonoDevelop.Ide.CodeTemplates\CodeTemplate.cs" />
    <Compile Include="MonoDevelop.Ide.CodeTemplates\CodeTemplateService.cs" />
    <Compile Include="MonoDevelop.Ide.Templates\FileDescriptionTemplate.cs" />
    <Compile Include="MonoDevelop.Ide.Templates\FileTemplate.cs" />
    <Compile Include="MonoDevelop.Ide.Templates\ICustomProjectCIEntry.cs" />
    <Compile Include="MonoDevelop.Ide.Templates\INewFileCreator.cs" />
    <Compile Include="MonoDevelop.Ide.Templates\ProjectDescriptor.cs" />
    <Compile Include="MonoDevelop.Ide.Templates\ProjectTemplate.cs" />
    <Compile Include="MonoDevelop.Ide.Templates\TextFileDescriptionTemplate.cs" />
    <Compile Include="MonoDevelop.Ide.Templates\CodeDomFileDescriptionTemplate.cs" />
    <Compile Include="MonoDevelop.Ide.Templates\SingleFileDescriptionTemplate.cs" />
    <Compile Include="MonoDevelop.Ide.Templates\SolutionDescriptor.cs" />
    <Compile Include="MonoDevelop.Ide.Templates\ResourceFileDescriptionTemplate.cs" />
    <Compile Include="MonoDevelop.Ide.Gui\BaseViewContent.cs" />
    <Compile Include="MonoDevelop.Ide.Gui\ViewContent.cs" />
    <Compile Include="MonoDevelop.Ide.Gui\PadContent.cs" />
    <Compile Include="MonoDevelop.Ide.Gui\IWorkbenchWindow.cs" />
    <Compile Include="MonoDevelop.Ide.Gui\ViewCommandHandlers.cs" />
    <Compile Include="MonoDevelop.Ide.Gui.Content\IBookmarkBuffer.cs" />
    <Compile Include="MonoDevelop.Ide.Gui.Content\IClipboardHandler.cs" />
    <Compile Include="MonoDevelop.Ide.Gui.Content\IPrintable.cs" />
    <Compile Include="MonoDevelop.Ide.Gui.Dialogs\CommonAboutDialog.cs" />
    <Compile Include="MonoDevelop.Ide.Gui.Dialogs\DirtyFilesDialog.cs" />
    <Compile Include="MonoDevelop.Ide.Gui.Dialogs\NewLayoutDialog.cs" />
    <Compile Include="MonoDevelop.Ide.Gui.Dialogs\AboutMonoDevelopTabPage.cs" />
    <Compile Include="MonoDevelop.Ide.Gui.Dialogs\VersionInformationTabPage.cs" />
    <Compile Include="MonoDevelop.Ide.Gui.Dialogs\TipOfTheDay.cs" />
    <Compile Include="MonoDevelop.Ide.Gui.Dialogs\AddinLoadErrorDialog.cs" />
    <Compile Include="MonoDevelop.Ide.Gui.OptionPanels\BuildPanel.cs" />
    <Compile Include="MonoDevelop.Ide.Gui.OptionPanels\LoadSavePanel.cs" />
    <Compile Include="MonoDevelop.Ide.Gui.OptionPanels\AddInsOptionsPanel.cs" />
    <Compile Include="MonoDevelop.Ide.Gui.Pads\DefaultMonitorPad.cs" />
    <Compile Include="MonoDevelop.Ide.Gui.Pads\MonodocTreePad.cs" />
    <Compile Include="MonoDevelop.Ide.Gui.Pads.ProjectPad\SolutionFolderNodeBuilder.cs" />
    <Compile Include="MonoDevelop.Ide.Gui.Pads.ProjectPad\FolderNodeBuilder.cs" />
    <Compile Include="MonoDevelop.Ide.Gui.Pads.ProjectPad\ProjectFileNodeBuilder.cs" />
    <Compile Include="MonoDevelop.Ide.Gui.Pads.ProjectPad\ProjectFolder.cs" />
    <Compile Include="MonoDevelop.Ide.Gui.Pads.ProjectPad\ProjectFolderNodeBuilder.cs" />
    <Compile Include="MonoDevelop.Ide.Gui.Pads.ProjectPad\ProjectNodeBuilder.cs" />
    <Compile Include="MonoDevelop.Ide.Gui.Pads.ProjectPad\ProjectReferenceFolderNodeBuilder.cs" />
    <Compile Include="MonoDevelop.Ide.Gui.Pads.ProjectPad\ProjectReferenceNodeBuilder.cs" />
    <Compile Include="MonoDevelop.Ide.Gui.Pads.ProjectPad\ProjectSolutionPad.cs" />
    <Compile Include="MonoDevelop.Ide.Gui.Pads.ProjectPad\ShowAllFilesBuilderExtension.cs" />
    <Compile Include="MonoDevelop.Ide.Gui.Pads.ProjectPad\SystemFile.cs" />
    <Compile Include="MonoDevelop.Ide.Gui.Pads.ProjectPad\SystemFileNodeBuilder.cs" />
    <Compile Include="MonoDevelop.Ide.Gui.Pads\SolutionPad.cs" />
    <Compile Include="MonoDevelop.Ide.Gui.Pads\TreeViewPad.cs" />
    <Compile Include="MonoDevelop.Ide.Gui\DefaultWorkbench.cs" />
    <Compile Include="MonoDevelop.Ide.Gui\WorkbenchMemento.cs" />
    <Compile Include="MonoDevelop.Ide.Gui\SdiWorkspaceWindow.cs" />
    <Compile Include="MonoDevelop.Ide.Codons\DisplayBindingCodon.cs" />
    <Compile Include="MonoDevelop.Ide.Codons\FileTemplateTypeCodon.cs" />
    <Compile Include="MonoDevelop.Ide.Codons\ProjectTemplateCodon.cs" />
    <Compile Include="MonoDevelop.Ide.Codons\NodeBuilderCodon.cs" />
    <Compile Include="MonoDevelop.Ide.Codons\PadCodon.cs" />
    <Compile Include="MonoDevelop.Ide.Codons\PadOptionCodon.cs" />
    <Compile Include="MonoDevelop.Ide.Codons\SolutionPadCodon.cs" />
    <Compile Include="MonoDevelop.Ide.Templates\ISolutionItemDescriptor.cs" />
    <Compile Include="MonoDevelop.Ide.Templates\SolutionItemDescriptor.cs" />
    <Compile Include="MonoDevelop.Ide.Gui\ConfigurationComboBox.cs" />
    <Compile Include="MonoDevelop.Ide.Gui\IPadContainer.cs" />
    <Compile Include="MonoDevelop.Ide.Gui\Document.cs" />
    <Compile Include="MonoDevelop.Ide.Gui\Pad.cs" />
    <Compile Include="MonoDevelop.Ide.Gui\Workbench.cs" />
    <Compile Include="MonoDevelop.Ide.Gui\StartupInfo.cs" />
    <Compile Include="MonoDevelop.Ide.Gui\ProgressMonitors.cs" />
    <Compile Include="MonoDevelop.Ide\Services.cs" />
    <Compile Include="MonoDevelop.Ide.Gui.OptionPanels\TasksOptionsPanel.cs" />
    <Compile Include="MonoDevelop.Ide.Gui\FileViewer.cs" />
    <Compile Include="MonoDevelop.Ide.Gui.Pads\TaskListPad.cs" />
    <Compile Include="MonoDevelop.Ide.Templates\CodeTranslationFileDescriptionTemplate.cs" />
    <Compile Include="MonoDevelop.Ide.Gui.Dialogs\SelectEncodingsDialog.cs" />
    <Compile Include="MonoDevelop.Ide.Gui.Dialogs\FileSelectorDialog.cs" />
    <Compile Include="MonoDevelop.Ide.Tasks\TaskPriority.cs" />
    <Compile Include="MonoDevelop.Ide.Gui.Pads\ErrorListPad.cs" />
    <Compile Include="gtk-gui\generated.cs" />
    <Compile Include="MonoDevelop.Ide.Tasks\ITaskListView.cs" />
    <Compile Include="MonoDevelop.Ide.Codons\TaskListViewCodon.cs" />
    <Compile Include="MonoDevelop.Ide.Tasks\CommentTasksView.cs" />
    <Compile Include="MonoDevelop.Ide.Tasks\UserTasksView.cs" />
    <Compile Include="MonoDevelop.Ide.Gui\LayoutComboBox.cs" />
    <Compile Include="MonoDevelop.Ide.Gui.Pads.ProjectPad\UnknownEntryNodeBuilder.cs" />
    <Compile Include="MonoDevelop.Ide.Commands\NavigationCommands.cs" />
    <Compile Include="MonoDevelop.Ide.StandardHeader\StandardHeaderService.cs" />
    <Compile Include="MonoDevelop.Ide.Gui.OptionPanels\KeyBindingsPanel.cs" />
    <Compile Include="gtk-gui\MonoDevelop.Ide.Gui.OptionPanels.KeyBindingsPanel.cs" />
    <Compile Include="MonoDevelop.Ide.Commands\TextEditorCommands.cs" />
    <Compile Include="MonoDevelop.Ide.Commands\FileTabCommands.cs" />
    <Compile Include="gtk-gui\MonoDevelop.Ide.Gui.OptionPanels.BuildPanelWidget.cs" />
    <Compile Include="gtk-gui\MonoDevelop.Ide.Gui.OptionPanels.LoadSavePanelWidget.cs" />
    <Compile Include="gtk-gui\MonoDevelop.Ide.Gui.Dialogs.NewLayoutDialog.cs" />
    <Compile Include="gtk-gui\MonoDevelop.Ide.SelectEncodingsDialog.cs" />
    <Compile Include="gtk-gui\MonoDevelop.Ide.Gui.OptionPanels.TasksPanelWidget.cs" />
    <Compile Include="gtk-gui\MonoDevelop.Ide.Gui.Dialogs.TipOfTheDayWindow.cs" />
    <Compile Include="gtk-gui\MonoDevelop.Ide.Gui.OptionPanels.AddInsPanelWidget.cs" />
    <Compile Include="gtk-gui\MonoDevelop.Ide.Gui.Dialogs.AddinLoadErrorDialog.cs" />
    <Compile Include="MonoDevelop.Ide.Codons\FileFilterCodon.cs" />
    <Compile Include="MonoDevelop.Ide.ExternalTools\ExternalToolService.cs" />
    <Compile Include="MonoDevelop.Ide.Templates\FileTemplateReference.cs" />
    <Compile Include="MonoDevelop.Ide.Codons\FileTemplateConditionTypeCodon.cs" />
    <Compile Include="MonoDevelop.Ide.Templates\ClrVersionFileTemplateCondition.cs" />
    <Compile Include="MonoDevelop.Ide.Templates\FileTemplateCondition.cs" />
    <Compile Include="MonoDevelop.Ide.Templates\PartialTypeFileTemplateCondition.cs" />
    <Compile Include="MonoDevelop.Ide.Templates\ParentProjectFileTemplateCondition.cs" />
    <Compile Include="MonoDevelop.Ide.Gui\ToolbarComboBox.cs" />
    <Compile Include="MonoDevelop.Ide.Gui.Content\ISplittable.cs" />
    <Compile Include="MonoDevelop.Ide.Gui.Content\IFoldable.cs" />
    <Compile Include="MonoDevelop.Ide.ExternalTools\ExternalToolPanel.cs" />
    <Compile Include="gtk-gui\MonoDevelop.Ide.ExternalTools.ExternalToolPanelWidget.cs" />
    <Compile Include="MonoDevelop.Ide.Gui\MonoDevelopStatusBar.cs" />
    <Compile Include="MonoDevelop.Ide.Gui\DocumentSwitcher.cs" />
    <Compile Include="MonoDevelop.Ide.Gui.OptionPanels\IDEStyleOptionsPanel.cs" />
    <Compile Include="gtk-gui\MonoDevelop.Ide.Gui.OptionPanels.IDEStyleOptionsPanelWidget.cs" />
    <Compile Include="MonoDevelop.Ide.Gui.Content\IZoomable.cs" />
    <Compile Include="MonoDevelop.Ide.Gui.Pads.ProjectPad\SolutionNodeBuilder.cs" />
    <Compile Include="MonoDevelop.Ide.Gui.Pads.ProjectPad\WorkspaceNodeBuilder.cs" />
    <Compile Include="MonoDevelop.Ide.Gui.Content\DocumentStateTracker.cs" />
    <Compile Include="MonoDevelop.Ide.Gui.Content\IPathedDocument.cs" />
    <Compile Include="MonoDevelop.Ide.Codons\CategoryNode.cs" />
    <Compile Include="MonoDevelop.Ide.Gui.Components\ExtensibleTreeView.cs" />
    <Compile Include="MonoDevelop.Ide.Gui.Components\ITreeBuilder.cs" />
    <Compile Include="MonoDevelop.Ide.Gui.Components\ITreeBuilderContext.cs" />
    <Compile Include="MonoDevelop.Ide.Gui.Components\ITreeNavigator.cs" />
    <Compile Include="MonoDevelop.Ide.Gui.Components\ITreeOptions.cs" />
    <Compile Include="MonoDevelop.Ide.Gui.Components\NodeAttributes.cs" />
    <Compile Include="MonoDevelop.Ide.Gui.Components\NodeBuilder.cs" />
    <Compile Include="MonoDevelop.Ide.Gui.Components\NodeBuilderExtension.cs" />
    <Compile Include="MonoDevelop.Ide.Gui.Components\NodeCommandHandler.cs" />
    <Compile Include="MonoDevelop.Ide.Gui.Components\NodeState.cs" />
    <Compile Include="MonoDevelop.Ide.Gui.Components\DragOperation.cs" />
    <Compile Include="MonoDevelop.Ide.Gui.Components\TreePadOption.cs" />
    <Compile Include="MonoDevelop.Ide.Gui.Components\TypeNodeBuilder.cs" />
    <Compile Include="MonoDevelop.Ide.Gui.Components\TreeViewItem.cs" />
    <Compile Include="MonoDevelop.Ide.Gui.Components\TreeNodeNavigator.cs" />
    <Compile Include="MonoDevelop.Ide.Gui.Components\TreeBuilder.cs" />
    <Compile Include="MonoDevelop.Ide.Gui.Components\TreeOptions.cs" />
    <Compile Include="MonoDevelop.Ide.Gui.Components\TransactedTreeBuilder.cs" />
    <Compile Include="MonoDevelop.Ide.Gui.Content\INavigable.cs" />
    <Compile Include="MonoDevelop.Ide.Gui.Content\IOpenNamedElementHandler.cs" />
    <Compile Include="AssemblyInfo.cs" />
    <Compile Include="MonoDevelop.Ide.Gui.Content\ITextEditorResolver.cs" />
    <Compile Include="MonoDevelop.Ide.Gui.OptionPanels\AuthorInformationPanel.cs" />
    <Compile Include="MonoDevelop.Ide.Gui.OptionPanels\GlobalAuthorInformationPanel.cs" />
    <Compile Include="MonoDevelop.Ide.StandardHeader\StandardHeaderPolicyPanel.cs" />
    <Compile Include="gtk-gui\MonoDevelop.Ide.Gui.OptionPanels.AuthorInformationPanelWidget.cs" />
    <Compile Include="gtk-gui\MonoDevelop.Ide.Gui.OptionPanels.GlobalAuthorInformationPanelWidget.cs" />
    <Compile Include="gtk-gui\MonoDevelop.Ide.StandardHeader.StandardHeaderPolicyPanelWidget.cs" />
    <Compile Include="MonoDevelop.Ide.Gui.OptionPanels\TextStylePolicyPanel.cs" />
    <Compile Include="gtk-gui\MonoDevelop.Ide.Gui.OptionPanels.TextStylePolicyPanelWidget.cs" />
    <Compile Include="MonoDevelop.Ide.Gui.Content\TextStylePolicy.cs" />
    <Compile Include="MonoDevelop.Ide.Gui\PadFontChanger.cs" />
    <Compile Include="MonoDevelop.Ide.Gui.Components\PadTreeView.cs" />
    <Compile Include="MonoDevelop.Ide.Codons\PadContextMenuExtensionNode.cs" />
    <Compile Include="MonoDevelop.Ide.Gui.Pads.ProjectPad\FileOperationsBuilderExtension.cs" />
    <Compile Include="MonoDevelop.Ide.Templates\DirectoryTemplate.cs" />
    <Compile Include="MonoDevelop.Ide.Gui.Content\IUndoHandler.cs" />
    <Compile Include="MonoDevelop.Ide.CodeFormatting\CodeFormatterService.cs" />
    <Compile Include="MonoDevelop.Ide.CodeTemplates\CodeTemplatePanel.cs" />
    <Compile Include="gtk-gui\MonoDevelop.Ide.CodeTemplates.CodeTemplatePanelWidget.cs" />
    <Compile Include="MonoDevelop.Ide.CodeTemplates\EditTemplateDialog.cs" />
    <Compile Include="gtk-gui\MonoDevelop.Ide.CodeTemplates.EditTemplateDialog.cs" />
    <Compile Include="MonoDevelop.Ide.CodeTemplates\CodeTemplateVariable.cs" />
    <Compile Include="MonoDevelop.Ide.CodeTemplates\ExpansionObject.cs" />
    <Compile Include="MonoDevelop.Ide.CodeTemplates\CodeTemplateCompletionData.cs" />
    <Compile Include="MonoDevelop.Ide.CodeTemplates\CodeTemplateListDataProvider.cs" />
    <Compile Include="MonoDevelop.Ide.Gui.OptionPanels\MonoRuntimePanel.cs" />
    <Compile Include="gtk-gui\MonoDevelop.Ide.Gui.OptionPanels.MonoRuntimePanelWidget.cs" />
    <Compile Include="MonoDevelop.Ide.FindInFiles\SearchResult.cs" />
    <Compile Include="MonoDevelop.Ide.FindInFiles\SearchResultPad.cs" />
    <Compile Include="MonoDevelop.Ide.FindInFiles\FindInFilesDialog.cs" />
    <Compile Include="gtk-gui\MonoDevelop.Ide.FindInFiles.FindInFilesDialog.cs" />
    <Compile Include="MonoDevelop.Ide.FindInFiles\Commands.cs" />
    <Compile Include="MonoDevelop.Ide.FindInFiles\Scope.cs" />
    <Compile Include="MonoDevelop.Ide.FindInFiles\FileProvider.cs" />
    <Compile Include="MonoDevelop.Ide.FindInFiles\FilterOptions.cs" />
    <Compile Include="MonoDevelop.Ide.FindInFiles\FindReplace.cs" />
    <Compile Include="MonoDevelop.Ide.FindInFiles\SearchResultWidget.cs" />
    <Compile Include="MonoDevelop.Ide.FindInFiles\ISearchProgressMonitor.cs" />
    <Compile Include="MonoDevelop.Ide.FindInFiles\SearchProgressMonitor.cs" />
    <Compile Include="MonoDevelop.Ide.CodeFormatting\CodeFormattingCommands.cs" />
    <Compile Include="MonoDevelop.Ide.Execution\ParameterizedExecutionHandler.cs" />
    <Compile Include="MonoDevelop.Ide.Execution\ExecutionModeCommandService.cs" />
    <Compile Include="MonoDevelop.Ide.Execution\CustomArgsCustomizer.cs" />
    <Compile Include="MonoDevelop.Ide.Execution\CommandExecutionContext.cs" />
    <Compile Include="MonoDevelop.Ide.Execution\IExecutionConfigurationEditor.cs" />
    <Compile Include="MonoDevelop.Ide.Gui.Components\ExecutionModeComboBox.cs" />
    <Compile Include="gtk-gui\MonoDevelop.Ide.Gui.Components.ExecutionModeComboBox.cs" />
    <Compile Include="MonoDevelop.Ide.Execution\IExecutionCommandCustomizer.cs" />
    <Compile Include="MonoDevelop.Ide.Execution\CustomExecutionMode.cs" />
    <Compile Include="MonoDevelop.Ide.Gui.Dialogs\SelectFileFormatDialog.cs" />
    <Compile Include="gtk-gui\MonoDevelop.Ide.Gui.Dialogs.SelectFileFormatDialog.cs" />
    <Compile Include="MonoDevelop.Ide.Gui.OptionPanels\MaintenanceOptionsPanel.cs" />
    <Compile Include="gtk-gui\MonoDevelop.Ide.Gui.OptionPanels.MaintenanceOptionsPanelWidget.cs" />
    <Compile Include="MonoDevelop.Ide.Tasks\TaskStore.cs" />
    <Compile Include="MonoDevelop.Ide.Gui.OptionPanels\AssemblyFoldersPanel.cs" />
    <Compile Include="gtk-gui\MonoDevelop.Ide.Gui.OptionPanels.AssemblyFoldersPanelWidget.cs" />
    <Compile Include="MonoDevelop.Ide.Gui.OptionPanels\BuildMessagePanel.cs" />
    <Compile Include="gtk-gui\MonoDevelop.Ide.Gui.OptionPanels.BuildMessagePanelWidget.cs" />
    <Compile Include="MonoDevelop.Ide.Gui\HiddenWorkbenchWindow.cs" />
    <Compile Include="MonoDevelop.Ide.Gui\HiddenTextEditorViewContent.cs" />
    <Compile Include="MonoDevelop.Ide.Gui\WorkbenchWindow.cs" />
    <Compile Include="MonoDevelop.Ide.CodeTemplates\CodeTemplateCodon.cs" />
    <Compile Include="MonoDevelop.Ide.Gui.Content\ILocationList.cs" />
    <Compile Include="MonoDevelop.Ide.Gui.Dialogs\OpenFileDialog.cs" />
    <Compile Include="MonoDevelop.Ide.Extensions\IOpenFileDialogHandler.cs" />
    <Compile Include="MonoDevelop.Ide.Extensions\IAddFileDialogHandler.cs" />
    <Compile Include="MonoDevelop.Ide.Extensions\TextEditorExtensionNode.cs" />
    <Compile Include="MonoDevelop.Ide.Gui\DockItemToolbarLoader.cs" />
    <Compile Include="MonoDevelop.Ide.Gui.Components\LogView.cs" />
    <Compile Include="MonoDevelop.Ide.Gui\WorkbenchContext.cs" />
    <Compile Include="MonoDevelop.Ide.Extensions\LayoutExtensionNode.cs" />
    <Compile Include="MonoDevelop.Ide.Extensions\CustomToolExtensionNode.cs" />
    <Compile Include="MonoDevelop.Ide.CustomTools\CustomTool.cs" />
    <Compile Include="MonoDevelop.Ide.CustomTools\CustomToolService.cs" />
    <Compile Include="MonoDevelop.Components\FileSelector.cs" />
    <Compile Include="MonoDevelop.Components\BaseFileEntry.cs" />
    <Compile Include="MonoDevelop.Components\FileEntry.cs" />
    <Compile Include="MonoDevelop.Components\FolderDialog.cs" />
    <Compile Include="MonoDevelop.Components\FolderEntry.cs" />
    <Compile Include="MonoDevelop.Components\TabLabel.cs" />
    <Compile Include="MonoDevelop.Components\CellRendererComboBox.cs" />
    <Compile Include="MonoDevelop.Components\TreeViewCellContainer.cs" />
    <Compile Include="MonoDevelop.Components\TreeViewState.cs" />
    <Compile Include="MonoDevelop.Components\MenuButton.cs" />
    <Compile Include="MonoDevelop.Components\FixedWidthWrapLabel.cs" />
    <Compile Include="MonoDevelop.Components\TooltipWindow.cs" />
    <Compile Include="MonoDevelop.Components\ConsoleView.cs" />
    <Compile Include="MonoDevelop.Components\FolderListSelector.cs" />
    <Compile Include="MonoDevelop.Components\InfoBar.cs" />
    <Compile Include="MonoDevelop.Components\GtkUtil.cs" />
    <Compile Include="MonoDevelop.Components\MiniButton.cs" />
    <Compile Include="MonoDevelop.Components\SearchEntry.cs" />
    <Compile Include="MonoDevelop.Components\HoverImageButton.cs" />
    <Compile Include="MonoDevelop.Components\PathBar.cs" />
    <Compile Include="MonoDevelop.Components\SelectFileDialog.cs" />
    <Compile Include="MonoDevelop.Components\SelectFolderDialog.cs" />
    <Compile Include="MonoDevelop.Components\RoundedFrame.cs" />
    <Compile Include="MonoDevelop.Components\CairoExtensions.cs" />
    <Compile Include="MonoDevelop.Components.Chart\Axis.cs" />
    <Compile Include="MonoDevelop.Components.Chart\AxisDimension.cs" />
    <Compile Include="MonoDevelop.Components.Chart\AxisPosition.cs" />
    <Compile Include="MonoDevelop.Components.Chart\BasicChart.cs" />
    <Compile Include="MonoDevelop.Components.Chart\ChartCursor.cs" />
    <Compile Include="MonoDevelop.Components.Chart\DateTimeAxis.cs" />
    <Compile Include="MonoDevelop.Components.Chart\IntegerAxis.cs" />
    <Compile Include="MonoDevelop.Components.Chart\Serie.cs" />
    <Compile Include="MonoDevelop.Components.Chart\TickEnumerator.cs" />
    <Compile Include="MonoDevelop.Components.Commands\ActionCommand.cs" />
    <Compile Include="MonoDevelop.Components.Commands\ActionType.cs" />
    <Compile Include="MonoDevelop.Components.Commands\Command.cs" />
    <Compile Include="MonoDevelop.Components.Commands\CommandArrayInfo.cs" />
    <Compile Include="MonoDevelop.Components.Commands\CommandCheckMenuItem.cs" />
    <Compile Include="MonoDevelop.Components.Commands\CommandEntry.cs" />
    <Compile Include="MonoDevelop.Components.Commands\CommandEntrySet.cs" />
    <Compile Include="MonoDevelop.Components.Commands\CommandErrorHandler.cs" />
    <Compile Include="MonoDevelop.Components.Commands\CommandFrame.cs" />
    <Compile Include="MonoDevelop.Components.Commands\CommandHandler.cs" />
    <Compile Include="MonoDevelop.Components.Commands\CommandHandlerAttribute.cs" />
    <Compile Include="MonoDevelop.Components.Commands\CommandInfo.cs" />
    <Compile Include="MonoDevelop.Components.Commands\CommandInfoSet.cs" />
    <Compile Include="MonoDevelop.Components.Commands\CommandManager.cs" />
    <Compile Include="MonoDevelop.Components.Commands\CommandMenu.cs" />
    <Compile Include="MonoDevelop.Components.Commands\CommandMenuBar.cs" />
    <Compile Include="MonoDevelop.Components.Commands\CommandMenuItem.cs" />
    <Compile Include="MonoDevelop.Components.Commands\CommandSystemCommands.cs" />
    <Compile Include="MonoDevelop.Components.Commands\CommandToggleToolButton.cs" />
    <Compile Include="MonoDevelop.Components.Commands\CommandToolButton.cs" />
    <Compile Include="MonoDevelop.Components.Commands\CustomCommand.cs" />
    <Compile Include="MonoDevelop.Components.Commands\CustomMenuItem.cs" />
    <Compile Include="MonoDevelop.Components.Commands\ICommandMenuItem.cs" />
    <Compile Include="MonoDevelop.Components.Commands\ICommandRouter.cs" />
    <Compile Include="MonoDevelop.Components.Commands\ICommandUserItem.cs" />
    <Compile Include="MonoDevelop.Components.Commands\LinkCommandEntry.cs" />
    <Compile Include="MonoDevelop.Components.Commands\MenuToolButton.cs" />
    <Compile Include="MonoDevelop.Components.Commands\ICommandDelegatorRouter.cs" />
    <Compile Include="MonoDevelop.Components.Commands\CommandRouterContainer.cs" />
    <Compile Include="MonoDevelop.Components.Commands\ICommandTargetVisitor.cs" />
    <Compile Include="MonoDevelop.Components.Commands\KeyBindingManager.cs" />
    <Compile Include="MonoDevelop.Components.Commands\KeyBindingService.cs" />
    <Compile Include="MonoDevelop.Components.Commands\CustomItem.cs" />
    <Compile Include="MonoDevelop.Components.Commands\CommandSelectedEventArgs.cs" />
    <Compile Include="MonoDevelop.Components.Commands\IMultiCastCommandRouter.cs" />
    <Compile Include="MonoDevelop.Components.Commands\ICommandUpdateHandler.cs" />
    <Compile Include="MonoDevelop.Components.Commands\CustomCommandUpdaterAttribute.cs" />
    <Compile Include="MonoDevelop.Components.Commands\KeyBindingScheme.cs" />
    <Compile Include="MonoDevelop.Components.Commands\KeyBindingSet.cs" />
    <Compile Include="MonoDevelop.Components.Commands\ICommandBar.cs" />
    <Compile Include="MonoDevelop.Components.Commands.ExtensionNodes\CommandCategoryCodon.cs" />
    <Compile Include="MonoDevelop.Components.Commands.ExtensionNodes\CommandCodon.cs" />
    <Compile Include="MonoDevelop.Components.Commands.ExtensionNodes\CommandItemCodon.cs" />
    <Compile Include="MonoDevelop.Components.Commands.ExtensionNodes\ItemSetCodon.cs" />
    <Compile Include="MonoDevelop.Components.Commands.ExtensionNodes\LinkItemCodon.cs" />
    <Compile Include="MonoDevelop.Components.Commands.ExtensionNodes\SeparatorItemCodon.cs" />
    <Compile Include="MonoDevelop.Components.Commands.ExtensionNodes\LocalCommandItemCodon.cs" />
    <Compile Include="MonoDevelop.Components.Commands.ExtensionNodes\SchemeExtensionNode.cs" />
    <Compile Include="MonoDevelop.Components.Extensions\PlatformDialog.cs" />
    <Compile Include="MonoDevelop.Components.Extensions\ISelectFileDialog.cs" />
    <Compile Include="MonoDevelop.Components.PropertyGrid\DefaultPropertyTab.cs" />
    <Compile Include="MonoDevelop.Components.PropertyGrid\EditorManager.cs" />
    <Compile Include="MonoDevelop.Components.PropertyGrid\EventPropertyTab.cs" />
    <Compile Include="MonoDevelop.Components.PropertyGrid\PropertyEditorCell.cs" />
    <Compile Include="MonoDevelop.Components.PropertyGrid\PropertyEditorTypeAttribute.cs" />
    <Compile Include="MonoDevelop.Components.PropertyGrid\PropertyGrid.cs" />
    <Compile Include="MonoDevelop.Components.PropertyGrid\PropertyValueChangedEventArgs.cs" />
    <Compile Include="MonoDevelop.Components.PropertyGrid\PropertyValueChangedEventHandler.cs" />
    <Compile Include="MonoDevelop.Components.PropertyGrid\SurrogateUITypeEditorAttribute.cs" />
    <Compile Include="MonoDevelop.Components.PropertyGrid.Editors\CharPropertyEditor.cs" />
    <Compile Include="MonoDevelop.Components.PropertyGrid.Editors\CollectionEditor.cs" />
    <Compile Include="MonoDevelop.Components.PropertyGrid.Editors\ColorEditorCell.cs" />
    <Compile Include="MonoDevelop.Components.PropertyGrid.Editors\DateTimeEditor.cs" />
    <Compile Include="MonoDevelop.Components.PropertyGrid.Editors\DefaultEditor.cs" />
    <Compile Include="MonoDevelop.Components.PropertyGrid.Editors\EnumerationEditorCell.cs" />
    <Compile Include="MonoDevelop.Components.PropertyGrid.Editors\EventEditor.cs" />
    <Compile Include="MonoDevelop.Components.PropertyGrid.Editors\FlagsEditorCell.cs" />
    <Compile Include="MonoDevelop.Components.PropertyGrid.Editors\FlagsSelectorDialog.cs" />
    <Compile Include="MonoDevelop.Components.PropertyGrid.Editors\FloatRange.cs" />
    <Compile Include="MonoDevelop.Components.PropertyGrid.Editors\IntRange.cs" />
    <Compile Include="MonoDevelop.Components.PropertyGrid.Editors\TextEditorDialog.cs" />
    <Compile Include="MonoDevelop.Components.PropertyGrid.Editors\TimeSpanEditor.cs" />
    <Compile Include="MonoDevelop.Components.PropertyGrid.Editors\BooleanEditorCell.cs" />
    <Compile Include="MonoDevelop.Components.Theming\GtkColors.cs" />
    <Compile Include="MonoDevelop.Components.Theming\GtkTheme.cs" />
    <Compile Include="MonoDevelop.Components.Theming\Theme.cs" />
    <Compile Include="MonoDevelop.Components.Theming\ThemeContext.cs" />
    <Compile Include="MonoDevelop.Components.Theming\ThemeEngine.cs" />
    <Compile Include="gtk-gui\MonoDevelop.Components.FolderListSelector.cs" />
    <Compile Include="MonoDevelop.Components.Docking\AutoHideBox.cs" />
    <Compile Include="MonoDevelop.Components.Docking\DockBar.cs" />
    <Compile Include="MonoDevelop.Components.Docking\DockBarItem.cs" />
    <Compile Include="MonoDevelop.Components.Docking\DockContainer.cs" />
    <Compile Include="MonoDevelop.Components.Docking\DockFrame.cs" />
    <Compile Include="MonoDevelop.Components.Docking\DockFrameTopLevel.cs" />
    <Compile Include="MonoDevelop.Components.Docking\DockGroup.cs" />
    <Compile Include="MonoDevelop.Components.Docking\DockGroupItem.cs" />
    <Compile Include="MonoDevelop.Components.Docking\DockGroupType.cs" />
    <Compile Include="MonoDevelop.Components.Docking\DockItem.cs" />
    <Compile Include="MonoDevelop.Components.Docking\DockItemBehavior.cs" />
    <Compile Include="MonoDevelop.Components.Docking\DockItemContainer.cs" />
    <Compile Include="MonoDevelop.Components.Docking\DockItemStatus.cs" />
    <Compile Include="MonoDevelop.Components.Docking\DockItemToolbar.cs" />
    <Compile Include="MonoDevelop.Components.Docking\DockLayout.cs" />
    <Compile Include="MonoDevelop.Components.Docking\DockObject.cs" />
    <Compile Include="MonoDevelop.Components.Docking\DockPosition.cs" />
    <Compile Include="MonoDevelop.Components.Docking\PlaceholderWindow.cs" />
    <Compile Include="MonoDevelop.Components.Docking\TabStrip.cs" />
    <Compile Include="MonoDevelop.Components\MenuButtonEntry.cs" />
    <Compile Include="MonoDevelop.Ide.Gui.Dialogs\IOptionsPanel.cs" />
    <Compile Include="MonoDevelop.Ide.Gui.Dialogs\MultiMessageDialog.cs" />
    <Compile Include="MonoDevelop.Ide.Gui.Dialogs\MultiTaskProgressDialog.cs" />
    <Compile Include="MonoDevelop.Ide.Gui.Dialogs\OptionsDialog.cs" />
    <Compile Include="MonoDevelop.Ide.Gui.Dialogs\OptionsPanel.cs" />
    <Compile Include="MonoDevelop.Ide.Gui.Dialogs\ProgressDialog.cs" />
    <Compile Include="MonoDevelop.Ide.Gui.Dialogs\SetupApp.cs" />
    <Compile Include="MonoDevelop.Ide.ProgressMonitoring\BaseProgressMonitor.cs" />
    <Compile Include="MonoDevelop.Ide.ProgressMonitoring\MessageDialogProgressMonitor.cs" />
    <Compile Include="MonoDevelop.Ide.ProgressMonitoring\MultiTaskDialogProgressMonitor.cs" />
    <Compile Include="MonoDevelop.Ide.WebBrowser\IWebBrowser.cs" />
    <Compile Include="MonoDevelop.Ide.WebBrowser\LocationChangedEventArgs.cs" />
    <Compile Include="MonoDevelop.Ide.WebBrowser\TitleChangedEventArgs.cs" />
    <Compile Include="MonoDevelop.Ide.WebBrowser\StatusMessageChangedEventArgs.cs" />
    <Compile Include="MonoDevelop.Ide.WebBrowser\LoadingProgressChangedEventArgs.cs" />
    <Compile Include="MonoDevelop.Ide.WebBrowser\LocationChangingEventArgs.cs" />
    <Compile Include="MonoDevelop.Ide.WebBrowser\IWebBrowserLoader.cs" />
    <Compile Include="MonoDevelop.Ide.CodeCompletion\CompletionListWindow.cs" />
    <Compile Include="MonoDevelop.Ide.CodeCompletion\ICompletionWidget.cs" />
    <Compile Include="MonoDevelop.Ide.CodeCompletion\ListWindow.cs" />
    <Compile Include="MonoDevelop.Ide.CodeCompletion\ParameterInformationWindowManager.cs" />
    <Compile Include="MonoDevelop.Ide.CodeCompletion\ParameterInformationWindow.cs" />
    <Compile Include="MonoDevelop.Ide.CodeCompletion\CompletionData.cs" />
    <Compile Include="MonoDevelop.Ide.CodeCompletion\CompletionDataList.cs" />
    <Compile Include="MonoDevelop.Ide.CodeCompletion\MutableCompletionDataList.cs" />
    <Compile Include="MonoDevelop.Ide.CodeCompletion\CompletionWindowManager.cs" />
    <Compile Include="MonoDevelop.Ide.CodeCompletion\ListWidget.cs" />
    <Compile Include="MonoDevelop.Ide.CodeCompletion\CodeCompletionContext.cs" />
    <Compile Include="MonoDevelop.Ide.CodeCompletion\CodeCompletionContextEventArgs.cs" />
    <Compile Include="gtk-gui\MonoDevelop.Ide.Gui.Dialogs.MultiMessageDialog.cs" />
    <Compile Include="gtk-gui\MonoDevelop.Ide.Gui.Dialogs.MultiTaskProgressDialog.cs" />
    <Compile Include="gtk-gui\MonoDevelop.Ide.Gui.Dialogs.ProgressDialog.cs" />
    <Compile Include="MonoDevelop.Ide\DesktopService.cs" />
    <Compile Include="MonoDevelop.Ide\DispatchService.cs" />
    <Compile Include="MonoDevelop.Ide\Ide.cs" />
    <Compile Include="MonoDevelop.Ide\IdePreferences.cs" />
    <Compile Include="MonoDevelop.Ide\RootWorkspace.cs" />
    <Compile Include="MonoDevelop.Ide.Desktop\DefaultPlatformService.cs" />
    <Compile Include="MonoDevelop.Ide.Desktop\DesktopApplication.cs" />
    <Compile Include="MonoDevelop.Ide.Desktop\RecentFileStorage.cs" />
    <Compile Include="MonoDevelop.Ide.Desktop\RecentItem.cs" />
    <Compile Include="MonoDevelop.Ide.Desktop\RecentOpen.cs" />
    <Compile Include="MonoDevelop.Ide\GLibLogging.cs" />
    <Compile Include="MonoDevelop.Ide\ImageService.cs" />
    <Compile Include="MonoDevelop.Ide.Desktop\PlatformService.cs" />
    <Compile Include="MonoDevelop.Ide\MessageService.cs" />
    <Compile Include="MonoDevelop.Ide\WebBrowserService.cs" />
    <Compile Include="MonoDevelop.Ide.Gui\AsyncDispatchAttribute.cs" />
    <Compile Include="MonoDevelop.Ide.Gui\FreeDispatchAttribute.cs" />
    <Compile Include="MonoDevelop.Ide.Gui\GuiSyncContext.cs" />
    <Compile Include="MonoDevelop.Ide.Gui\GuiSyncObject.cs" />
    <Compile Include="MonoDevelop.Ide.Gui\IMementoCapable.cs" />
    <Compile Include="MonoDevelop.Ide.Gui\StockIcons.cs" />
    <Compile Include="MonoDevelop.Ide.Gui\SyncContext.cs" />
    <Compile Include="MonoDevelop.Ide.Gui\SyncContextAttribute.cs" />
    <Compile Include="MonoDevelop.Ide.Gui\SyncObject.cs" />
    <Compile Include="MonoDevelop.Ide.Gui.Components\ProjectFileEntry.cs" />
    <Compile Include="MonoDevelop.Ide.Gui.Dialogs\ItemOptionsDialog.cs" />
    <Compile Include="MonoDevelop.Ide.Gui.Dialogs\ItemOptionsPanel.cs" />
    <Compile Include="MonoDevelop.Ide.Gui.Dialogs\MimeTypePolicyOptionsPanel.cs" />
    <Compile Include="MonoDevelop.Ide.Gui.Dialogs\MimeTypePolicyOptionsSection.cs" />
    <Compile Include="MonoDevelop.Ide.Gui.Dialogs\MultiConfigItemOptionsDialog.cs" />
    <Compile Include="MonoDevelop.Ide.Gui.Dialogs\MultiConfigItemOptionsPanel.cs" />
    <Compile Include="MonoDevelop.Ide.Projects\ProjectOptionsDialog.cs" />
    <Compile Include="MonoDevelop.Ide.Projects\RenameConfigDialog.cs" />
    <Compile Include="MonoDevelop.Ide.Projects\NewFileDialog.cs" />
    <Compile Include="MonoDevelop.Ide.Projects\AddFileDialog.cs" />
    <Compile Include="MonoDevelop.Ide.Projects\AddMimeTypeDialog.cs" />
    <Compile Include="MonoDevelop.Ide.Projects\AssemblyReferencePanel.cs" />
    <Compile Include="MonoDevelop.Ide.Projects\CombineOptionsDialog.cs" />
    <Compile Include="MonoDevelop.Ide.Projects\ConfirmProjectDeleteDialog.cs" />
    <Compile Include="MonoDevelop.Ide.Projects\DefaultPolicyOptionsDialog.cs" />
    <Compile Include="MonoDevelop.Ide.Projects\DeleteConfigDialog.cs" />
    <Compile Include="MonoDevelop.Ide.Projects\NewConfigurationDialog.cs" />
    <Compile Include="MonoDevelop.Ide.Projects\ProjectFileSelectorDialog.cs" />
    <Compile Include="MonoDevelop.Ide\ProjectOperations.cs" />
    <Compile Include="MonoDevelop.Ide.Projects\IncludeNewFilesDialog.cs" />
    <Compile Include="MonoDevelop.Ide.Execution\CustomExecutionModeDialog.cs" />
    <Compile Include="MonoDevelop.Ide.Execution\CustomExecutionModeManagerDialog.cs" />
    <Compile Include="MonoDevelop.Ide.Execution\CustomExecutionModeWidget.cs" />
    <Compile Include="MonoDevelop.Ide.Execution\MonoExecutionParametersPreview.cs" />
    <Compile Include="MonoDevelop.Ide.Execution\MonoExecutionParametersWidget.cs" />
    <Compile Include="MonoDevelop.Ide.Projects\ProjectReferencePanel.cs" />
    <Compile Include="MonoDevelop.Ide.Projects\SelectReferenceDialog.cs" />
    <Compile Include="gtk-gui\MonoDevelop.Ide.Projects.OptionPanels.BaseDirectoryPanelWidget.cs" />
    <Compile Include="gtk-gui\MonoDevelop.Ide.Projects.OptionPanels.CodeFormattingPanelWidget.cs" />
    <Compile Include="gtk-gui\MonoDevelop.Ide.Projects.OptionPanels.CombineBuildOptionsWidget.cs" />
    <Compile Include="gtk-gui\MonoDevelop.Ide.Projects.OptionPanels.CombineConfigurationPanelWidget.cs" />
    <Compile Include="gtk-gui\MonoDevelop.Ide.Projects.OptionPanels.CombineInformationWidget.cs" />
    <Compile Include="gtk-gui\MonoDevelop.Ide.Projects.OptionPanels.CommonAssemblySigningPreferences.cs" />
    <Compile Include="gtk-gui\MonoDevelop.Ide.Projects.OptionPanels.CustomCommandPanelWidget.cs" />
    <Compile Include="gtk-gui\MonoDevelop.Ide.Projects.OptionPanels.CustomCommandWidget.cs" />
    <Compile Include="gtk-gui\MonoDevelop.Ide.Projects.OptionPanels.GeneralProjectOptionsWidget.cs" />
    <Compile Include="gtk-gui\MonoDevelop.Ide.Projects.OptionPanels.NamespaceSynchronisationPanelWidget.cs" />
    <Compile Include="gtk-gui\MonoDevelop.Ide.Projects.OptionPanels.OutputOptionsPanelWidget.cs" />
    <Compile Include="gtk-gui\MonoDevelop.Ide.Projects.OptionPanels.RunOptionsPanelWidget.cs" />
    <Compile Include="gtk-gui\MonoDevelop.Ide.Projects.OptionPanels.RuntimeOptionsPanelWidget.cs" />
    <Compile Include="gtk-gui\MonoDevelop.Ide.Projects.OptionPanels.CombineEntryConfigurationsPanelWidget.cs" />
    <Compile Include="gtk-gui\MonoDevelop.Ide.Projects.OptionPanels.StartupOptionsPanelWidget.cs" />
    <Compile Include="MonoDevelop.Ide.Projects.OptionPanels\BaseDirectoryPanel.cs" />
    <Compile Include="MonoDevelop.Ide.Projects.OptionPanels\BaseDirectoryPanelWidget.cs" />
    <Compile Include="MonoDevelop.Ide.Projects.OptionPanels\CodeFormattingPanel.cs" />
    <Compile Include="MonoDevelop.Ide.Projects.OptionPanels\CombineBuildOptions.cs" />
    <Compile Include="MonoDevelop.Ide.Projects.OptionPanels\CombineConfigurationPanel.cs" />
    <Compile Include="MonoDevelop.Ide.Projects.OptionPanels\CombineInformationPanel.cs" />
    <Compile Include="MonoDevelop.Ide.Projects.OptionPanels\CommonAssemblySigningPreferences.cs" />
    <Compile Include="MonoDevelop.Ide.Projects.OptionPanels\CustomCommandPanel.cs" />
    <Compile Include="MonoDevelop.Ide.Projects.OptionPanels\CustomCommandPanelWidget.cs" />
    <Compile Include="MonoDevelop.Ide.Projects.OptionPanels\CustomCommandWidget.cs" />
    <Compile Include="MonoDevelop.Ide.Projects.OptionPanels\GeneralProjectOptions.cs" />
    <Compile Include="MonoDevelop.Ide.Projects.OptionPanels\NamespaceSynchronisationPanel.cs" />
    <Compile Include="MonoDevelop.Ide.Projects.OptionPanels\OutputOptionsPanel.cs" />
    <Compile Include="MonoDevelop.Ide.Projects.OptionPanels\RunOptionsPanel.cs" />
    <Compile Include="MonoDevelop.Ide.Projects.OptionPanels\RuntimeOptionsPanel.cs" />
    <Compile Include="MonoDevelop.Ide.Projects.OptionPanels\SolutionItemConfigurationsPanel.cs" />
    <Compile Include="MonoDevelop.Ide.Projects.OptionPanels\StartupOptionsPanel.cs" />
    <Compile Include="gtk-gui\MonoDevelop.Ide.Projects.AddMimeTypeDialog.cs" />
    <Compile Include="gtk-gui\MonoDevelop.Ide.Projects.ConfirmProjectDeleteDialog.cs" />
    <Compile Include="gtk-gui\MonoDevelop.Ide.Projects.DeleteConfigDialog.cs" />
    <Compile Include="gtk-gui\MonoDevelop.Ide.Projects.IncludeNewFilesDialog.cs" />
    <Compile Include="gtk-gui\MonoDevelop.Ide.Projects.NewConfigurationDialog.cs" />
    <Compile Include="gtk-gui\MonoDevelop.Ide.Projects.NewFileDialog.cs" />
    <Compile Include="MonoDevelop.Ide.Gui.Dialogs\PolicyOptionsPanel.cs" />
    <Compile Include="gtk-gui\MonoDevelop.Ide.Projects.ProjectFileSelectorDialog.cs" />
    <Compile Include="gtk-gui\MonoDevelop.Ide.Projects.RenameConfigDialog.cs" />
    <Compile Include="gtk-gui\MonoDevelop.Ide.Projects.SelectReferenceDialog.cs" />
    <Compile Include="gtk-gui\MonoDevelop.Ide.Execution.CustomExecutionModeDialog.cs" />
    <Compile Include="gtk-gui\MonoDevelop.Ide.Execution.CustomExecutionModeManagerDialog.cs" />
    <Compile Include="gtk-gui\MonoDevelop.Ide.Execution.CustomExecutionModeWidget.cs" />
    <Compile Include="gtk-gui\MonoDevelop.Ide.Execution.MonoExecutionParametersPreview.cs" />
    <Compile Include="gtk-gui\MonoDevelop.Ide.Execution.MonoExecutionParametersWidget.cs" />
    <Compile Include="MonoDevelop.Ide.Gui.Components\EnvVarList.cs" />
    <Compile Include="MonoDevelop.Ide\HelpOperations.cs" />
    <Compile Include="MonoDevelop.Ide\ExitEventHandler.cs" />
    <Compile Include="MonoDevelop.Ide\AddEntryEventHandler.cs" />
    <Compile Include="MonoDevelop.Ide\IdeStartup.cs" />
    <Compile Include="MonoDevelop.Ide.Extensions\MimeTypeNode.cs" />
    <Compile Include="MonoDevelop.Ide.Extensions\MimeTypeOptionsPanelNode.cs" />
    <Compile Include="MonoDevelop.Ide.Extensions\OptionsDialogSection.cs" />
    <Compile Include="MonoDevelop.Ide.Extensions\OptionsPanelNode.cs" />
    <Compile Include="MonoDevelop.Ide.Extensions\StockIconCodon.cs" />
    <Compile Include="MonoDevelop.Ide.Gui.Components\StringTagSelectorButton.cs" />
    <Compile Include="gtk-gui\MonoDevelop.Ide.Gui.Components.StringTagSelectorButton.cs" />
    <Compile Include="MonoDevelop.Ide.Gui.Pads.ProjectPad\SolutionFolderFileNodeBuilder.cs" />
    <Compile Include="MonoDevelop.Components\CompactScrolledWindow.cs" />
    <Compile Include="MonoDevelop.Ide.CodeCompletion\MemberCompletionData.cs" />
    <Compile Include="MonoDevelop.Ide.Navigation\DocumentNavigationPoint.cs" />
    <Compile Include="MonoDevelop.Ide.Navigation\NavigationHistoryService.cs" />
    <Compile Include="MonoDevelop.Ide.Navigation\TextFileNavigationPoint.cs" />
    <Compile Include="MonoDevelop.Ide.Navigation\NavigationHistoryItem.cs" />
    <Compile Include="MonoDevelop.Ide.Navigation\NavigationPoint.cs" />
    <Compile Include="MonoDevelop.Ide.Navigation\HistoryList.cs" />
    <Compile Include="MonoDevelop.Components.AutoTest\AutoTestService.cs" />
    <Compile Include="MonoDevelop.Components.AutoTest\AutoTestSession.cs" />
    <Compile Include="MonoDevelop.Components.AutoTest\AutoTestClientSession.cs" />
    <Compile Include="MonoDevelop.Components\DropDownBoxListWindow.cs" />
    <Compile Include="MonoDevelop.Ide.CodeCompletion\CompletionMatcher.cs" />
    <Compile Include="MonoDevelop.Components\Tabstrip.cs" />
    <Compile Include="MonoDevelop.Ide.Fonts\FontChooserPanelWidget.cs" />
    <Compile Include="gtk-gui\MonoDevelop.Ide.Fonts.FontChooserPanelWidget.cs" />
    <Compile Include="MonoDevelop.Ide.Fonts\FontChooserPanel.cs" />
    <Compile Include="MonoDevelop.Ide.Fonts\FontService.cs" />
    <Compile Include="MonoDevelop.Ide.Fonts\FontDescriptionCodon.cs" />
    <Compile Include="MonoDevelop.Components.Extensions\AlertDialog.cs" />
    <Compile Include="MonoDevelop.Ide.Gui.Dialogs\GtkAlertDialog.cs" />
    <Compile Include="MonoDevelop.Components.Extensions\TextQuestionDialog.cs" />
    <Compile Include="MonoDevelop.Ide.CodeFormatting\DefaultCodeFormatter.cs" />
    <Compile Include="MonoDevelop.Ide.CodeFormatting\CodeFormatterExtensionNode.cs" />
    <Compile Include="MonoDevelop.Ide.Projects\NewPolicySetDialog.cs" />
    <Compile Include="gtk-gui\MonoDevelop.Ide.Projects.NewPolicySetDialog.cs" />
    <Compile Include="MonoDevelop.Components\HeaderBox.cs" />
    <Compile Include="MonoDevelop.Ide.Extensions\StartupHandlerExtensionAttribute.cs" />
    <Compile Include="MonoDevelop.Components\SectionList.cs" />
    <Compile Include="MonoDevelop.Ide.Projects\TemplatePickerWidget.cs" />
    <Compile Include="MonoDevelop.Ide.Projects\NewProjectOptionsWidget.cs" />
    <Compile Include="MonoDevelop.Ide.Extensions\FileTypeCondition.cs" />
    <Compile Include="MonoDevelop.Ide.Gui\IDisplayBinding.cs" />
    <Compile Include="MonoDevelop.Ide.Projects\ExportProjectPolicyDialog.cs" />
    <Compile Include="gtk-gui\MonoDevelop.Ide.Projects.ExportProjectPolicyDialog.cs" />
    <Compile Include="MonoDevelop.Ide.Projects\ApplyPolicyDialog.cs" />
    <Compile Include="gtk-gui\MonoDevelop.Ide.Projects.ApplyPolicyDialog.cs" />
    <Compile Include="MonoDevelop.Ide.Gui.Components\ProjectSelectorWidget.cs" />
    <Compile Include="gtk-gui\MonoDevelop.Ide.Gui.Components.ProjectSelectorWidget.cs" />
    <Compile Include="MonoDevelop.Ide.Projects\ProjectSelectorDialog.cs" />
    <Compile Include="gtk-gui\MonoDevelop.Ide.Projects.ProjectSelectorDialog.cs" />
    <Compile Include="MonoDevelop.Ide.Projects\ImportProjectPolicyDialog.cs" />
    <Compile Include="gtk-gui\MonoDevelop.Ide.Projects.ImportProjectPolicyDialog.cs" />
    <Compile Include="MonoDevelop.Ide.Projects\AddExternalFileDialog.cs" />
    <Compile Include="gtk-gui\MonoDevelop.Ide.Projects.AddExternalFileDialog.cs" />
    <Compile Include="MonoDevelop.Ide.Gui.Components\PriorityList.cs" />
    <Compile Include="gtk-gui\MonoDevelop.Ide.Gui.Components.PriorityList.cs" />
    <Compile Include="MonoDevelop.Components.PropertyGrid.Editors\FilePathEditor.cs" />
    <Compile Include="MonoDevelop.Ide.Tasks\CommentTag.cs" />
    <Compile Include="MonoDevelop.Ide.Tasks\CommentTasksChangedEventHandler.cs" />
    <Compile Include="MonoDevelop.Ide.FindInFiles\MemberReference.cs" />
    <Compile Include="MonoDevelop.Ide.Templates\XmlCodeDomReader.cs" />
    <Compile Include="MonoDevelop.Ide.Gui.Pads.ClassPad\ClassData.cs" />
    <Compile Include="MonoDevelop.Ide.Gui.Pads.ClassPad\ClassNodeBuilder.cs" />
    <Compile Include="MonoDevelop.Ide.Gui.Pads.ClassPad\ClassBrowserPad.cs" />
    <Compile Include="MonoDevelop.Ide.Gui.Pads.ClassPad\ClassBrowserPadWidget.cs" />
    <Compile Include="MonoDevelop.Ide.Gui.Pads.ClassPad\CombineNodeBuilder.cs" />
    <Compile Include="MonoDevelop.Ide.Gui.Pads.ClassPad\EventNodeBuilder.cs" />
    <Compile Include="MonoDevelop.Ide.Gui.Pads.ClassPad\FieldNodeBuilder.cs" />
    <Compile Include="MonoDevelop.Ide.Gui.Pads.ClassPad\MemberNodeBuilder.cs" />
    <Compile Include="MonoDevelop.Ide.Gui.Pads.ClassPad\MemberNodeCommandHandler.cs" />
    <Compile Include="MonoDevelop.Ide.Gui.Pads.ClassPad\MethodNodeBuilder.cs" />
    <Compile Include="MonoDevelop.Ide.Gui.Pads.ClassPad\NamespaceData.cs" />
    <Compile Include="MonoDevelop.Ide.Gui.Pads.ClassPad\NamespaceNodeBuilder.cs" />
    <Compile Include="MonoDevelop.Ide.Gui.Pads.ClassPad\ProjectNodeBuilder.cs" />
    <Compile Include="MonoDevelop.Ide.Gui.Pads.ClassPad\PropertyNodeBuilder.cs" />
    <Compile Include="MonoDevelop.Ide.Gui.Pads.ClassPad\SolutionNodeBuilder.cs" />
    <Compile Include="MonoDevelop.Ide.Gui.Pads.ClassPad\ReferenceNodeBuilder.cs" />
    <Compile Include="MonoDevelop.Ide.Gui.Dialogs\FeedbackDialog.cs" />
    <Compile Include="MonoDevelop.Ide\FeedbackService.cs" />
    <Compile Include="MonoDevelop.Ide.Updater\UpdateService.cs" />
    <Compile Include="MonoDevelop.Ide.Updater\IUpdateHandler.cs" />
    <Compile Include="MonoDevelop.Ide.Updater\AddinsUpdateHandler.cs" />
    <Compile Include="MonoDevelop.Ide.Updater\UpdateCheckHandler.cs" />
    <Compile Include="MonoDevelop.Ide.Gui.OptionPanels\SdkLocationPanel.cs" />
    <Compile Include="MonoDevelop.Ide.Projects\PackageReferencePanel.cs" />
    <Compile Include="MonoDevelop.Ide.WelcomePage\WelcomePageCommands.cs" />
    <Compile Include="MonoDevelop.Ide.WelcomePage\WelcomePageOptionPanel.cs" />
    <Compile Include="MonoDevelop.Ide.WelcomePage\WelcomePageWidget.cs" />
    <Compile Include="MonoDevelop.Ide.WelcomePage\WelcomePageOptions.cs" />
    <Compile Include="MonoDevelop.Ide.WelcomePage\WelcomePageLinkButton.cs" />
    <Compile Include="MonoDevelop.Ide.WelcomePage\WelcomePageNewsFeed.cs" />
    <Compile Include="MonoDevelop.Ide.WelcomePage\WelcomePageRecentProjectsList.cs" />
    <Compile Include="MonoDevelop.Ide.WelcomePage\WelcomePageLinksList.cs" />
    <Compile Include="MonoDevelop.Ide.Gui\ProjectLoadProgressMonitor.cs" />
    <Compile Include="MonoDevelop.Components\FileFilterSet.cs" />
    <Compile Include="MonoDevelop.Ide\IdeVersionInfo.cs" />
    <Compile Include="MonoDevelop.Components\ContextMenuTreeView.cs" />
    <Compile Include="MonoDevelop.Ide.Gui.OptionPanels\LogAgentOptionsPanel.cs" />
    <Compile Include="MonoDevelop.Ide\LogReportingStartup.cs" />
    <Compile Include="MonoDevelop.Ide.Projects\ExportSolutionDialog.cs" />
    <Compile Include="gtk-gui\MonoDevelop.Ide.Projects.ExportSolutionDialog.cs" />
    <Compile Include="MonoDevelop.Components.Commands\CustomCommandTargetAttribute.cs" />
    <Compile Include="MonoDevelop.Ide.Extensions\ServiceUrlExtensionNode.cs" />
    <Compile Include="MonoDevelop.Ide\ProjectCreatedEventArgs.cs" />
    <Compile Include="MonoDevelop.Ide.TypeSystem\TypeSystemService.cs" />
    <Compile Include="MonoDevelop.Ide.TypeSystem\Ambience.cs" />
    <Compile Include="MonoDevelop.Ide.TypeSystem\StockIcons.cs" />
    <Compile Include="MonoDevelop.Ide.TypeSystem\FoldingRegion.cs" />
    <Compile Include="MonoDevelop.Ide.TypeSystem\ParsedDocument.cs" />
    <Compile Include="MonoDevelop.Ide.TypeSystem\Comment.cs" />
    <Compile Include="MonoDevelop.Ide.TypeSystem\Tag.cs" />
    <Compile Include="MonoDevelop.Ide.TypeSystem\MarkupUtilities.cs" />
    <Compile Include="MonoDevelop.Ide.TypeSystem\CodeGenerator.cs" />
    <Compile Include="MonoDevelop.Ide.TypeSystem\TypeSystemParserNode.cs" />
    <Compile Include="MonoDevelop.Ide.TypeSystem\MonoDocDocumentationProvider.cs" />
    <Compile Include="MonoDevelop.Ide.Projects.OptionPanels\PortableRuntimeOptionsPanel.cs" />
    <Compile Include="MonoDevelop.Ide.Gui\Styles.cs" />
    <Compile Include="MonoDevelop.Ide.Gui\DocumentToolbar.cs" />
    <Compile Include="MonoDevelop.Components.MainToolbar\MainToolbar.cs" />
    <Compile Include="MonoDevelop.Components.MainToolbar\StatusArea.cs" />
    <Compile Include="MonoDevelop.Components.MainToolbar\RoundButton.cs" />
    <Compile Include="MonoDevelop.Components.MainToolbar\ButtonBar.cs" />
    <Compile Include="MonoDevelop.Components.MainToolbar\SearchCategory.cs" />
    <Compile Include="MonoDevelop.Components.MainToolbar\ISearchDataSource.cs" />
    <Compile Include="MonoDevelop.Components.MainToolbar\FileSearchCategory.cs" />
    <Compile Include="MonoDevelop.Components.PropertyGrid\PropertyGridTable.cs" />
    <Compile Include="MonoDevelop.Components\CompactDialog.cs" />
    <Compile Include="MonoDevelop.Components.Docking\DockVisualStyle.cs" />
    <Compile Include="MonoDevelop.Components.MainToolbar\StyledProgressBar.cs" />
    <Compile Include="MonoDevelop.Components.MainToolbar\SearchPopupWindow.cs" />
    <Compile Include="MonoDevelop.Components\PopoverWindow.cs" />
    <Compile Include="MonoDevelop.Components\TooltipPopoverWindow.cs" />
    <Compile Include="MonoDevelop.Ide.Gui.Components\AnimatedIcon.cs" />
    <Compile Include="MonoDevelop.Ide\DefaultWebCertificateProvider.cs" />
    <Compile Include="MonoDevelop.Ide.Extensions\MimeTypeExtensionNode.cs" />
    <Compile Include="MonoDevelop.Ide.Gui\DocumentView.cs" />
    <Compile Include="MonoDevelop.Components\VPanedThin.cs" />
    <Compile Include="MonoDevelop.Components\HPanedThin.cs" />
    <Compile Include="MonoDevelop.Components.MainToolbar\CommandSearchCategory.cs" />
    <Compile Include="MonoDevelop.Components\ExtendedLabel.cs" />
    <Compile Include="MonoDevelop.Ide.CodeCompletion\TooltipInformation.cs" />
    <Compile Include="MonoDevelop.Ide.CodeCompletion\TooltipInformationWindow.cs" />
    <Compile Include="MonoDevelop.Ide.TypeSystem\TypeSystemParser.cs" />
    <Compile Include="MonoDevelop.Ide.WelcomePage\WelcomePageSection.cs" />
    <Compile Include="MonoDevelop.Ide.WelcomePage\Style.cs" />
    <Compile Include="MonoDevelop.Ide.WelcomePage\WelcomePageFeedItem.cs" />
    <Compile Include="MonoDevelop.Ide.WelcomePage\WelcomePageListButton.cs" />
    <Compile Include="MonoDevelop.Ide.WelcomePage\WelcomePageButtonBar.cs" />
    <Compile Include="MonoDevelop.Ide.WelcomePage\WelcomePageBarButton.cs" />
    <Compile Include="MonoDevelop.Components\MouseTracker.cs" />
    <Compile Include="MonoDevelop.Components.MainToolbar\SearchPopupSearchPattern.cs" />
    <Compile Include="MonoDevelop.Components\PopoverWindowTheme.cs" />
    <Compile Include="MonoDevelop.Ide.WelcomePage\WelcomePageYoutubeFeed.cs" />
    <Compile Include="MonoDevelop.Ide\EditReferencesEventArgs.cs" />
    <Compile Include="MonoDevelop.Components.MainToolbar\StatusAreaTheme.cs" />
    <Compile Include="MonoDevelop.Components\PopoverWidget.cs" />
    <Compile Include="MonoDevelop.Ide.TextEditing\TextEditorService.cs" />
    <Compile Include="MonoDevelop.Ide.TextEditing\FileLineExtension.cs" />
    <Compile Include="MonoDevelop.Ide.TextEditing\TopLevelWidgetExtension.cs" />
    <Compile Include="MonoDevelop.Ide.TextEditing\VerticalAlignment.cs" />
    <Compile Include="MonoDevelop.Ide.TextEditing\HorizontalAlignment.cs" />
    <Compile Include="MonoDevelop.Ide.TextEditing\TextFileEventArgs.cs" />
    <Compile Include="MonoDevelop.Ide.TextEditing\LineCountEventArgs.cs" />
    <Compile Include="MonoDevelop.Ide.TextEditing\FileExtension.cs" />
    <Compile Include="MonoDevelop.Ide.TextEditing\FileExtensionEventArgs.cs" />
    <Compile Include="MonoDevelop.Components.MainToolbar\StatusAreaBuildTheme.cs" />
    <Compile Include="MonoDevelop.Components\ThreadedRenderer.cs" />
    <Compile Include="MonoDevelop.Components.MainToolbar\ConfigurationMerger.cs" />
    <Compile Include="MonoDevelop.Components.MainToolbar\NavigateToCommand.cs" />
    <Compile Include="MonoDevelop.Components.MainToolbar\ResultsDataSource.cs" />
    <Compile Include="MonoDevelop.Components.MainToolbar\SearchResult.cs" />
    <Compile Include="MonoDevelop.Components\ImageButton.cs" />
    <Compile Include="MonoDevelop.Ide.WelcomePage\DefaultWelcomePage.cs" />
    <Compile Include="MonoDevelop.Ide.WelcomePage\WelcomePageService.cs" />
    <Compile Include="MonoDevelop.Ide.WelcomePage\WelcomePageFrame.cs" />
    <Compile Include="MonoDevelop.Ide.WelcomePage\WelcomePageRow.cs" />
    <Compile Include="MonoDevelop.Ide.WelcomePage\WelcomePageColumn.cs" />
    <Compile Include="MonoDevelop.Ide.WelcomePage\IWelcomePageProvider.cs" />
    <Compile Include="MonoDevelop.Ide.WelcomePage\WelcomePageTipOfTheDaySection.cs" />
    <Compile Include="MonoDevelop.Components.Docking\DockItemTitleTab.cs" />
    <Compile Include="MonoDevelop.Ide.WelcomePage\WelcomePageFirstRun.cs" />
    <Compile Include="MonoDevelop.Ide.Gui\StatusBar.cs" />
    <Compile Include="MonoDevelop.Ide.Gui\StatusBarContextBase.cs" />
    <Compile Include="MonoDevelop.Ide.Gui\StatusBarContext.cs" />
    <Compile Include="MonoDevelop.Ide.Gui\StatusBarIcon.cs" />
    <Compile Include="MonoDevelop.Ide.Gui\StatusBarContextImpl.cs" />
    <Compile Include="MonoDevelop.Components.MainToolbar\MainStatusBarContextImpl.cs" />
    <Compile Include="MonoDevelop.Components.Commands\ICommandDelegator.cs" />
    <Compile Include="MonoDevelop.Ide.CustomTools\ResXFileCodeGenerator.cs" />
    <Compile Include="MonoDevelop.Components\CellRendererImage.cs" />
    <Compile Include="MonoDevelop.Components\ImageView.cs" />
    <Compile Include="MonoDevelop.Ide.Projects\IdeFileSystemExtensionExtension.cs" />
    <Compile Include="AddinInfo.cs" />
    <Compile Include="MonoDevelop.Ide.CodeCompletion\CompletionCharacters.cs" />
    <Compile Include="MonoDevelop.Ide.CodeCompletion\CompletionCharacterCodon.cs" />
    <Compile Include="MonoDevelop.Ide.Gui.Pads.ProjectPad\ImplicitFrameworkAssemblyReferenceNodeBuilder.cs" />
    <Compile Include="MonoDevelop.Ide.Gui.Pads.ProjectPad\PortableFrameworkSubsetNodeBuilder.cs" />
    <Compile Include="MonoDevelop.Components.MainToolbar\SearchInSolutionSearchCategory.cs" />
    <Compile Include="MonoDevelop.Ide.Projects.OptionPanels\CombineMSBuildOptions.cs" />
    <Compile Include="MonoDevelop.Ide.Gui\PadCollection.cs" />
    <Compile Include="MonoDevelop.Ide.Extensions\IdeCustomizer.cs" />
    <Compile Include="MonoDevelop.Components\ExtendedTitleBarWindow.cs" />
    <Compile Include="MonoDevelop.Components.Extensions\IExtendedTitleBarWindowBackend.cs" />
    <Compile Include="MonoDevelop.Components\DropDownBox.cs" />
    <Compile Include="MonoDevelop.Components.Extensions\IExtendedTitleBarDialogBackend.cs" />
    <Compile Include="MonoDevelop.Components\ExtendedTitleBarDialog.cs" />
    <Compile Include="MonoDevelop.Ide.Templates\ProjectTemplatePackageReference.cs" />
    <Compile Include="MonoDevelop.Ide.Templates\PackageRepositoryNode.cs" />
    <Compile Include="MonoDevelop.Ide.Templates\WorkspaceItemCreatedInformation.cs" />
    <Compile Include="MonoDevelop.Ide.Templates\PackageReferencesForCreatedProject.cs" />
    <Compile Include="MonoDevelop.Ide.Templates\ProjectTemplatePackageInstaller.cs" />
    <Compile Include="MonoDevelop.Ide.TypeSystem\MonoDevelopTextLoader.cs" />
    <Compile Include="MonoDevelop.Ide.TypeSystem\MonoDevelopSourceTextContainer.cs" />
    <Compile Include="MonoDevelop.Ide.CustomTools\PublicResXFileCodeGenerator.cs" />
    <Compile Include="MonoDevelop.Components\ImageLoader.cs" />
    <Compile Include="MonoDevelop.Ide.CodeCompletion\ParameterHintingData.cs" />
    <Compile Include="MonoDevelop.Ide.TypeSystem\MonoDevelopWorkspace.cs" />
    <Compile Include="MonoDevelop.Ide.Editor\IDocumentLine.cs" />
    <Compile Include="MonoDevelop.Ide.CodeTemplates\IListDataProvider.cs" />
    <Compile Include="MonoDevelop.Ide.Editor\ITextEditorOptions.cs" />
    <Compile Include="MonoDevelop.Ide.Editor\WordFindStrategy.cs" />
    <Compile Include="MonoDevelop.Ide.Editor\InsertionPoint.cs" />
    <Compile Include="MonoDevelop.Ide.Editor\TextLink.cs">
      <DependentUpon>TextLinkModeEventArgs.cs</DependentUpon>
    </Compile>
    <Compile Include="MonoDevelop.Components\WindowTransparencyDecorator.cs" />
    <Compile Include="MonoDevelop.Components\GtkWorkarounds.cs" />
    <Compile Include="MonoDevelop.Components\PangoUtil.cs" />
    <Compile Include="MonoDevelop.Components\HslColor.cs" />
    <Compile Include="MonoDevelop.Components\HelperMethods.cs" />
    <Compile Include="MonoDevelop.Ide.Editor\SelectionMode.cs" />
    <Compile Include="MonoDevelop.Components\GtkGestures.cs" />
    <Compile Include="MonoDevelop.Ide.Editor\FileSettingsStore.cs" />
    <Compile Include="MonoDevelop.Ide.Editor\InsertionCursorEventArgs.cs" />
    <Compile Include="MonoDevelop.Ide.Editor\IFoldSegment.cs" />
    <Compile Include="MonoDevelop.Ide.TextEditing\TextLineMarkerExtension.cs" />
    <Compile Include="MonoDevelop.Ide.Editor\ITextLineMarker.cs" />
    <Compile Include="MonoDevelop.Ide.Editor\TooltipProvider.cs" />
    <Compile Include="MonoDevelop.Ide.Editor\ITextSegmentMarker.cs" />
    <Compile Include="MonoDevelop.Ide.Editor\DocumentRegion.cs" />
    <Compile Include="MonoDevelop.Ide.Editor\TextMarkerMouseEventArgs.cs" />
    <Compile Include="MonoDevelop.Ide.Editor\DefaultSourceEditorOptions.cs" />
    <Compile Include="MonoDevelop.Ide.Editor\TextEditor.cs" />
    <Compile Include="MonoDevelop.Ide.Editor\ITextDocument.cs" />
    <Compile Include="MonoDevelop.Ide.Editor\TextEditorDisplayBinding.cs" />
    <Compile Include="MonoDevelop.Ide.Editor.Extension\AbstractUsagesExtension.cs" />
    <Compile Include="MonoDevelop.Ide.Editor\TextEditorViewContent.cs" />
    <Compile Include="MonoDevelop.Ide.Editor.Extension\IndentationTracker.cs" />
    <Compile Include="MonoDevelop.Ide.Editor.Extension\SelectionSurroundingProvider.cs" />
    <Compile Include="MonoDevelop.Ide.Editor.Extension\TextPasteHandler.cs" />
    <Compile Include="MonoDevelop.Ide.Editor\DocumentLocation.cs" />
    <Compile Include="MonoDevelop.Ide.Editor.Highlighting\SyntaxModeService.cs" />
    <Compile Include="MonoDevelop.Ide.Editor.Highlighting\AmbientColor.cs" />
    <Compile Include="MonoDevelop.Ide.Editor.Highlighting\ColorScheme.cs" />
    <Compile Include="MonoDevelop.Ide.Editor.Highlighting\ColorDescriptionAttribute.cs" />
    <Compile Include="MonoDevelop.Ide.Editor.Highlighting\TemplateCodon.cs" />
    <Compile Include="MonoDevelop.Ide.Editor.Highlighting\IStreamProvider.cs" />
    <Compile Include="MonoDevelop.Ide.Editor.Highlighting\TemplateExtensionNodeLoader.cs" />
    <Compile Include="MonoDevelop.Ide.Editor\TextLinkModeEventArgs.cs" />
    <Compile Include="MonoDevelop.Ide.Editor\InsertionModeOptions.cs" />
    <Compile Include="MonoDevelop.Ide.Editor\TextLinkModeOptions.cs" />
    <Compile Include="MonoDevelop.Ide.Editor.Extension\CompletionTextEditorExtension.cs" />
    <Compile Include="MonoDevelop.Components.DockNotebook\DockNotebook.cs" />
    <Compile Include="MonoDevelop.Components.DockNotebook\PlaceholderWindow.cs" />
    <Compile Include="MonoDevelop.Components.DockNotebook\TabStrip.cs" />
    <Compile Include="MonoDevelop.Components.DockNotebook\TabEventArgs.cs" />
    <Compile Include="MonoDevelop.Components.DockNotebook\DockNotebookTab.cs" />
    <Compile Include="MonoDevelop.Components.DockNotebook\DockNotebookContainer.cs" />
    <Compile Include="MonoDevelop.Components\CheckBoxContextMenuItem.cs" />
    <Compile Include="MonoDevelop.Components\ContextMenu.cs" />
    <Compile Include="MonoDevelop.Components\ContextMenuItem.cs" />
    <Compile Include="MonoDevelop.Components\ContextMenuItemCollection.cs" />
    <Compile Include="MonoDevelop.Components\RadioButtonContextMenuItem.cs" />
    <Compile Include="MonoDevelop.Components\RadioButtonContextMenuItemGroup.cs" />
    <Compile Include="MonoDevelop.Components\SeparatorContextMenuItem.cs" />
    <Compile Include="MonoDevelop.Components\ContextMenuExtensionsMac.cs" />
    <Compile Include="MonoDevelop.Components\ContextMenuExtensionsGtk.cs" />
    <Compile Include="MonoDevelop.Ide.Gui\Split.cs" />
    <Compile Include="MonoDevelop.Components.DockNotebook\DockWindow.cs" />
    <Compile Include="MonoDevelop.Ide.CustomTools\MSBuildCustomTool.cs" />
    <Compile Include="MonoDevelop.Components\Mac\GtkMacInterop.cs" />
    <Compile Include="MonoDevelop.Components\Control.cs" />
    <Compile Include="MonoDevelop.Ide.Editor.Extension\TextEditorExtension.cs" />
    <Compile Include="MonoDevelop.Ide.Editor\IUnitTestMarker.cs" />
    <Compile Include="MonoDevelop.Ide.Editor.Highlighting\ChunkStyle.cs" />
    <Compile Include="MonoDevelop.Ide.Editor\TextMarkerFactory.cs" />
    <Compile Include="MonoDevelop.Ide.Editor\InternalExtensionAPI\ITextEditorImpl.cs" />
    <Compile Include="MonoDevelop.Ide.Editor\InternalExtensionAPI\ITextMarkerFactory.cs" />
    <Compile Include="MonoDevelop.Ide.Editor\InternalExtensionAPI\IEditorActionHost.cs" />
    <Compile Include="MonoDevelop.Ide.Editor\EditActions.cs" />
    <Compile Include="MonoDevelop.Ide.Editor\DocumentContext.cs" />
    <Compile Include="MonoDevelop.Ide.Editor\InternalExtensionAPI\ITextEditorFactory.cs" />
    <Compile Include="MonoDevelop.Ide.Editor\FoldSegmentFactory.cs" />
    <Compile Include="MonoDevelop.Ide.Editor\IReadonlyTextDocument.cs" />
    <Compile Include="MonoDevelop.Ide.Editor.Extension\Usage.cs" />
    <Compile Include="MonoDevelop.Ide.Editor\TextEditorFactory.cs" />
    <Compile Include="MonoDevelop.Ide.Editor\AutoSave.cs" />
    <Compile Include="MonoDevelop.Ide.Templates\SolutionTemplate.cs" />
    <Compile Include="MonoDevelop.Ide.Templates\TemplateCategory.cs" />
    <Compile Include="MonoDevelop.Ide.Templates\TemplateWizard.cs" />
    <Compile Include="MonoDevelop.Ide.Templates\WizardPage.cs" />
    <Compile Include="MonoDevelop.Ide.Projects\INewProjectController.cs" />
    <Compile Include="MonoDevelop.Ide.Projects\NewProjectController.cs" />
    <Compile Include="MonoDevelop.Ide.Projects\GtkNewProjectDialogBackend.cs" />
    <Compile Include="MonoDevelop.Ide.Projects\INewProjectDialogBackend.cs" />
    <Compile Include="MonoDevelop.Ide.Projects\GtkNewProjectDialogBackend.UI.cs">
      <DependentUpon>GtkNewProjectDialogBackend.cs</DependentUpon>
    </Compile>
    <Compile Include="MonoDevelop.Ide.Projects\GtkProjectFolderPreviewWidget.cs" />
    <Compile Include="gtk-gui\MonoDevelop.Ide.Projects.GtkProjectFolderPreviewWidget.cs" />
    <Compile Include="MonoDevelop.Ide.Projects\GtkProjectConfigurationWidget.cs" />
    <Compile Include="gtk-gui\MonoDevelop.Ide.Projects.GtkProjectConfigurationWidget.cs" />
    <Compile Include="MonoDevelop.Ide.Templates\TemplatingService.cs" />
    <Compile Include="MonoDevelop.Ide.Codons\TemplateCategoryCodon.cs" />
    <Compile Include="MonoDevelop.Ide.Templates\ProjectTemplateCategorizer.cs" />
    <Compile Include="MonoDevelop.Ide.Templates\DefaultSolutionTemplate.cs" />
    <Compile Include="MonoDevelop.Ide.Templates\IProjectTemplatingProvider.cs" />
    <Compile Include="MonoDevelop.Ide.Templates\ProjectTemplatingProvider.cs" />
    <Compile Include="MonoDevelop.Ide.Templates\TemplateCategoryPath.cs" />
    <Compile Include="MonoDevelop.Ide.Templates\ProcessedTemplateResult.cs" />
    <Compile Include="MonoDevelop.Ide.Templates\DefaultProcessedTemplateResult.cs" />
    <Compile Include="MonoDevelop.Ide.Projects\FinalProjectConfigurationPage.cs" />
    <Compile Include="MonoDevelop.Ide.Projects\GtkTemplateCategoryCellRenderer.cs" />
    <Compile Include="MonoDevelop.Ide.Projects\GtkTemplateCellRenderer.cs" />
    <Compile Include="MonoDevelop.Ide.Templates\TemplateWizardProvider.cs" />
    <Compile Include="MonoDevelop.Ide.Templates\TemplateCondition.cs" />
    <Compile Include="MonoDevelop.Ide.Templates\TemplateParameter.cs" />
    <Compile Include="MonoDevelop.Ide.Templates\IVersionControlProjectTemplateHandler.cs" />
    <Compile Include="MonoDevelop.Ide.Templates\TemplateImageProvider.cs" />
    <Compile Include="MonoDevelop.Ide.Codons\ImageCodon.cs" />
    <Compile Include="MonoDevelop.Components\Mac\MDLinkMenuItem.cs" />
    <Compile Include="MonoDevelop.Components\Mac\MDMenu.cs" />
    <Compile Include="MonoDevelop.Components\Mac\MDMenuItem.cs" />
    <Compile Include="MonoDevelop.Components\Mac\MDServicesMenuItem.cs" />
    <Compile Include="MonoDevelop.Components\Mac\MDSubMenuItem.cs" />
    <Compile Include="MonoDevelop.Components\Mac\Messaging.cs" />
    <Compile Include="MonoDevelop.Components\Mac\ObjcHelper.cs" />
    <Compile Include="MonoDevelop.Components\Mac\Util.cs" />
    <Compile Include="MonoDevelop.Components\Mac\NSViewContainer.cs" />
    <Compile Include="MonoDevelop.Components\Mac\GtkEmbed.cs" />
    <Compile Include="MonoDevelop.Components\Mac\WidgetWithNativeWindow.cs" />
    <Compile Include="MonoDevelop.Ide.Editor.Extension\IQuickTaskProvider.cs" />
    <Compile Include="MonoDevelop.Ide.Editor.Extension\QuickTask.cs" />
    <Compile Include="MonoDevelop.Ide.Editor.Highlighting\SemanticHighlighting.cs" />
    <Compile Include="MonoDevelop.Ide.Editor.Highlighting\ColoredSegment.cs" />
    <Compile Include="MonoDevelop.Ide.Editor\SegmentTree.cs" />
    <Compile Include="MonoDevelop.Ide.Editor.Util\Diff.cs" />
    <Compile Include="MonoDevelop.Ide.Editor.Util\SimpleBracketMatcher.cs" />
    <Compile Include="MonoDevelop.Ide.Editor.Util\SimpleReadonlyDocument.cs" />
    <Compile Include="MonoDevelop.Ide.Editor\Commands\DynamicAbbrevHandler.cs" />
    <Compile Include="MonoDevelop.Ide.Editor.Extension\ModifierKeys.cs" />
    <Compile Include="MonoDevelop.Ide.Editor.Extension\SpecialKey.cs" />
    <Compile Include="MonoDevelop.Ide.Editor.Extension\KeyDescriptor.cs" />
    <Compile Include="MonoDevelop.Ide.Editor\MessageBubbles\MessageBubbleCommands.cs" />
    <Compile Include="MonoDevelop.Ide.Editor\LineEventArgs.cs" />
    <Compile Include="MonoDevelop.Ide.TypeSystem\Error.cs" />
    <Compile Include="MonoDevelop.Ide.TypeSystem\MetadataReferenceCache.cs" />
    <Compile Include="MonoDevelop.Ide.TypeSystem\IFoldingParser.cs" />
    <Compile Include="MonoDevelop.Ide.TypeSystem\TypeSystemService_WorkspaceHandling.cs" />
    <Compile Include="MonoDevelop.Ide.Editor\Projection\ProjectedSegment.cs" />
    <Compile Include="MonoDevelop.Ide.Editor\Projection\Projection.cs" />
    <Compile Include="MonoDevelop.Ide.Editor\Projection\ProjectedSemanticHighlighting.cs" />
    <Compile Include="MonoDevelop.Ide.Editor\Projection\ProjectedTooltipProvider.cs" />
    <Compile Include="MonoDevelop.Ide.Editor\Projection\ProjectedCompletionExtension.cs" />
    <Compile Include="MonoDevelop.Ide.Editor\Projection\ProjectedDocumentContext.cs" />
    <Compile Include="MonoDevelop.Ide.CodeCompletion\CompletionCategory.cs" />
    <Compile Include="MonoDevelop.Ide.CodeCompletion\DisplayFlags.cs" />
    <Compile Include="MonoDevelop.Ide.CodeCompletion\ParameterHintingResult.cs" />
    <Compile Include="MonoDevelop.Ide.Tasks\TaskListEntry.cs" />
    <Compile Include="MonoDevelop.Ide.TypeSystem\AmbienceTooltipProvider.cs" />
    <Compile Include="MonoDevelop.Components.PropertyGrid.Editors\PropertyTextEditor.cs" />
    <Compile Include="MonoDevelop.Ide.Tasks\ProjectCommentTags.cs" />
    <Compile Include="MonoDevelop.Ide.Editor\CustomEditorOptions.cs" />
    <Compile Include="MonoDevelop.Ide.Projects\NewProjectConfiguration.cs" />
    <Compile Include="MonoDevelop.Components\EventBoxTooltip.cs" />
    <Compile Include="MonoDevelop.Ide.Templates\ProjectTemplateCreateInformation.cs" />
    <Compile Include="MonoDevelop.Ide.Templates\SolutionTemplateVisibility.cs" />
    <Compile Include="MonoDevelop.Ide.Templates\FileTemplateParser.cs" />
    <Compile Include="MonoDevelop.Ide.Execution\TargetedExecutionHandler.cs" />
    <Compile Include="MonoDevelop.Components.MainToolbar\IMainToolbarView.cs" />
    <Compile Include="MonoDevelop.Components.MainToolbar\MainToolbarController.cs" />
    <Compile Include="MonoDevelop.Components.MainToolbar\MainToolbarModels.cs" />
    <Compile Include="MonoDevelop.Components.MainToolbar\MainToolbarCommandHandlers.cs" />
    <Compile Include="MonoDevelop.Components.MainToolbar\StatusBarContextHandler.cs" />
    <Compile Include="MonoDevelop.Components.MainToolbar\IButtonBarButton.cs" />
    <Compile Include="MonoDevelop.Ide.CodeCompletion\MruCache.cs" />
    <Compile Include="MonoDevelop.Ide.Editor\TooltipExtensionNode.cs" />
    <Compile Include="MonoDevelop.Ide.Editor\Projection\IProjectionExtension.cs" />
    <Compile Include="MonoDevelop.Ide.Editor\Projection\ProjectedFilterCompletionTextEditorExtension.cs" />
    <Compile Include="MonoDevelop.Components.AutoTest\AppQuery.cs" />
    <Compile Include="MonoDevelop.Components.AutoTest\AppResult.cs" />
    <Compile Include="MonoDevelop.Components.AutoTest\IAutoTestSessionDebug.cs" />
    <Compile Include="MonoDevelop.Components.AutoTest\AutoTestSessionDebug.cs" />
    <Compile Include="MonoDevelop.Components.AutoTest\SemanticModelAttribute.cs" />
    <Compile Include="MonoDevelop.Components.AutoTest.Operations\IndexOperation.cs" />
    <Compile Include="MonoDevelop.Components.AutoTest.Operations\MarkedOperation.cs" />
    <Compile Include="MonoDevelop.Components.AutoTest.Operations\ModelOperation.cs" />
    <Compile Include="MonoDevelop.Components.AutoTest.Operations\NextSiblingsOperation.cs" />
    <Compile Include="MonoDevelop.Components.AutoTest.Operations\Operation.cs" />
    <Compile Include="MonoDevelop.Components.AutoTest.Operations\PropertyOperation.cs" />
    <Compile Include="MonoDevelop.Components.AutoTest.Operations\TextOperation.cs" />
    <Compile Include="MonoDevelop.Components.AutoTest.Operations\TypeOperation.cs" />
    <Compile Include="MonoDevelop.Components.AutoTest.Results\GtkTreeModelResult.cs" />
    <Compile Include="MonoDevelop.Components.AutoTest.Results\GtkWidgetResult.cs" />
    <Compile Include="MonoDevelop.Ide.CodeFormatting\AbstractCodeFormatter.cs" />
    <Compile Include="MonoDevelop.Ide.CodeFormatting\CodeFormatter.cs" />
    <Compile Include="MonoDevelop.Ide.TypeSystem\TypeSystemOutputTrackingNode.cs" />
    <Compile Include="MonoDevelop.Ide.Editor\TextEditorType.cs" />
    <Compile Include="MonoDevelop.Ide.Editor.Extension\AbstractBraceMatcher.cs" />
    <Compile Include="MonoDevelop.Ide.Editor.Extension\BraceMatcherTextEditorExtension.cs" />
    <Compile Include="MonoDevelop.Ide.Editor.Extension\BraceMatchingResult.cs" />
    <Compile Include="MonoDevelop.Components.AutoTest.Operations\ChildrenOperation.cs" />
    <Compile Include="MonoDevelop.Components.AutoTest.Results\NSObjectResult.cs" />
    <Compile Include="MonoDevelop.Ide.TypeSystem\MonoDevelopTemporaryStorageServiceFactory.cs" />
    <Compile Include="MonoDevelop.Ide.TypeSystem\WorkspaceId.cs" />
    <Compile Include="MonoDevelop.Ide.TypeSystem\MonoDevelopPersistentStorageServiceFactory.cs" />
    <Compile Include="MonoDevelop.Ide.TypeSystem\SolutionSizeTracker.cs" />
    <Compile Include="MonoDevelop.Components.AutoTest.Results\GtkNotebookResult.cs" />
    <Compile Include="MonoDevelop.Ide\TaskUtil.cs" />
    <Compile Include="MonoDevelop.Ide.Projects.OptionPanels\CodeAnalysisPanel.cs" />
    <Compile Include="MonoDevelop.Ide.CodeCompletion\ICompletionKeyHandler.cs" />
    <Compile Include="MonoDevelop.Ide.TypeSystem\NR5CompatibiltyExtensions.cs" />
    <Compile Include="MonoDevelop.Ide.Projects\ProjectConfigurationControl.cs" />
    <Compile Include="MonoDevelop.Ide.TypeSystem\MonoDevelopProjectCacheHostServiceFactory.cs" />
    <Compile Include="MonoDevelop.Ide.TypeSystem\ProjectCacheService.cs">
      <DependentUpon>MonoDevelopProjectCacheHostServiceFactory.cs</DependentUpon>
    </Compile>
    <Compile Include="MonoDevelop.Ide.TypeSystem\DocumentTrackingService.cs">
      <DependentUpon>MonoDevelopProjectCacheHostServiceFactory.cs</DependentUpon>
    </Compile>
    <Compile Include="MonoDevelop.Components.AutoTest.Results\ObjectResult.cs" />
    <Compile Include="MonoDevelop.Components.AutoTest\PropertyMetadata.cs" />
    <Compile Include="MonoDevelop.Components.AutoTest\ObjectProperties.cs" />
    <Compile Include="MonoDevelop.Components.MainToolbar\ISearchResultCallback.cs" />
    <Compile Include="MonoDevelop.Ide.Templates\TemplateConditionEvaluator.cs" />
    <Compile Include="MonoDevelop.Components.AutoTest.Operations\SelectedOperation.cs" />
    <Compile Include="MonoDevelop.Components\Windows\GtkWPFWidget.cs" />
    <Compile Include="MonoDevelop.Components\Windows\GtkWin32Interop.cs" />
    <Compile Include="MonoDevelop.Ide.Editor.Extension\AbstractNavigationExtension.cs" />
    <Compile Include="MonoDevelop.Components\FileChooserAction.cs" />
    <Compile Include="MonoDevelop.Components\IdeDialog.cs" />
    <Compile Include="MonoDevelop.Components\IdeWindow.cs" />
    <Compile Include="MonoDevelop.Components\IdeTheme.cs" />
    <Compile Include="MonoDevelop.Ide.Templates\PropertyDescriptionTemplate.cs" />
    <Compile Include="MonoDevelop.Ide.Templates\FileTemplateTagsModifier.cs" />
    <Compile Include="MonoDevelop.Ide.Templates\CombinedTagModel.cs" />
    <Compile Include="MonoDevelop.Components.Docking\DockPositionType.cs" />
    <Compile Include="MonoDevelop.Components\ButtonEvent.cs" />
    <Compile Include="MonoDevelop.Components\Window.cs" />
    <Compile Include="MonoDevelop.Components\Dialog.cs" />
    <Compile Include="MonoDevelop.Ide.TypeSystem\MonoDevelopSourceText.cs" />
    <Compile Include="MonoDevelop.Components.AutoTest\DataTransferObjects.cs" />
    <Compile Include="MonoDevelop.Ide.Templates\ProjectCreateInformationExtensions.cs" />
    <Compile Include="MonoDevelop.Ide.Editor.Extension\FoldingTextEditorExtension.cs" />
    <Compile Include="MonoDevelop.Ide.Editor.Extension\ErrorHandlerTextEditorExtension.cs" />
    <Compile Include="MonoDevelop.Ide.Editor.Extension\DefaultCommandTextEditorExtension.cs" />
    <Compile Include="MonoDevelop.Ide.Editor\EditSession.cs" />
    <Compile Include="MonoDevelop.Ide.Editor.Extension\AutoInsertBracketTextEditorExtension.cs" />
    <Compile Include="MonoDevelop.Ide.Execution\RunConfigurationEditor.cs" />
    <Compile Include="MonoDevelop.Ide.Extensions\RunConfigurationEditorExtensionNode.cs" />
    <Compile Include="MonoDevelop.Ide.Projects.OptionPanels\RunConfigurationsPanel.cs" />
    <Compile Include="MonoDevelop.Ide.Projects.OptionPanels\RunConfigurationPanel.cs" />
    <Compile Include="MonoDevelop.Components\XwtControl.cs" />
    <Compile Include="MonoDevelop.Ide.Execution\RunConfigurationService.cs" />
    <Compile Include="MonoDevelop.Ide.Projects.OptionPanels\AssemblyRunConfigurationEditor.cs" />
    <Compile Include="MonoDevelop.Components\EnvironmentVariableCollectionEditor.cs" />
    <Compile Include="MonoDevelop.Ide.Execution\ExecutionModeSelectorDialog.cs" />
    <Compile Include="MonoDevelop.Ide.Projects.OptionPanels\RunConfigurationsList.cs" />
    <Compile Include="MonoDevelop.Ide.Projects.OptionPanels\ProcessRunConfigurationEditor.cs" />
    <Compile Include="MonoDevelop.Ide.Extensions\ErrorDocumentationProvider.cs" />
    <Compile Include="MonoDevelop.Ide\LocalizationService.cs" />
    <Compile Include="MonoDevelop.Ide.CustomTools\SingleProjectFileCustomTool.cs" />
    <Compile Include="MonoDevelop.Ide.Execution\RunWithCustomParametersDialog.cs" />
    <Compile Include="MonoDevelop.Components\InformationPopoverWidget.cs" />
    <Compile Include="MonoDevelop.Ide.Editor\MarkupOptions.cs" />
  </ItemGroup>
  <ItemGroup>
    <None Include="Makefile.am" />
    <Data Include="options\DefaultEditingLayout.xml" />
    <Data Include="options\MonoDevelopProperties.xml" />
    <Data Include="options\MonoDevelop-templates.xml" />
    <Data Include="options\MonoDevelop-tools.xml" />
    <Data Include="options\TipsOfTheDay.xml" />
    <None Include="MonoDevelop.Ide.dll.config">
      <CopyToOutputDirectory>PreserveNewest</CopyToOutputDirectory>
    </None>
    <None Include="packages.config" />
  </ItemGroup>
  <Import Project="$(MSBuildBinPath)\Microsoft.CSharp.targets" />
  <Target Name="AfterBuild">
    <Copy SourceFiles="@(Data)" DestinationFolder="..\..\..\build\data\%(Data.RelativeDir)" />
  </Target>
  <ItemGroup>
    <Folder Include="MonoDevelop.Ide.CodeFormatting\" />
    <Folder Include="MonoDevelop.Ide.Execution\" />
    <Folder Include="MonoDevelop.Ide.Extensions\" />
    <Folder Include="MonoDevelop.Ide.CustomTools\" />
    <Folder Include="MonoDevelop.Components.Extensions\" />
    <Folder Include="MonoDevelop.Components.Theming\" />
    <Folder Include="MonoDevelop.Components.Docking\" />
    <Folder Include="MonoDevelop.Ide.Gui\" />
    <Folder Include="MonoDevelop.Ide.Desktop\" />
    <Folder Include="MonoDevelop.Ide.Projects\" />
    <Folder Include="MonoDevelop.Ide\" />
    <Folder Include="MonoDevelop.Ide.Gui.Dialogs\" />
    <Folder Include="MonoDevelop.Ide.Projects.OptionPanels\" />
    <Folder Include="MonoDevelop.Ide.Navigation\" />
    <Folder Include="MonoDevelop.Components.AutoTest\" />
    <Folder Include="MonoDevelop.Ide.Fonts\" />
    <Folder Include="MonoDevelop.Ide.Codons\" />
    <Folder Include="ExtensionModel\" />
    <Folder Include="icons\" />
    <Folder Include="MonoDevelop.Ide.WelcomePage\" />
    <Folder Include="branding\" />
    <Folder Include="MonoDevelop.Components.MainToolbar\" />
    <Folder Include="MonoDevelop.Components.MainToolbar\Theme\" />
    <Folder Include="MonoDevelop.Ide.WelcomePage\icons\" />
    <Folder Include="MonoDevelop.Ide.TextEditing\" />
    <Folder Include="MonoDevelop.Components.DockNotebook\" />
    <Folder Include="MonoDevelop.Ide.Editor.Util\" />
    <Folder Include="MonoDevelop.Ide.Editor\Commands\" />
    <Folder Include="MonoDevelop.Ide.Editor\MessageBubbles\" />
    <Folder Include="MonoDevelop.Ide.Editor\Projection\" />
    <Folder Include="MonoDevelop.Components\Windows\" />
  </ItemGroup>
  <ItemGroup>
    <Content Include="gtkrc">
      <CopyToOutputDirectory>PreserveNewest</CopyToOutputDirectory>
    </Content>
    <Content Include="gtkrc.win32">
      <CopyToOutputDirectory>PreserveNewest</CopyToOutputDirectory>
    </Content>
    <Content Include="gtkrc.win32-dark">
      <CopyToOutputDirectory>PreserveNewest</CopyToOutputDirectory>
    </Content>
    <Content Include="gtkrc.mac">
      <CopyToOutputDirectory>PreserveNewest</CopyToOutputDirectory>
    </Content>
    <Content Include="gtkrc.mac-dark">
      <CopyToOutputDirectory>PreserveNewest</CopyToOutputDirectory>
    </Content>
  </ItemGroup>
</Project><|MERGE_RESOLUTION|>--- conflicted
+++ resolved
@@ -162,14 +162,12 @@
       <HintPath>..\..\..\packages\SharpZipLib.0.86.0\lib\20\ICSharpCode.SharpZipLib.dll</HintPath>
       <Private>False</Private>
     </Reference>
-<<<<<<< HEAD
     <Reference Include="Newtonsoft.Json">
       <HintPath>..\..\..\packages\Newtonsoft.Json.6.0.8\lib\net45\Newtonsoft.Json.dll</HintPath>
       <Private>False</Private>
-=======
+    </Reference>
     <Reference Include="Microsoft.CodeAnalysis.Workspaces.Desktop">
       <HintPath>..\..\..\build\bin\Microsoft.CodeAnalysis.Workspaces.Desktop.dll</HintPath>
->>>>>>> 68479785
     </Reference>
   </ItemGroup>
   <ItemGroup>
