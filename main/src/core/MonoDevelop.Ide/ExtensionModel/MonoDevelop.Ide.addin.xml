--- conflicted
+++ resolved
@@ -7,11 +7,7 @@
        description = "The MonoDevelop IDE application."
        category    = "MonoDevelop Core"
        isroot      = "true"
-<<<<<<< HEAD
        version     = "4.1.2"
-=======
-       version     = "4.0.6"
->>>>>>> 859e4a37
        compatVersion = "4.0">
 	
 	<Runtime>
@@ -19,11 +15,7 @@
 	</Runtime>
 	
 	<Dependencies>
-<<<<<<< HEAD
 		<Addin id="Core" version="4.1.2"/>
-=======
-		<Addin id="Core" version="4.0.6"/>
->>>>>>> 859e4a37
 	</Dependencies>
 
 	<!-- Extension ponts -->
