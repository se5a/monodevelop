<ExtensionModel>

<ExtensionPoint path = "/MonoDevelop/Ide/MainMenu" name = "Main menu">
	<Description>Main menu items.</Description>
	<ExtensionNodeSet id="MonoDevelop.Components.Commands.ItemSet"/>
</ExtensionPoint>

<ExtensionPoint path = "/MonoDevelop/Ide/AppMenu" name = "App menu">
	<Description>App menu items.</Description>
	<ExtensionNodeSet id="MonoDevelop.Components.Commands.ItemSet"/>
</ExtensionPoint>

<ExtensionPoint path = "/MonoDevelop/Ide/TargetSelectorCommands" name = "Target selector commands">
	<Description>Commands to be shown in the target selector in the main toolbar</Description>
	<ExtensionNodeSet id="MonoDevelop.Components.Commands.ItemSet"/>
</ExtensionPoint>

<Extension path = "/MonoDevelop/Ide/MainMenu">
	<ItemSet id = "File" _label = "_File">
		<CommandItem id = "MonoDevelop.Ide.Commands.FileCommands.NewFile" />
		<CommandItem id = "MonoDevelop.Ide.Commands.FileCommands.NewProject" />
<<<<<<< HEAD
		<CommandItem id = "MonoDevelop.Ide.Commands.FileCommands.NewWorkspace" />
=======
>>>>>>> 26aaa11c
		<SeparatorItem id = "NewSep" />
		<CommandItem id = "MonoDevelop.Ide.Commands.FileCommands.OpenFile" />
		<SeparatorItem id = "OpenSep" />

		<ItemSet id = "RecentFiles" _label = "Recent _Files">
			<CommandItem id = "MonoDevelop.Ide.Commands.FileCommands.RecentFileList" />
			<SeparatorItem id = "RecentFilesSeparator" />
			<CommandItem id = "MonoDevelop.Ide.Commands.FileCommands.ClearRecentFiles" />
		</ItemSet>
		<ItemSet id = "RecentProjects" _label = "Recent Solu_tions">
			<CommandItem id = "MonoDevelop.Ide.Commands.FileCommands.RecentProjectList" />
			<SeparatorItem id = "RecentProjectsSeparator" />
			<CommandItem id = "MonoDevelop.Ide.Commands.FileCommands.ClearRecentProjects" />
		</ItemSet>
		<SeparatorItem id = "RecentSeparator" />

		<CommandItem id = "MonoDevelop.Ide.Commands.FileCommands.Save" />
		<CommandItem id = "MonoDevelop.Ide.Commands.FileCommands.SaveAs" />
		<CommandItem id = "MonoDevelop.Ide.Commands.FileCommands.SaveAll" />
		<CommandItem id = "MonoDevelop.Ide.Commands.FileCommands.ReloadFile" />
		<SeparatorItem id = "SaveSeparator" />
		<CommandItem id = "MonoDevelop.Ide.Commands.FileCommands.PrintPageSetup" />
		<CommandItem id = "MonoDevelop.Ide.Commands.FileCommands.PrintPreviewDocument" />
		<CommandItem id = "MonoDevelop.Ide.Commands.FileCommands.PrintDocument" />
		
		<SeparatorItem id = "ExitSeparator" />
		<CommandItem id = "MonoDevelop.Ide.Commands.FileCommands.CloseWorkspace" />
		<CommandItem id = "MonoDevelop.Ide.Commands.FileCommands.CloseFile" _label = "_Close" />
		<Condition id="Platform" value="!mac">
			<CommandItem id = "MonoDevelop.Ide.Commands.FileCommands.Exit" />
		</Condition>
	</ItemSet>
        
	<ItemSet id = "Edit" _label = "_Edit">
		<CommandItem id = "MonoDevelop.Ide.Commands.EditCommands.Undo" />
		<CommandItem id = "MonoDevelop.Ide.Commands.EditCommands.Redo" />
		
		<SeparatorItem id = "Separator1" />
		<CommandItem id = "MonoDevelop.Ide.Commands.EditCommands.Cut" />
		<CommandItem id = "MonoDevelop.Ide.Commands.EditCommands.Copy" />
		<CommandItem id = "MonoDevelop.Ide.Commands.EditCommands.Paste" />
		<CommandItem id = "MonoDevelop.Ide.Commands.EditCommands.Delete" />
		<CommandItem id = "MonoDevelop.Ide.Commands.EditCommands.Rename" />

		<SeparatorItem id = "Separator2" />
		<CommandItem id = "MonoDevelop.Ide.Commands.EditCommands.SelectAll" />
<<<<<<< HEAD
		<ItemSet id = "SelectionMode" _label = "Selection _Mode" >
			<CommandItem id = "MonoDevelop.Ide.Commands.TextEditorCommands.SwitchSelectionMode" />
		</ItemSet>
=======
>>>>>>> 26aaa11c
		<CommandItem id = "MonoDevelop.Ide.Commands.TextEditorCommands.ShowCodeSurroundingsWindow" />
		
		<SeparatorItem id = "Separator4" />
		
		<ItemSet id = "Format" _label = "_Format">
			<CommandItem id = "MonoDevelop.Ide.CodeFormatting.CodeFormattingCommands.FormatBuffer" />
			<SeparatorItem id ="FormatSeparator" />
			<CommandItem id = "MonoDevelop.Ide.Commands.EditCommands.IndentSelection" />
			<CommandItem id = "MonoDevelop.Ide.Commands.EditCommands.UnIndentSelection" />
			<SeparatorItem id = "Separator1" />
			<CommandItem id = "MonoDevelop.Ide.Commands.EditCommands.UppercaseSelection" />
			<CommandItem id = "MonoDevelop.Ide.Commands.EditCommands.LowercaseSelection" />
			<SeparatorItem id = "Separator2" />
			<CommandItem id = "MonoDevelop.Ide.Commands.EditCommands.ToggleCodeComment" />
			<SeparatorItem id = "Separator3" />
			<CommandItem id = "MonoDevelop.Ide.Commands.EditCommands.JoinWithNextLine" />
			<CommandItem id = "MonoDevelop.Ide.Commands.EditCommands.SortSelectedLines" />
			<SeparatorItem id = "Separator4" />
			<CommandItem id = "MonoDevelop.Ide.Commands.EditCommands.RemoveTrailingWhiteSpaces" />
		</ItemSet>
		
		<ItemSet id = "Insert" _label = "_Insert">
			<CommandItem id = "MonoDevelop.Ide.Commands.TextEditorCommands.ShowCodeTemplateWindow" />
			<CommandItem id = "MonoDevelop.Ide.Commands.EditCommands.InsertStandardHeader" />
			<SeparatorItem id = "InsertSeparator" />
			<CommandItem id = "MonoDevelop.Ide.Commands.EditCommands.InsertGuid" />
		</ItemSet>
		<SeparatorItem id = "Separator5" />
<<<<<<< HEAD
		
		<ItemSet id = "CodeCompletion" _label = "Code Completion">
			<CommandItem id = "MonoDevelop.Ide.Commands.TextEditorCommands.ToggleCompletionSuggestionMode" />
			<SeparatorItem id = "Separator1" />
			<CommandItem id = "MonoDevelop.Ide.Commands.TextEditorCommands.ShowCompletionWindow" />
			<CommandItem id = "MonoDevelop.Ide.Commands.TextEditorCommands.ShowParameterCompletionWindow" />
		</ItemSet>
=======
		<CommandItem id = "MonoDevelop.Ide.Commands.TextEditorCommands.ShowCompletionWindow" />
		<CommandItem id = "MonoDevelop.Ide.Commands.TextEditorCommands.ShowParameterCompletionWindow" />
>>>>>>> 26aaa11c
		<SeparatorItem id = "optionssep5" />
		<Condition id="Platform" value="linux">
			<CommandItem id = "MonoDevelop.Ide.Commands.EditCommands.MonodevelopPreferences" />
			<CommandItem id = "MonoDevelop.Ide.Commands.EditCommands.DefaultPolicies" />
		</Condition>
	</ItemSet>
	
	<ItemSet id = "View" _label = "_View">
		<SeparatorItem _label = "Layout"/>
		<CommandItem id = "MonoDevelop.Ide.Commands.ViewCommands.LayoutList" />
		<SeparatorItem id = "ViewSeparator1" />
		<CommandItem id = "MonoDevelop.Ide.Commands.ViewCommands.ViewList" />
		<SeparatorItem id = "ViewSeparator2" />
		<CommandItem id = "MonoDevelop.Ide.Commands.ViewCommands.NewLayout" />
		<CommandItem id = "MonoDevelop.Ide.Commands.ViewCommands.DeleteCurrentLayout" />
		<SeparatorItem id = "ViewSeparator3" />
		<ItemSet id = "Editor Columns">
			<CommandItem id = "MonoDevelop.Ide.Commands.ViewCommands.SingleMode" />
			<CommandItem id = "MonoDevelop.Ide.Commands.ViewCommands.SideBySideMode" />
		</ItemSet>
		<ItemSet id = "MessageBubbles" _label = "Inline _Messages">
			<CommandItem id = "MonoDevelop.Ide.Editor.MessageBubbleCommands.HideIssues" />
			<CommandItem id = "MonoDevelop.Ide.Editor.MessageBubbleCommands.ToggleIssues" />
			<SeparatorItem id = "Separator1" />
			<CommandItem id = "MonoDevelop.Ide.Editor.MessageBubbleCommands.Toggle" />
		</ItemSet>
		<ItemSet id = "Folding" _label = "F_olding">
<<<<<<< HEAD
=======
			<CommandItem id = "MonoDevelop.Ide.Commands.EditCommands.EnableDisableFolding" />
			<SeparatorItem id = "FoldingSeparator" />
>>>>>>> 26aaa11c
			<CommandItem id = "MonoDevelop.Ide.Commands.EditCommands.ToggleFolding" />
			<CommandItem id = "MonoDevelop.Ide.Commands.EditCommands.ToggleAllFoldings" />
			<SeparatorItem id = "FoldDefinitionsSeparator" />
			<CommandItem id = "MonoDevelop.Ide.Commands.EditCommands.FoldDefinitions" />
		</ItemSet>
		<SeparatorItem id = "ViewSeparator4" />
		<SeparatorItem id = "ViewItemsSeparator" />
		<CommandItem id = "MonoDevelop.Ide.Commands.ViewCommands.ZoomIn" />
		<CommandItem id = "MonoDevelop.Ide.Commands.ViewCommands.ZoomOut" />
		<CommandItem id = "MonoDevelop.Ide.Commands.ViewCommands.ZoomReset" />
		<SeparatorItem id = "ViewItemsSeparator4" />
		<CommandItem id = "MonoDevelop.Ide.Commands.ViewCommands.FullScreen" />
	
	</ItemSet>
	
	<ItemSet id = "Search" _label = "_Search">
	
		<CommandItem id = "MonoDevelop.Ide.Commands.SearchCommands.Find" />
		<CommandItem id = "MonoDevelop.Ide.Commands.SearchCommands.Replace" />
		<SeparatorItem id = "SearchSeparator1" />
		<CommandItem id = "MonoDevelop.Ide.Commands.SearchCommands.FindPrevious" />
		<CommandItem id = "MonoDevelop.Ide.Commands.SearchCommands.FindNext" />
		<CommandItem id = "MonoDevelop.Ide.Commands.SearchCommands.FindNextSelection" />
	
		<SeparatorItem id = "SearchSeparator2" />
		<CommandItem id = "MonoDevelop.Ide.Commands.SearchCommands.FindInFiles" />
		<CommandItem id = "MonoDevelop.Ide.Commands.SearchCommands.ReplaceInFiles" />
		
		<SeparatorItem id = "SearchInFilesSeparator" />
		<ItemSet id = "Bookmarks" >
			<CommandItem id = "MonoDevelop.Ide.Commands.SearchCommands.ToggleBookmark" />
			<SeparatorItem id = "BookmarksNavigationSeparator" />
			<CommandItem id = "MonoDevelop.Ide.Commands.SearchCommands.PrevBookmark" />
			<CommandItem id = "MonoDevelop.Ide.Commands.SearchCommands.NextBookmark" />
			<SeparatorItem id = "BookmarksClearSeparator" />
			<CommandItem id = "MonoDevelop.Ide.Commands.SearchCommands.ClearBookmarks" />
		</ItemSet>
		<ItemSet id = "Go To" >
			<CommandItem id = "MonoDevelop.Ide.Commands.SearchCommands.GotoFile" />
			<CommandItem id = "MonoDevelop.Ide.Commands.SearchCommands.GotoType" />
			<CommandItem id = "MonoDevelop.Ide.Commands.SearchCommands.GotoLineNumber" />
			<SeparatorItem id = "GoToSeparator" />
			<CommandItem id = "MonoDevelop.Ide.Commands.ViewCommands.CenterAndFocusCurrentDocument" />
			<CommandItem id = "MonoDevelop.Ide.Commands.TextEditorCommands.GotoMatchingBrace" />
		</ItemSet>
		<SeparatorItem id = "Separator2" />
		<CommandItem id = "MonoDevelop.Ide.Commands.ViewCommands.ShowPrevious" />
		<CommandItem id = "MonoDevelop.Ide.Commands.ViewCommands.ShowNext" />
		<SeparatorItem id = "Separator3" />
		<ItemSet id = "NavigationList" _label = "Navigation _History"
		         _description = "Select a point from the navigation history" >
			<CommandItem id = "MonoDevelop.Ide.Commands.NavigationCommands.NavigateBack" />
			<CommandItem id = "MonoDevelop.Ide.Commands.NavigationCommands.NavigateForward" />
			<SeparatorItem id = "NavigationHistorySeparator" />
			<CommandItem id = "MonoDevelop.Ide.Commands.NavigationCommands.NavigateHistory" />
			<SeparatorItem id = "NavigationHistoryClearSeparator" />
			<CommandItem id = "MonoDevelop.Ide.Commands.NavigationCommands.ClearNavigationHistory" />
		</ItemSet>
		<CommandItem id = "MonoDevelop.Components.MainToolbar.Commands.NavigateTo" />
	</ItemSet>

	<ItemSet id = "Project" _label = "_Project">
		<CommandItem id = "MonoDevelop.Ide.Commands.ProjectCommands.AddReference" />
		<SeparatorItem id = "ExportSeparator" />
		<CommandItem id = "MonoDevelop.Ide.Commands.ProjectCommands.CustomCommandList" />
		<SeparatorItem id = "OptionsSeparator" />
		<CommandItem id = "MonoDevelop.Ide.Commands.ProjectCommands.RunCodeAnalysisProject" />
		<CommandItem id = "MonoDevelop.Ide.Commands.ProjectCommands.RunCodeAnalysisSolution" />
		<SeparatorItem id = "OptionsSeparator" />
		<ItemSet id = "SelectActiveConfiguration" _label = "Active Configuration" autohide = "true">
			<CommandItem id = "MonoDevelop.Ide.Commands.ProjectCommands.SelectActiveConfiguration" />
		</ItemSet>
		<ItemSet id = "SelectActiveRuntime" _label = "Active Runtime" autohide = "true">
			<CommandItem id = "MonoDevelop.Ide.Commands.ProjectCommands.SelectActiveRuntime" />
		</ItemSet>
		<SeparatorItem id = "PolicyToolsStart" />
		<CommandItem id = "MonoDevelop.Ide.Commands.ProjectCommands.ApplyPolicy" />
		<CommandItem id = "MonoDevelop.Ide.Commands.ProjectCommands.ExportPolicy" />
		<SeparatorItem id = "PolicyToolsEnd" />
		<SeparatorItem id = "OptionsSeparator" />
		<CommandItem id = "MonoDevelop.Ide.Commands.ProjectCommands.SolutionOptions" />
		<CommandItem id = "MonoDevelop.Ide.Commands.ProjectCommands.ProjectOptions" />
		<SeparatorItem id = "ProjectToolsSeparator" />
		<CommandItem id = "MonoDevelop.Ide.Commands.ProjectCommands.ExportSolution" />
	</ItemSet>

	<ItemSet id = "Build" _label = "_Build">
		<CommandItem id = "MonoDevelop.Ide.Commands.ProjectCommands.BuildSolution" />
		<CommandItem id = "MonoDevelop.Ide.Commands.ProjectCommands.RebuildSolution" />
		<CommandItem id = "MonoDevelop.Ide.Commands.ProjectCommands.CleanSolution" />
		<SeparatorItem id = "Separator0" />
		<CommandItem id = "MonoDevelop.Ide.Commands.ProjectCommands.Build" />
		<CommandItem id = "MonoDevelop.Ide.Commands.ProjectCommands.Rebuild" />
		<CommandItem id = "MonoDevelop.Ide.Commands.ProjectCommands.Clean" />
		<SeparatorItem id = "Separator1" />
		<CommandItem id = "MonoDevelop.Ide.Commands.ProjectCommands.Stop" />
	</ItemSet>

	<ItemSet id = "Run" _label = "_Run">
		<CommandItem id = "MonoDevelop.Ide.Commands.ProjectCommands.Run" />
		<ItemSet id = "RunWith" _label = "Run With" autohide = "true">
			<CommandItem id = "MonoDevelop.Ide.Commands.ProjectCommands.RunWithList" />
		</ItemSet>
		<SeparatorItem id = "StopSection" />
		<CommandItem id = "MonoDevelop.Ide.Commands.ProjectCommands.Stop" />
	</ItemSet>

	<ItemSet id = "Tools" _label = "_Tools">
		<Condition id="Platform" value="!mac">
			<CommandItem id = "MonoDevelop.Ide.Commands.ToolCommands.AddinManager" />
		</Condition>
		<SeparatorItem id ="ToolsSection" /> 
		<ItemSet id = "SessionRecorder" _label = "Session Recorder" autohide = "true">
			<CommandItem id = "MonoDevelop.Ide.Commands.ToolCommands.ToggleSessionRecorder" />
			<CommandItem id = "MonoDevelop.Ide.Commands.ToolCommands.ReplaySession" />
		</ItemSet>
		<SeparatorItem id = "CustomToolsSection" _label = "Custom"/>
		<CommandItem id = "MonoDevelop.Ide.Commands.ToolCommands.ToolList" />
		<CommandItem id = "MonoDevelop.Ide.Commands.ToolCommands.EditCustomTools" />
		<SeparatorItem id = "OptionsSection" />
		<Condition id="Platform" value="windows">
			<CommandItem id = "MonoDevelop.Ide.Commands.EditCommands.MonodevelopPreferences" />
			<CommandItem id = "MonoDevelop.Ide.Commands.EditCommands.DefaultPolicies" />
		</Condition>
	</ItemSet>

	<ItemSet id = "Window" _label = "_Window">
		<CommandItem id = "MonoDevelop.Ide.Commands.WindowCommands.NextDocument" />
		<CommandItem id = "MonoDevelop.Ide.Commands.WindowCommands.PrevDocument" />
		<SeparatorItem id ="NxtPrvSeparator" /> 
		<CommandItem id = "MonoDevelop.Ide.Commands.FileCommands.CloseAllFiles" />
<!--		<SeparatorItem id ="SplitSeparator" /> 
		<CommandItem id = "MonoDevelop.Ide.Commands.WindowCommands.SplitWindowVertically" />
		<CommandItem id = "MonoDevelop.Ide.Commands.WindowCommands.SplitWindowHorizontally" />
		<CommandItem id = "MonoDevelop.Ide.Commands.WindowCommands.UnsplitWindow" />
		<CommandItem id = "MonoDevelop.Ide.Commands.WindowCommands.SwitchSplitWindow" />-->
		<SeparatorItem id = "contentSep" />
		<CommandItem id = "MonoDevelop.Ide.Commands.WindowCommands.OpenWindowList" />
		<SeparatorItem id = "windowDocSep" />
		<CommandItem id = "MonoDevelop.Ide.Commands.WindowCommands.OpenDocumentList" />
		<SeparatorItem id = "welcomePageSep" />
		<CommandItem id = "MonoDevelop.Ide.Commands.ViewCommands.ShowWelcomePage" />
	</ItemSet> 

	<ItemSet id = "Help" _label = "_Help">
		<CommandItem id = "MonoDevelop.Ide.Commands.HelpCommands.Help" />
		<!--<CommandItem id = "MonoDevelop.Ide.Commands.HelpCommands.TipOfTheDay" />-->
		<CommandItem id = "MonoDevelop.Ide.Commands.HelpCommands.SendFeedback" />
		<SeparatorItem id = "LinksSeparator" />
		<Condition id = "Branding" value = "MonoDevelop">
			<LinkItem id = "MonoDevelop" _label = "MonoDevelop" link = "http://www.monodevelop.com" />
			<LinkItem id = "Mono" _label = "Mono Project" description = "A free .NET implementation effort, worth visiting" link = "http://www.mono-project.com" />
		</Condition>
		<SeparatorItem id = "Separator3" />
		<ItemSet id = "Diagnostics">
			<LinkItem id = "ReportBug" _label = "Report Problem..." link = "http://xamar.in/r/file_studio_bug" />
			<SeparatorItem id = "DiagnosticToolsSeparator" />
			<CommandItem id = "MonoDevelop.Ide.Commands.HelpCommands.OpenLogDirectory" />
			<CommandItem id = "MonoDevelop.Ide.Commands.ToolCommands.InstrumentationViewer" />
		</ItemSet>
		<Condition id = "Platform" value = "!mac">
			<SeparatorItem id = "SeparatorAbout" />
			<CommandItem id = "MonoDevelop.Ide.Updater.UpdateCommands.CheckForUpdates" />
			<CommandItem id = "MonoDevelop.Ide.Commands.HelpCommands.About" />
		</Condition>
	</ItemSet>
</Extension>

<Extension path="/MonoDevelop/Ide/AppMenu">
	<Condition id = "Platform" value = "mac">
		<CommandItem id = "MonoDevelop.Ide.Commands.HelpCommands.About" />
		<CommandItem id = "MonoDevelop.Ide.Updater.UpdateCommands.CheckForUpdates" />
		<SeparatorItem id = "PreferencesSeparator" />
		<CommandItem id = "MonoDevelop.Ide.Commands.EditCommands.MonodevelopPreferences" />
		<CommandItem id = "MonoDevelop.Ide.Commands.EditCommands.DefaultPolicies" />
		<CommandItem id = "MonoDevelop.Ide.Commands.ToolCommands.AddinManager" />
		<SeparatorItem id = "QuitSeparator" />
		<CommandItem id = "MonoDevelop.Ide.Commands.FileCommands.Exit" />
	</Condition>
</Extension>

<Extension path="/MonoDevelop/Ide/TargetSelectorCommands">
</Extension>

</ExtensionModel><|MERGE_RESOLUTION|>--- conflicted
+++ resolved
@@ -19,10 +19,6 @@
 	<ItemSet id = "File" _label = "_File">
 		<CommandItem id = "MonoDevelop.Ide.Commands.FileCommands.NewFile" />
 		<CommandItem id = "MonoDevelop.Ide.Commands.FileCommands.NewProject" />
-<<<<<<< HEAD
-		<CommandItem id = "MonoDevelop.Ide.Commands.FileCommands.NewWorkspace" />
-=======
->>>>>>> 26aaa11c
 		<SeparatorItem id = "NewSep" />
 		<CommandItem id = "MonoDevelop.Ide.Commands.FileCommands.OpenFile" />
 		<SeparatorItem id = "OpenSep" />
@@ -69,12 +65,6 @@
 
 		<SeparatorItem id = "Separator2" />
 		<CommandItem id = "MonoDevelop.Ide.Commands.EditCommands.SelectAll" />
-<<<<<<< HEAD
-		<ItemSet id = "SelectionMode" _label = "Selection _Mode" >
-			<CommandItem id = "MonoDevelop.Ide.Commands.TextEditorCommands.SwitchSelectionMode" />
-		</ItemSet>
-=======
->>>>>>> 26aaa11c
 		<CommandItem id = "MonoDevelop.Ide.Commands.TextEditorCommands.ShowCodeSurroundingsWindow" />
 		
 		<SeparatorItem id = "Separator4" />
@@ -103,18 +93,8 @@
 			<CommandItem id = "MonoDevelop.Ide.Commands.EditCommands.InsertGuid" />
 		</ItemSet>
 		<SeparatorItem id = "Separator5" />
-<<<<<<< HEAD
-		
-		<ItemSet id = "CodeCompletion" _label = "Code Completion">
-			<CommandItem id = "MonoDevelop.Ide.Commands.TextEditorCommands.ToggleCompletionSuggestionMode" />
-			<SeparatorItem id = "Separator1" />
-			<CommandItem id = "MonoDevelop.Ide.Commands.TextEditorCommands.ShowCompletionWindow" />
-			<CommandItem id = "MonoDevelop.Ide.Commands.TextEditorCommands.ShowParameterCompletionWindow" />
-		</ItemSet>
-=======
 		<CommandItem id = "MonoDevelop.Ide.Commands.TextEditorCommands.ShowCompletionWindow" />
 		<CommandItem id = "MonoDevelop.Ide.Commands.TextEditorCommands.ShowParameterCompletionWindow" />
->>>>>>> 26aaa11c
 		<SeparatorItem id = "optionssep5" />
 		<Condition id="Platform" value="linux">
 			<CommandItem id = "MonoDevelop.Ide.Commands.EditCommands.MonodevelopPreferences" />
@@ -142,11 +122,8 @@
 			<CommandItem id = "MonoDevelop.Ide.Editor.MessageBubbleCommands.Toggle" />
 		</ItemSet>
 		<ItemSet id = "Folding" _label = "F_olding">
-<<<<<<< HEAD
-=======
 			<CommandItem id = "MonoDevelop.Ide.Commands.EditCommands.EnableDisableFolding" />
 			<SeparatorItem id = "FoldingSeparator" />
->>>>>>> 26aaa11c
 			<CommandItem id = "MonoDevelop.Ide.Commands.EditCommands.ToggleFolding" />
 			<CommandItem id = "MonoDevelop.Ide.Commands.EditCommands.ToggleAllFoldings" />
 			<SeparatorItem id = "FoldDefinitionsSeparator" />
