﻿//
// CodeCompletionSession.cs
//
// Author:
//       Lluis Sanchez <llsan@microsoft.com>
//
// Copyright (c) 2017 Microsoft
//
// Permission is hereby granted, free of charge, to any person obtaining a copy
// of this software and associated documentation files (the "Software"), to deal
// in the Software without restriction, including without limitation the rights
// to use, copy, modify, merge, publish, distribute, sublicense, and/or sell
// copies of the Software, and to permit persons to whom the Software is
// furnished to do so, subject to the following conditions:
//
// The above copyright notice and this permission notice shall be included in
// all copies or substantial portions of the Software.
//
// THE SOFTWARE IS PROVIDED "AS IS", WITHOUT WARRANTY OF ANY KIND, EXPRESS OR
// IMPLIED, INCLUDING BUT NOT LIMITED TO THE WARRANTIES OF MERCHANTABILITY,
// FITNESS FOR A PARTICULAR PURPOSE AND NONINFRINGEMENT. IN NO EVENT SHALL THE
// AUTHORS OR COPYRIGHT HOLDERS BE LIABLE FOR ANY CLAIM, DAMAGES OR OTHER
// LIABILITY, WHETHER IN AN ACTION OF CONTRACT, TORT OR OTHERWISE, ARISING FROM,
// OUT OF OR IN CONNECTION WITH THE SOFTWARE OR THE USE OR OTHER DEALINGS IN
// THE SOFTWARE.
using System;
using System.Collections.Generic;
using System.Linq;
using System.Threading;
using Gdk;
using Gtk;
using MonoDevelop.Ide.Editor.Extension;
using Xwt.Drawing;
using MonoDevelop.Core;
using MonoDevelop.Ide.Editor;

namespace MonoDevelop.Ide.CodeCompletion
{
	/// <summary>
	/// This is the controller of the code completion window.
	/// The controller takes code completion data and keystrokes as input, and shows the
	/// results in the code completion view.
	/// </summary>
	class CompletionController: IDisposable, IListDataProvider, ICompletionViewEventSink
	{
		ICompletionView view;
		ICompletionDataList dataList;

		/// <summary>
		/// A list that contains the indices of the dataList items that will be shown in the completion window,
		/// and in the order they need to be shown.
		/// </summary>
		List<int> filteredItems = new List<int> ();

		/// <summary>
		/// List of categories referenced in dataList. For each category there is a list of item indices,
		/// which are the items to be shown for each category.
		/// </summary>
		List<CategorizedCompletionItems> filteredCategories = new List<CategorizedCompletionItems> ();

		/// <summary>
		/// Text typed so far
		/// </summary>
		string completionString;

		/// <summary>
		/// Front end for the completion window
		/// </summary>
		CompletionListWindow listWindow;

		/// <summary>
		/// Completion context provided by the completion widget. Has information about the location of the caret.
		/// </summary>
		CodeCompletionContext context;

		/// <summary>
		/// The widget for which the completion window is shown
		/// </summary>
		ICompletionWidget completionWidget;

		/// <summary>
		/// A cache that keeps a list of the most recently used completion items
		/// </summary>
		internal MruCache cache = new MruCache ();

		/// <summary>
		/// If the completion data list is mutable, this contains the reference to the interface that handles mutability
		/// </summary>
		IMutableCompletionDataList mutableList;

		int initialWordLength;

		bool currentVisible;

		TooltipInformationWindow declarationViewWindow;
		CompletionData currentData;
		CancellationTokenSource declarationViewCancelSource;
		bool declarationViewHidden = true;
		uint declarationViewTimer;

		bool usingPreviewEntry;
		string previewCompletionEntryText;

		public CompletionController (CompletionListWindow listWindow, ICompletionView view)
		{
			this.listWindow = listWindow;
			this.view = view;
			AutoSelect = true;
			DefaultCompletionString = "";
			currentVisible = false;
		}

		/// <summary>
		/// Initializes the code completion session. After this method is called, the controller is ready to start
		/// keeping track of keystrokes. When ShowListWindow is called, the controller will take into account
		/// what has been typed since InitializeSession.
		/// </summary>
		public void InitializeSession (ICompletionWidget completionWidget, CodeCompletionContext completionContext)
		{
			if (completionWidget == null)
				throw new ArgumentNullException (nameof (completionWidget));
			if (completionContext == null)
				throw new ArgumentNullException (nameof (completionContext));

			view.Initialize (this, this);

			if (mutableList != null) {
				mutableList.Changing -= OnCompletionDataChanging;
				mutableList.Changed -= OnCompletionDataChanged;
				view.HideLoadingMessage();
			}
			ResetState ();
			HideDeclarationView ();

			CompletionWidget = completionWidget;
			CodeCompletionContext = completionContext;

			string text = CompletionWidget.GetCompletionText (CodeCompletionContext);
			initialWordLength = CompletionWidget.SelectedLength > 0 ? 0 : text.Length;
			StartOffset = CompletionWidget.CaretOffset - initialWordLength;
			NotifyVisibilityChange ();
		}

		public bool ShowListWindow (ICompletionDataList list, CodeCompletionContext completionContext)
		{
			if (list == null)
				throw new ArgumentNullException (nameof (list));

			CodeCompletionContext = completionContext;
			dataList = list;
			ResetState ();

			EndOffset = CompletionWidget.CaretOffset;

			if (dataList.CompletionSelectionMode == CompletionSelectionMode.OwnTextField) {
				view.ShowPreviewCompletionEntry ();
				usingPreviewEntry = true;
				previewCompletionEntryText = "";
			}

			mutableList = dataList as IMutableCompletionDataList;
			if (mutableList != null) {
				mutableList.Changing += OnCompletionDataChanging;
				mutableList.Changed += OnCompletionDataChanged;

				if (mutableList.IsChanging)
					OnCompletionDataChanging (null, null);
			}

			// If completion data list is changing we always want to show the completion window
			// to inform the user that information is being generated

			if (dataList.Count == 0 && !IsChanging) {
				HideWindow ();
				return false;
			}

			view.Reposition (CodeCompletionContext.TriggerXCoord, CodeCompletionContext.TriggerYCoord, CodeCompletionContext.TriggerTextHeight, true);

			// Initialize the completion window behavior options
			AutoSelect = list.AutoSelect;
			AutoCompleteEmptyMatch = list.AutoCompleteEmptyMatch;
			AutoCompleteEmptyMatchOnCurlyBrace = list.AutoCompleteEmptyMatchOnCurlyBrace;
			CloseOnSquareBrackets = list.CloseOnSquareBrackets;

			DefaultCompletionString = dataList.DefaultCompletionString ?? "";

			// Makes control-space in midle of words to work
			string text = CompletionWidget.GetCompletionText (CodeCompletionContext);
			if (text.Length == 0) {
				initialWordLength = 0;
				StartOffset = CodeCompletionContext.TriggerOffset;
				ResetSizes ();
				ShowWindow ();
				UpdateWordSelection ();
				UpdateDeclarationView ();

				// If there is only one matching result we take it by default
				if (dataList.AutoCompleteUniqueMatch && IsUniqueMatch && !IsChanging) {
					CompleteWord ();
					HideWindow ();
					return false;
				}
				return true;
			}

			initialWordLength = CompletionWidget.SelectedLength > 0 ? 0 : text.Length;
			StartOffset = CompletionWidget.CaretOffset - initialWordLength;

			ResetSizes ();
			UpdateWordSelection ();

			// If there is only one matching result we take it by default
			if (dataList.AutoCompleteUniqueMatch && IsUniqueMatch && !IsChanging) {
				CompleteWord ();
				HideWindow ();
				return false;
			}

			ShowWindow ();
			UpdateDeclarationView ();
			return true;
		}

		public void HideWindow ()
		{
			HideDeclarationView ();
			view.Hide ();
			ReleaseObjects ();
			NotifyVisibilityChange ();
		}

		public void ShowWindow ()
		{
			view.Show ();
			NotifyVisibilityChange ();
		}

		public bool Visible {
			get {
				// Even if ShowWindow has not been called, the window can
				// already process key input, so we consider it to be "visible".
				if (dataList == null)
					return CodeCompletionContext != null; // The session is initialized
				else
					return view.Visible;
			}
		}

		void NotifyVisibilityChange ()
		{
			if (currentVisible != Visible) {
				currentVisible = Visible;
				VisibleChanged?.Invoke (this, EventArgs.Empty);
			}
		}

		void ResetState ()
		{
			usingPreviewEntry = false;
			previewCompletionEntryText = "";
<<<<<<< HEAD
			StartOffset = 0;
=======
			HideWhenWordDeleted = false;
>>>>>>> 4b8cf8c8
			SelectedItemCompletionText = null;
			ResetViewState();
		}

		void UpdateDeclarationView ()
		{
			if (dataList == null || SelectedItem == null) {
				HideDeclarationView ();
				return;
			}
			if (!view.Visible)
				return;
			RemoveDeclarationViewTimer ();
			// no selection, try to find a selection
			if (SelectedItemIndex < 0 || SelectedItemIndex >= dataList.Count) {
				CompletionString = PartialWord;
				SelectEntry (CompletionString);
			}
			// no success, hide declaration view
			if (SelectedItemIndex < 0 || SelectedItemIndex >= dataList.Count) {
				HideDeclarationView ();
				return;
			}

			var data = dataList [SelectedItemIndex];
			if (data != currentData)
				HideDeclarationView ();

			declarationViewTimer = GLib.Timeout.Add (150, DelayedTooltipShow);
		}

		void HideDeclarationView ()
		{
			if (declarationViewCancelSource != null) {
				declarationViewCancelSource.Cancel ();
				declarationViewCancelSource = null;
			}
			RemoveDeclarationViewTimer ();
			if (declarationViewWindow != null) {
				declarationViewWindow.Hide ();
			}
			declarationViewHidden = true;
		}

		void RemoveDeclarationViewTimer ()
		{
			if (declarationViewTimer != 0) {
				GLib.Source.Remove (declarationViewTimer);
				declarationViewTimer = 0;
			}
		}

		bool DelayedTooltipShow ()
		{
			DelayedTooltipShowAsync ();
			return false;
		}

		async void DelayedTooltipShowAsync ()
		{
			try {
				var selectedItem = SelectedItemIndex;
				if (selectedItem < 0 || selectedItem >= dataList.Count)
					return;

				var data = dataList [selectedItem];

				IEnumerable<CompletionData> filteredOverloads;
				if (data.HasOverloads) {
					filteredOverloads = data.OverloadedData;
				} else {
					filteredOverloads = new CompletionData [] { data };
				}

				EnsureDeclarationViewWindow ();
				if (data != currentData) {
					declarationViewWindow.Clear ();
					currentData = data;
					var cs = new CancellationTokenSource ();
					declarationViewCancelSource = cs;
					var overloads = new List<CompletionData> (filteredOverloads);
					overloads.Sort (MonoDevelop.Ide.CodeCompletion.CompletionDataList.overloadComparer);
					foreach (var overload in overloads) {
						await declarationViewWindow.AddOverload ((CompletionData)overload, cs.Token);
					}

					if (cs.IsCancellationRequested)
						return;

					if (declarationViewCancelSource == cs)
						declarationViewCancelSource = null;

					if (data.HasOverloads) {
						for (int i = 0; i < overloads.Count; i++) {
							if (!overloads [i].DisplayFlags.HasFlag (DisplayFlags.Obsolete)) {
								declarationViewWindow.CurrentOverload = i;
								break;
							}
						}
					}
				}

				if (declarationViewWindow.Overloads == 0) {
					HideDeclarationView ();
					return;
				}

				if (declarationViewHidden && view.Visible) {
					RepositionDeclarationViewWindow ();
				}

				declarationViewTimer = 0;
			} catch (Exception ex) {
				LoggingService.LogInternalError (ex);
			}
		}

		void EnsureDeclarationViewWindow ()
		{
			if (declarationViewWindow == null) {
				declarationViewWindow = new TooltipInformationWindow ();
				declarationViewWindow.LabelMaxWidth = 380;
			} else {
				declarationViewWindow.SetDefaultScheme ();
			}
			declarationViewWindow.Theme.SetBackgroundColor (Gui.Styles.CodeCompletion.BackgroundColor);
		}

		void RepositionDeclarationViewWindow ()
		{
			if (!view.Visible)
				return;
			EnsureDeclarationViewWindow ();
			if (declarationViewWindow.Overloads == 0)
				return;
			var selectedItem = SelectedItemIndex;
			declarationViewWindow.ShowArrow = true;

			if (view.RepositionDeclarationViewWindow (declarationViewWindow, selectedItem))
				declarationViewHidden = false;
		}

		void OnCompletionDataChanged (object sender, EventArgs e)
		{
			if (!object.ReferenceEquals (sender, mutableList))
				return;

			// Only hide the footer if it's finished changing
			if (!mutableList.IsChanging)
				view.HideLoadingMessage ();

			// Try to capture full selection state so as not to interrupt user
			// SelectedItemCompletionText is updated on every selection change
			// so doesn't depend on the current state of the list, which changed
			// immediately before this event was fired
			string lastSelection = AutoSelect ? SelectedItemCompletionText : null;

			var selectState = AutoSelect;

			// Clear the current filter state before doing anything else
			// because most other things depend on it
			ResetState ();

			// This sets List.CompletionString, which refilters it
			ResetSizes ();

			AutoSelect = selectState;

			// Try to select the last selected item
			var match = CompletionSelectionStatus.Empty;
			if (lastSelection != null)
				match = FindMatchedEntry (lastSelection);

			// If that fails, use the partial word
			if (match.Index < 0)
				match = FindMatchedEntry (PartialWord);

			SelectEntry (match);
		}

		void OnCompletionDataChanging (object sender, EventArgs e)
		{
			if (!object.ReferenceEquals (sender, mutableList))
				return;
			
			view.ShowLoadingMessage ();
		}

		public void Dispose ()
		{
			if (mutableList != null) {
				mutableList.Changing -= OnCompletionDataChanging;
				mutableList.Changed -= OnCompletionDataChanged;
				mutableList = null;
			}

			if (dataList != null) {
				if (dataList is IDisposable)
					((IDisposable)dataList).Dispose ();
				CloseCompletionList ();
				dataList = null;
			}

			HideDeclarationView ();

			if (declarationViewWindow != null) {
				declarationViewWindow.Destroy ();
				declarationViewWindow = null;
			}
			ReleaseObjects ();
			view.Destroy ();
		}

		void ReleaseObjects ()
		{
			CompletionWidget = null;
			dataList = null;
			CodeCompletionContext = null;
			currentData = null;
			Extension = null;
			view.ResetState ();
		}

		public List<int> FilteredItems {
			get {
				return filteredItems;
			}
		}

		public string CompletionString {
			get { return completionString; }
			set {
				if (completionString != value) {
					var oldCompletionString = completionString;
					completionString = value;
					FilterItems (oldCompletionString);
					UpdateViewSelectionEnabled ();
				}
			}
		}

		public int InitialWordLength {
			get { return initialWordLength; }
		}

		public CompletionTextEditorExtension Extension {
			get;
			set;
		}

		/// <summary>
		/// Gets or sets a value indicating that shift was pressed during enter.
		/// </summary>
		/// <value>
		/// <c>true</c> if was shift pressed; otherwise, <c>false</c>.
		/// </value>
		public bool WasShiftPressed {
			get;
			private set;
		}

		/// <summary>
		/// Occurs when the selected item in completion window changes
		/// </summary>
		public event EventHandler SelectionChanged;

		void OnSelectionChanged ()
		{
			SelectedItemCompletionText = SelectedItemIndex >= 0 ? dataList [SelectedItemIndex].DisplayText : null;
			SelectionChanged?.Invoke (this, EventArgs.Empty);
		}

		/// <summary>
		/// Occurs when the selected code completion item is committed
		/// </summary>
		public event EventHandler<CodeCompletionContextEventArgs> WordCompleted;

		void OnWordCompleted (CodeCompletionContextEventArgs e)
		{
			WordCompleted?.Invoke (this, e);
			if (usingPreviewEntry)
				Dispose ();
		}

		/// <summary>
		/// Occurs when the Visible property changes
		/// </summary>
		public event EventHandler VisibleChanged;

		void ResetViewState ()
		{
			filteredItems.Clear ();
			completionString = null;
			AutoSelect = false;
			view.ResetState();
		}

		public ICompletionDataList CompletionDataList => dataList;

		public ICompletionWidget CompletionWidget {
			get {
				return completionWidget;
			}
			set {
				completionWidget = value;
			}
		}

		bool autoCompleteEmptyMatch;
		public bool AutoCompleteEmptyMatch {
			get {
				return autoCompleteEmptyMatch;
			}
			set {
				autoCompleteEmptyMatch = value;
				UpdateViewSelectionEnabled ();
			}
		}

		public bool AutoCompleteEmptyMatchOnCurlyBrace {
			get;
			set;
		}

		public bool SelectionEnabled {
			get {
				// If this condition changes, UpdateViewSelectionEnabled may require additional calls
				return AutoSelect && (AutoCompleteEmptyMatch || !IsEmptyMatch (CompletionString));
			}
		}

		public bool IsUniqueMatch {
			get {
				return filteredItems.Count == 1;
			}
		}

		bool IsChanging {
			get { return mutableList != null && mutableList.IsChanging; }
		}

		static bool IsEmptyMatch (string completionString)
		{
			if (string.IsNullOrEmpty (completionString))
				return true;
			var ch = completionString [0];
			return char.IsDigit (ch);
		}

		bool autoSelect;
		public bool AutoSelect {
			get { return autoSelect; }
			set {
				autoSelect = value;
				UpdateViewSelectionEnabled ();
			}
		}

		bool showCategories;
		public bool ShowCategories {
			get { return showCategories && filteredCategories.Count > 1; }
			set {
				if (value != showCategories) {
					showCategories = value;
					UpdateCategoryMode ();
				}
			}
		}

		public bool InCategoryMode {
			get { return showCategories && filteredCategories.Count > 1; }
		}

		string CurrentCompletionText {
			get {
				if (SelectedItemIndex != -1 && AutoSelect)
					return ((CompletionData)dataList [SelectedItemIndex]).CompletionText;
				return null;
			}
		}

		/// <summary>
		/// Item currently selected in the code completion window
		/// </summary>
		public CompletionData SelectedItem {
			get {
				return SelectedItemIndex >= 0 ? dataList [SelectedItemIndex] : null;
			}
		}

		int ViewIndexToItemIndex (int viewIndex)
		{
			if (viewIndex < 0 || viewIndex >= filteredItems.Count)
				return -1;
			
			if (InCategoryMode) {
				foreach (var c in filteredCategories) {
					if (viewIndex < c.Items.Count)
						return c.Items [viewIndex];
					viewIndex -= c.Items.Count;
				}
				return -1;
			} else {
				return filteredItems [viewIndex];
			}
		}

		/// <summary>
		/// Gets or sets the index inside CompletionDataList of the currently selected item
		/// </summary>
		/// <value>The index of the selected item.</value>
		public int SelectedItemIndex {
			get => view.SelectedItemIndex;
			set => view.SelectedItemIndex = value;
		}

		// This is precalculated instead of calling DataProvider.GetCompletionText (SelectedItemIndex)
 		// it's called from CompletionListWindow.OnChanged after the list changes and the existing index no longer applies
		string SelectedItemCompletionText { get; set; }

		public string PartialWord {
			get {
				if (usingPreviewEntry)
					return previewCompletionEntryText;
				if (completionWidget == null)
					return "";
				return completionWidget.GetText (StartOffset, EndOffset);
			}
		}

		public string CurrentPartialWord {
			get {
				return !string.IsNullOrEmpty (PartialWord) ? PartialWord : DefaultCompletionString;
			}
		}

		public string DefaultCompletionString {
			get;
			set;
		}

		public bool CloseOnSquareBrackets {
			get;
			set;
		}

		internal int StartOffset { get; set; }

		public int EndOffset {
			get;
			set;
		}

		void UpdateViewSelectionEnabled ()
		{
			if (SelectionEnabled != view.SelectionEnabled)
				view.SelectionEnabled = SelectionEnabled;
		}

		public void ClearMruCache ()
		{
			cache.Clear ();
		}

		CompletionCharacters CompletionCharacters {
			get {
				var ext = Extension;
				if (ext == null) // May happen in unit tests.
					return MonoDevelop.Ide.CodeCompletion.CompletionCharacters.FallbackCompletionCharacters;
				return MonoDevelop.Ide.CodeCompletion.CompletionCharacters.Get (ext.CompletionLanguage);
			}
		}

		/// <summary>
		/// Filters and sorts the list of items to be shown to the user
		/// </summary>
		/// <param name="oldCompletionString">Old completion string value before current one was set.</param>
		void FilterItems (string oldCompletionString)
		{
			if (dataList == null)
				return;
			
			Counters.ProcessCodeCompletion.Trace ("Begin filtering and sorting completion data");

			var filterResult = dataList.FilterCompletionList (new CompletionListFilterInput (dataList, filteredItems, oldCompletionString, completionString));

			// If the data list doesn't have a custom filter method, use the default one
			if (filterResult == null)
				filterResult = MonoDevelop.Ide.CodeCompletion.CompletionDataList.DefaultFilterItems (dataList, filteredItems, oldCompletionString, completionString);

			filteredItems = filterResult.FilteredItems;
			filteredCategories = filterResult.CategorizedItems;

			Counters.ProcessCodeCompletion.Trace ("End filtering and sorting completion data");

			// Show the filtered items in the view
			view.ShowFilteredItems (filterResult);

			// If the previously selected item is not visible anymore, select the first item in the view
			if (SelectedItemIndex == -1 && filteredItems.Count > 0)
				SelectedItemIndex = filteredItems [0];
			
			RepositionDeclarationViewWindow ();

			// InCategoryMode can change if the new results include new categories
			if (view.InCategoryMode != InCategoryMode)
				view.InCategoryMode = InCategoryMode;
		}

		public bool PreProcessKeyEvent (KeyDescriptor descriptor)
		{
			if (descriptor.SpecialKey == SpecialKey.Escape) {
				HideWindow ();
				return true;
			}

			KeyActions ka = KeyActions.None;
			bool keyHandled = false;
			if (dataList != null) {
				// Give a chance to completion key handlers to pre-process the key
				foreach (ICompletionKeyHandler handler in dataList.KeyHandler) {
					if (handler.PreProcessKey (listWindow, descriptor, out ka)) {
						keyHandled = true;
						break;
					}
				}
			}

			// If a handler did not pre-process the key, do it now
			if (!keyHandled)
				ka = PreProcessKey (descriptor);
			
			if ((ka & KeyActions.Complete) != 0)
				CompleteWord (ref ka, descriptor);

			if ((ka & KeyActions.CloseWindow) != 0) {
				HideWindow ();
			}

			if ((ka & KeyActions.Ignore) != 0)
				return true;
			
			if ((ka & KeyActions.Process) != 0) {
				if (descriptor.SpecialKey == SpecialKey.Left || descriptor.SpecialKey == SpecialKey.Right) {
					// Close if there's a modifier active EXCEPT lock keys and Modifiers
					// Makes an exception for Mod1Mask (usually alt), shift, control, meta and super
					// This prevents the window from closing if the num/scroll/caps lock are active
					// FIXME: modifier mappings depend on X server settings

					//					if ((modifier & ~(Gdk.ModifierType.LockMask | (Gdk.ModifierType.ModifierMask & ~(Gdk.ModifierType.ShiftMask | Gdk.ModifierType.Mod1Mask | Gdk.ModifierType.ControlMask | Gdk.ModifierType.MetaMask | Gdk.ModifierType.SuperMask)))) != 0) {
					// this version doesn't work for my system - seems that I've a modifier active
					// that gdk doesn't know about. How about the 2nd version - should close on left/rigt + shift/mod1/control/meta/super
					if ((descriptor.ModifierKeys & (ModifierKeys.Shift | ModifierKeys.Alt | ModifierKeys.Control | ModifierKeys.Command)) != 0) {
						HideWindow ();
						return false;
					}

					if (declarationViewWindow != null && declarationViewWindow.Multiple) {
						if (descriptor.SpecialKey == SpecialKey.Left)
							declarationViewWindow.OverloadLeft ();
						else
							declarationViewWindow.OverloadRight ();
					} else {
						HideWindow ();
						return false;
					}
					return true;
				}
				if (dataList != null && dataList.CompletionSelectionMode == CompletionSelectionMode.OwnTextField)
					return true;
			}
			return false;
		}


		public KeyActions PreProcessKey (KeyDescriptor descriptor)
		{
			switch (descriptor.SpecialKey) {
			case SpecialKey.Home:
				if ((descriptor.ModifierKeys & ModifierKeys.Shift) == ModifierKeys.Shift)
					return KeyActions.Process;
				SelectedItemIndex = ViewIndexToItemIndex (0);
				return KeyActions.Ignore;

			case SpecialKey.End:
				if ((descriptor.ModifierKeys & ModifierKeys.Shift) == ModifierKeys.Shift)
					return KeyActions.Process;
				SelectedItemIndex = ViewIndexToItemIndex (filteredItems.Count - 1);
				return KeyActions.Ignore;

			case SpecialKey.Up:
				if ((descriptor.ModifierKeys & ModifierKeys.Shift) == ModifierKeys.Shift) {
					if (!SelectionEnabled /*&& !CompletionWindowManager.ForceSuggestionMode*/)
						AutoCompleteEmptyMatch = AutoSelect = true;
					if (!InCategoryMode) {
						IdeApp.Preferences.EnableCompletionCategoryMode.Set (true);
						return KeyActions.Ignore;
					}
					MoveToCategory (-1);
					return KeyActions.Ignore;
				}
				if (SelectionEnabled && filteredItems.Count < 1)
					return KeyActions.CloseWindow | KeyActions.Process;
				if (!SelectionEnabled /*&& !CompletionWindowManager.ForceSuggestionMode*/) {
					AutoCompleteEmptyMatch = AutoSelect = true;
				} else {
					view.MoveCursor (-1);
				}
				return KeyActions.Ignore;

			case SpecialKey.Tab:
				//tab always completes current item even if selection is disabled
				if (!AutoSelect)
					AutoSelect = true;
				goto case SpecialKey.Return;

			case SpecialKey.Return:
				if (descriptor.ModifierKeys != ModifierKeys.None && descriptor.ModifierKeys != ModifierKeys.Shift)
					return KeyActions.CloseWindow;
				if (dataList == null || dataList.Count == 0)
					return KeyActions.CloseWindow;
				WasShiftPressed = (descriptor.ModifierKeys & ModifierKeys.Shift) == ModifierKeys.Shift;

				if (SelectedItem != null) {
					switch (SelectedItem.Rules.EnterKeyRule) {
					case Microsoft.CodeAnalysis.Completion.EnterKeyRule.Always:
						return KeyActions.Complete | KeyActions.Process | KeyActions.CloseWindow;
					case Microsoft.CodeAnalysis.Completion.EnterKeyRule.AfterFullyTypedWord:
						if (PartialWord.Length == SelectedItem.CompletionText.Length)
							return KeyActions.Complete | KeyActions.Ignore | KeyActions.CloseWindow;
						return KeyActions.Complete | KeyActions.Process | KeyActions.CloseWindow;
					case Microsoft.CodeAnalysis.Completion.EnterKeyRule.Never:
					case Microsoft.CodeAnalysis.Completion.EnterKeyRule.Default:
					default:
						return KeyActions.Complete | KeyActions.Ignore | KeyActions.CloseWindow;
					}
				}
				return KeyActions.Complete | KeyActions.Ignore | KeyActions.CloseWindow;

			case SpecialKey.Down:
				if ((descriptor.ModifierKeys & ModifierKeys.Shift) == ModifierKeys.Shift) {
					if (!SelectionEnabled /*&& !CompletionWindowManager.ForceSuggestionMode*/)
						AutoCompleteEmptyMatch = AutoSelect = true;
					if (!InCategoryMode) {
						IdeApp.Preferences.EnableCompletionCategoryMode.Set (true);
						return KeyActions.Ignore;
					}
					MoveToCategory (1);
					return KeyActions.Ignore;
				}
				if (SelectionEnabled && filteredItems.Count < 1)
					return KeyActions.CloseWindow | KeyActions.Process;

				if (!SelectionEnabled /*&& !CompletionWindowManager.ForceSuggestionMode*/) {
					AutoCompleteEmptyMatch = AutoSelect = true;
				} else {
					view.MoveCursor (1);
				}
				return KeyActions.Ignore;

			case SpecialKey.PageUp:
				if ((descriptor.ModifierKeys & ModifierKeys.Shift) == ModifierKeys.Shift)
					return KeyActions.Process;
				if (filteredItems.Count < 2)
					return KeyActions.CloseWindow | KeyActions.Process;
				view.PageUp ();
				return KeyActions.Ignore;

			case SpecialKey.PageDown:
				if ((descriptor.ModifierKeys & ModifierKeys.Shift) == ModifierKeys.Shift)
					return KeyActions.Process;
				if (filteredItems.Count < 2)
					return KeyActions.CloseWindow | KeyActions.Process;
				view.PageDown ();
				return KeyActions.Ignore;

			case SpecialKey.Left:
				//if (curPos == 0) return KeyActions.CloseWindow | KeyActions.Process;
				//curPos--;
				return KeyActions.Process;

			case SpecialKey.Right:
				//if (curPos == word.Length) return KeyActions.CloseWindow | KeyActions.Process;
				//curPos++;
				return KeyActions.Process;

				//			case Gdk.Key.Caps_Lock:
				//			case Gdk.Key.Num_Lock:
				//			case Gdk.Key.Scroll_Lock:
				//				return KeyActions.Ignore;
				//
				//			case Gdk.Key.Control_L:
				//			case Gdk.Key.Control_R:
				//			case Gdk.Key.Alt_L:
				//			case Gdk.Key.Alt_R:
				//			case Gdk.Key.Shift_L:
				//			case Gdk.Key.Shift_R:
				//			case Gdk.Key.ISO_Level3_Shift:
				//				// AltGr
				//				return KeyActions.Process;
			}
			var data = SelectedItem;

			if (descriptor.KeyChar == '\0')
				return KeyActions.Process;

			if (descriptor.KeyChar == ' ' && (descriptor.ModifierKeys & ModifierKeys.Shift) == ModifierKeys.Shift)
				return KeyActions.CloseWindow | KeyActions.Process;

			if (char.IsDigit (descriptor.KeyChar) && string.IsNullOrEmpty (CurrentCompletionText))
				return KeyActions.CloseWindow | KeyActions.Process;

			if (data != null && data.MuteCharacter (descriptor.KeyChar, PartialWord)) {
				if (data.IsCommitCharacter (descriptor.KeyChar, PartialWord)) {
					return KeyActions.CloseWindow | KeyActions.Ignore | KeyActions.Complete;
				}
				return KeyActions.CloseWindow | KeyActions.Ignore;
			}

			// Special case end with punctuation like 'param:' -> don't input double punctuation, otherwise we would end up with 'param::'
			if (char.IsPunctuation (descriptor.KeyChar) && descriptor.KeyChar != '_') {
				if (descriptor.KeyChar == ':') {
					foreach (var item in filteredItems) {
						if (dataList [item].DisplayText.EndsWith (descriptor.KeyChar.ToString (), StringComparison.Ordinal)) {
							SelectedItemIndex = item;
							return KeyActions.Complete | KeyActions.CloseWindow | KeyActions.Ignore;
						}
					}
				} else {
					var selectedItem = SelectedItemIndex;
					if (selectedItem < 0 || (dataList != null && selectedItem >= dataList.Count)) {
						return KeyActions.CloseWindow;
					}
					if (dataList [selectedItem].DisplayText.EndsWith (descriptor.KeyChar.ToString (), StringComparison.Ordinal)) {
						return KeyActions.Complete | KeyActions.CloseWindow | KeyActions.Ignore;
					}
				}
			}

			if (data != null && data.IsCommitCharacter (descriptor.KeyChar, PartialWord)) {
				var curword = PartialWord;
				var match = FindMatchedEntry (curword).Index;
				if (match >= 0 && System.Char.IsPunctuation (descriptor.KeyChar)) {
					string text = ((CompletionData)dataList [filteredItems [match]]).CompletionText;
					if (!text.StartsWith (curword, StringComparison.OrdinalIgnoreCase))
						match = -1;
				}

				if (SelectionEnabled && CompletionCharacters.CompleteOn (descriptor.KeyChar)) {
					if (descriptor.KeyChar == '{' && !AutoCompleteEmptyMatchOnCurlyBrace && string.IsNullOrEmpty (CompletionString))
						return KeyActions.CloseWindow | KeyActions.Process;
					return KeyActions.Complete | KeyActions.Process | KeyActions.CloseWindow;
				}
				return KeyActions.CloseWindow | KeyActions.Process;
			}

			if ((char.IsWhiteSpace (descriptor.KeyChar) || char.IsPunctuation (descriptor.KeyChar)) && SelectedItem == null)
				return KeyActions.CloseWindow | KeyActions.Process;

			return KeyActions.Process;
		}

		public void PostProcessKeyEvent (KeyDescriptor descriptor)
		{
			if (dataList == null)
				return;
			KeyActions ka = KeyActions.None;
			bool keyHandled = false;
			foreach (var handler in dataList.KeyHandler) {
				if (handler.PostProcessKey (listWindow, descriptor, out ka)) {
					keyHandled = true;
					break;
				}
			}
			if (!keyHandled)
				ka = PostProcessKey (descriptor);
			if ((ka & KeyActions.Complete) != 0)
				CompleteWord (ref ka, descriptor);
			UpdateLastWordChar ();
			if ((ka & KeyActions.CloseWindow) != 0) {
				HideWindow ();
			}
		}

		public KeyActions PostProcessKey (KeyDescriptor descriptor)
		{
			if (CompletionWidget == null) {// CompletionWidget == null may happen in unit tests.
				return KeyActions.CloseWindow | KeyActions.Process;
			}

			switch (descriptor.SpecialKey) {
			case SpecialKey.BackSpace:
				ResetSizes ();
				UpdateWordSelection ();
				return KeyActions.Process;
			}
			var keyChar = descriptor.KeyChar;

			if (keyChar == '[' && CloseOnSquareBrackets) {
				return KeyActions.Process | KeyActions.CloseWindow;
			}

			if (char.IsLetterOrDigit (keyChar) || keyChar == '_') {
				ResetSizes ();
				UpdateWordSelection ();
				return KeyActions.Process;
			}
			if (SelectedItemIndex < 0) {
				return KeyActions.Process;
			}
			var data = dataList [SelectedItemIndex];

			if (char.IsPunctuation (descriptor.KeyChar) && descriptor.KeyChar != '_') {
				if (descriptor.KeyChar == ':') {
					foreach (var item in filteredItems) {
						if (dataList [item].DisplayText.EndsWith (descriptor.KeyChar.ToString (), StringComparison.Ordinal)) {
							SelectedItemIndex = item;
							return KeyActions.Complete | KeyActions.CloseWindow | KeyActions.Ignore;
						}
					}
				} else {
					var selectedItem = SelectedItemIndex;
					if (selectedItem < 0 || selectedItem >= dataList.Count)
						return KeyActions.CloseWindow;
					if (descriptor.SpecialKey == SpecialKey.None) {
						ResetSizes ();
						UpdateWordSelection ();
					}
				}
			}

			return KeyActions.Process;
		}

		public bool CompleteWord ()
		{
			KeyActions ka = KeyActions.None;
			return CompleteWord (ref ka, KeyDescriptor.Tab);
		}

		internal bool IsInCompletion { get; set; }

		public CodeCompletionContext CodeCompletionContext { get; set; }

		public bool CompleteWord (ref KeyActions ka, KeyDescriptor descriptor)
		{
			if (SelectedItemIndex == -1 || dataList == null)
				return false;
			var item = dataList [SelectedItemIndex];
			if (item == null)
				return false;
			IsInCompletion = true;
			try {
				// first close the completion list, then insert the text.
				// this is required because that's the logical event chain, otherwise things could be messed up
				CloseCompletionList ();
				/*			var cdItem = (CompletionData)item;
							cdItem.InsertCompletionText (this, ref ka, closeChar, keyChar, modifier);
							AddWordToHistory (PartialWord, cdItem.CompletionText);
							OnWordCompleted (new CodeCompletionContextEventArgs (CompletionWidget, CodeCompletionContext, cdItem.CompletionText));
							*/
				if (item.HasOverloads && declarationViewWindow != null && declarationViewWindow.CurrentOverload >= 0 && declarationViewWindow.CurrentOverload < item.OverloadedData.Count) {
					item.OverloadedData [declarationViewWindow.CurrentOverload].InsertCompletionText (listWindow, ref ka, descriptor);
				} else {
					item.InsertCompletionText (listWindow, ref ka, descriptor);
				}
				cache.CommitCompletionData (item);
				OnWordCompleted (new CodeCompletionContextEventArgs (completionWidget, context, item.DisplayText));
			} finally {
				IsInCompletion = false;
				HideWindow ();
			}
			return true;
		}

		CompletionSelectionStatus FindMatchedEntry (string partialWord)
		{
			if (dataList == null)
				return CompletionSelectionStatus.Empty;
			return dataList.FindMatchedEntry (dataList, cache, partialWord, filteredItems);
		}

		public void UpdateWordSelection ()
		{
			UpdateLastWordChar ();
			SelectEntry (CurrentPartialWord);
		}

		void UpdateLastWordChar ()
		{
			if (CompletionWidget != null)
				EndOffset = Math.Max (StartOffset, CompletionWidget.CaretOffset);
		}

		void SelectEntry (string s)
		{
			var match = FindMatchedEntry (s);
			SelectEntry (match);
		}

		void SelectEntry (CompletionSelectionStatus match)
		{
			if (match.IsSelected.HasValue)
				AutoSelect = match.IsSelected.Value;
			if (match.Index >= 0)
				// Don't use ViewIndexToItemIndex() to convert from match index to item index.
				// Indices in 'match' are always relative to the filteredItems list.
				SelectedItemIndex = filteredItems [match.Index];
			UpdateDeclarationView ();
		}

		bool completionListClosed;
		void CloseCompletionList ()
		{
			if (!completionListClosed) {
				dataList.OnCompletionListClosed (EventArgs.Empty);
				completionListClosed = true;
			}
		}

		public void ResetSizes ()
		{
			UpdateLastWordChar ();
			CompletionString = PartialWord;
			view.ResetSizes ();
		}

		public void ToggleCategoryMode ()
		{
			IdeApp.Preferences.EnableCompletionCategoryMode.Set (!IdeApp.Preferences.EnableCompletionCategoryMode.Value); 
			ResetSizes ();
		}

		void UpdateCategoryMode ()
		{
			if (view.InCategoryMode != InCategoryMode) {
				view.InCategoryMode = InCategoryMode;
				if (InCategoryMode) {
					// Select the first item in the first category
					if (string.IsNullOrEmpty (CompletionString) && IdeApp.Preferences.EnableCompletionCategoryMode)
						SelectedItemIndex = filteredCategories.First ().Items.First ();
				}
			}
		}

		void MoveToCategory (int relative)
		{
			var currentCategory = SelectedItem?.CompletionCategory;
			int current = filteredCategories.FindIndex (c => c.CompletionCategory == currentCategory);
			int next = Math.Min (filteredCategories.Count - 1, Math.Max (0, current + relative));
			if (next < 0 || next >= filteredCategories.Count)
				return;
			CategorizedCompletionItems newCategory = filteredCategories[next];
			SelectedItemIndex = newCategory.Items[0];
		}

		#region IListDataProvider

		int IListDataProvider.ItemCount {
			get { return dataList != null ? dataList.Count : 0; }
		}

		string IListDataProvider.GetText (int n)
		{
			return dataList [n].DisplayText;
		}

		int [] IListDataProvider.GetHighlightedTextIndices (int n)
		{
			return dataList.GetHighlightedIndices (dataList [n], CompletionString);
		}

		string IListDataProvider.GetDescription (int n, bool isSelected)
		{
			return ((CompletionData)dataList [n]).GetDisplayDescription (isSelected);
		}

		string IListDataProvider.GetRightSideDescription (int n, bool isSelected)
		{
			return ((CompletionData)dataList [n]).GetRightSideDescription (isSelected);
		}

		bool IListDataProvider.HasMarkup (int n)
		{
			return true;
		}

		//NOTE: we only ever return markup for items marked as obsolete
		string IListDataProvider.GetMarkup (int n)
		{
			var completionData = dataList [n];
			return completionData.GetDisplayTextMarkup ();
		}

		string IListDataProvider.GetCompletionText (int n)
		{
			return ((CompletionData)dataList [n]).CompletionText;
		}

		CompletionData IListDataProvider.GetCompletionData (int n)
		{
			return dataList [n];
		}

		int IListDataProvider.CompareTo (int n, int m)
		{
			return MonoDevelop.Ide.CodeCompletion.CompletionDataList.CompareTo (dataList, n, m);
		}

		Xwt.Drawing.Image IListDataProvider.GetIcon (int n)
		{
			string iconName = ((CompletionData)dataList [n]).Icon;
			if (string.IsNullOrEmpty (iconName))
				return null;
			return ImageService.GetIcon (iconName, Gtk.IconSize.Menu);
		}

		#endregion

		void ICompletionViewEventSink.OnDoubleClick ()
		{
			CompleteWord ();
			HideWindow ();
		}

		void ICompletionViewEventSink.OnListScrolled ()
		{
			HideDeclarationView ();
			UpdateDeclarationView ();
		}

		void ICompletionViewEventSink.OnPreviewCompletionEntryChanged (string text)
		{
			CompletionString = previewCompletionEntryText = text;
			UpdateWordSelection ();
		}

		void ICompletionViewEventSink.OnPreviewCompletionEntryActivated ()
		{
			CompleteWord ();
		}

		void ICompletionViewEventSink.OnPreviewCompletionEntryLostFocus ()
		{
			Dispose ();
		}

		bool ICompletionViewEventSink.OnPreProcessPreviewCompletionEntryKey (KeyDescriptor descriptor)
		{
			var keyAction = PreProcessKey (descriptor);
			if (keyAction.HasFlag (KeyActions.Complete))
				CompleteWord ();

			if (keyAction.HasFlag (KeyActions.CloseWindow)) {
				Dispose ();
			}
			return keyAction.HasFlag (KeyActions.Process);
		}

		void ICompletionViewEventSink.OnAllocationChanged ()
		{
			UpdateDeclarationView ();
		}

		void ICompletionViewEventSink.OnSelectedItemChanged ()
		{
			OnSelectionChanged ();
			UpdateDeclarationView ();
		}
	}
}<|MERGE_RESOLUTION|>--- conflicted
+++ resolved
@@ -1,4 +1,4 @@
-﻿//
+//
 // CodeCompletionSession.cs
 //
 // Author:
@@ -259,11 +259,6 @@
 		{
 			usingPreviewEntry = false;
 			previewCompletionEntryText = "";
-<<<<<<< HEAD
-			StartOffset = 0;
-=======
-			HideWhenWordDeleted = false;
->>>>>>> 4b8cf8c8
 			SelectedItemCompletionText = null;
 			ResetViewState();
 		}
