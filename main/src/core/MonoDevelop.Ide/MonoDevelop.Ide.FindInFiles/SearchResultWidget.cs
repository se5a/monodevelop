--- conflicted
+++ resolved
@@ -282,14 +282,10 @@
 				treeviewSearchResults.ScrollToPoint (0, 0);
 
 			ResultCount = 0;
-<<<<<<< HEAD
 			foreach (var doc in documents) {
 				doc.Value.Dispose ();
 			}
-			documents.Clear ();
-=======
 			documents = new Dictionary<string, TextDocument> ();
->>>>>>> fed6e4be
 			store.Clear ();
 			labelStatus.Text = "";
 			textviewLog.Buffer.Clear ();
@@ -343,12 +339,7 @@
 				Color color = Color.Zero;
 
 				if (Color.Parse(colorStr, ref color))
-<<<<<<< HEAD
-
 					colorStr = ColorToPangoMarkup(AdjustColor(baseColor, color));
-=======
-					colorStr = SyntaxMode.ColorToPangoMarkup(AdjustColor(baseColor, color));
->>>>>>> fed6e4be
 
 				result.Append (colorStr);
 				idx = markup.IndexOf ("foreground=\"", idx, StringComparison.Ordinal);
@@ -356,16 +347,11 @@
 			result.Append (markup.Substring (offset, markup.Length - offset));
 			return result.ToString ();
 		}
-<<<<<<< HEAD
 		public static string ColorToPangoMarkup (Gdk.Color color)
 		{
 			return string.Format ("#{0:X2}{1:X2}{2:X2}", color.Red >> 8, color.Green >> 8, color.Blue >> 8);
 		}
 		void DoPopupMenu (Gdk.EventButton evt)
-=======
-		
-		void DoPopupMenu (EventButton evt)
->>>>>>> fed6e4be
 		{ 
 			IdeApp.CommandService.ShowContextMenu (this.treeviewSearchResults, evt, new CommandEntrySet {
 				new CommandEntry (ViewCommands.Open),
@@ -534,40 +520,6 @@
 				textRenderer.Markup = "Invalid search result";
 				return;
 			}
-<<<<<<< HEAD
-			
-			var doc = GetDocument (searchResult);
-			if (doc == null) {
-				textRenderer.Markup = "Can't create document for:" + searchResult.FileName;
-				return;
-			}
-			bool isSelected = treeviewSearchResults.Selection.IterIsSelected (iter);
-
-			if (searchResult.Markup == null) {
-				if (searchResult.LineNumber <= 0)
-					searchResult.LineNumber = doc.OffsetToLineNumber (searchResult.Offset); 
-				var line = doc.GetLine (searchResult.LineNumber );
-				if (line == null) {
-					textRenderer.Markup = "Invalid line number " + searchResult.LineNumber + " from offset: " + searchResult.Offset;
-					return;
-				}
-				int indent = line.GetIndentation (doc).Length;
-				int col = searchResult.Offset - line.Offset - indent;
-				var lineText = doc.GetTextAt (line.Offset + indent, line.Length - indent);
-
-				var markup = doc.GetPangoMarkup (line.Offset + indent, line.Length - indent);
-				searchResult.Markup = AdjustColors (markup.Replace ("\t", new string (' ', DefaultSourceEditorOptions.Instance.TabSize)));
-
-				if (col >= 0) {
-					uint start;
-					uint end;
-					try {
-						start = (uint)TranslateIndexToUTF8 (lineText, col);
-						end = (uint)TranslateIndexToUTF8 (lineText, Math.Min (lineText.Length, col + searchResult.Length));
-					} catch (Exception e) {
-						LoggingService.LogError ("Exception while translating index to utf8 (column was:" + col + " search result length:" + searchResult.Length + " line text:" + lineText + ")", e);
-						return;
-=======
 			string textMarkup = searchResult.TextMarkup;
 
 			if (textMarkup == null) {
@@ -612,39 +564,9 @@
 						}
 						searchResult.StartIndex = start;
 						searchResult.EndIndex = end;
->>>>>>> fed6e4be
 					}
 				}
 
-
-<<<<<<< HEAD
-			try {
-				textRenderer.Markup = searchResult.Markup;
-
-				if (!isSelected) {
-					var searchColor = searchResult.GetBackgroundMarkerColor (highlightStyle).Color;
-					double b1 = HslColor.Brightness (searchColor);
-					double b2 = HslColor.Brightness (AdjustColor (Style.Base (StateType.Normal), (HslColor)highlightStyle.PlainText.Foreground));
-					double delta = Math.Abs (b1 - b2);
-					if (delta < 0.1) {
-						HslColor color1 = highlightStyle.SearchResult.Color;
-						if (color1.L + 0.5 > 1.0) {
-							color1.L -= 0.5;
-						} else {
-							color1.L += 0.5;
-						}
-						searchColor = color1;
-					}
-					if (searchResult.StartIndex != searchResult.EndIndex) {
-						var sc = (Cairo.Color)searchColor;
-						var attr = new Pango.AttrBackground ((ushort)(sc.R * ushort.MaxValue), (ushort)(sc.G * ushort.MaxValue), (ushort)(sc.B * ushort.MaxValue));
-						attr.StartIndex = searchResult.StartIndex;
-						attr.EndIndex = searchResult.EndIndex;
-
-						using (var list = textRenderer.Attributes.Copy ()) {
-							list.Insert (attr);
-							textRenderer.Attributes = list;
-=======
 				try {
 					textMarkup = searchResult.Markup;
 
@@ -705,7 +627,6 @@
 							if (!closed)
 								markupBuilder.Append ("</span>");
 							textMarkup = markupBuilder.ToString ();
->>>>>>> fed6e4be
 						}
 					}
 				} catch (Exception e) {
@@ -761,11 +682,7 @@
 
 
 
-<<<<<<< HEAD
-		readonly Dictionary<string, TextEditor> documents = new Dictionary<string, TextEditor> ();
-=======
-		Dictionary<string, TextDocument> documents = new Dictionary<string, TextDocument> ();
->>>>>>> fed6e4be
+		Dictionary<string, TextEditor> documents = new Dictionary<string, TextEditor> ();
 		
 		TextEditor GetDocument (SearchResult result)
 		{
