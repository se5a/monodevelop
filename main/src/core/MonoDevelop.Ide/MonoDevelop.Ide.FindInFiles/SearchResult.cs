--- conflicted
+++ resolved
@@ -25,15 +25,9 @@
 // OF CONTRACT, TORT OR OTHERWISE, ARISING FROM, OUT OF OR IN CONNECTION
 // WITH THE SOFTWARE OR THE USE OR OTHER DEALINGS IN THE SOFTWARE.
 //
-<<<<<<< HEAD
+
 using MonoDevelop.Ide.Editor;
 using MonoDevelop.Ide.Editor.Highlighting;
-=======
-
-using Mono.TextEditor.Highlighting;
-using MonoDevelop.Projects;
-using System.Collections.Generic;
->>>>>>> 29e49044
 
 namespace MonoDevelop.Ide.FindInFiles
 {
