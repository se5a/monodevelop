//
// WelcomePageSection.cs
//
// Author:
//       lluis <${AuthorEmail}>
//
// Copyright (c) 2012 lluis
//
// Permission is hereby granted, free of charge, to any person obtaining a copy
// of this software and associated documentation files (the "Software"), to deal
// in the Software without restriction, including without limitation the rights
// to use, copy, modify, merge, publish, distribute, sublicense, and/or sell
// copies of the Software, and to permit persons to whom the Software is
// furnished to do so, subject to the following conditions:
//
// The above copyright notice and this permission notice shall be included in
// all copies or substantial portions of the Software.
//
// THE SOFTWARE IS PROVIDED "AS IS", WITHOUT WARRANTY OF ANY KIND, EXPRESS OR
// IMPLIED, INCLUDING BUT NOT LIMITED TO THE WARRANTIES OF MERCHANTABILITY,
// FITNESS FOR A PARTICULAR PURPOSE AND NONINFRINGEMENT. IN NO EVENT SHALL THE
// AUTHORS OR COPYRIGHT HOLDERS BE LIABLE FOR ANY CLAIM, DAMAGES OR OTHER
// LIABILITY, WHETHER IN AN ACTION OF CONTRACT, TORT OR OTHERWISE, ARISING FROM,
// OUT OF OR IN CONNECTION WITH THE SOFTWARE OR THE USE OR OTHER DEALINGS IN
// THE SOFTWARE.
using System;
using Gtk;
using System.Xml.Linq;
using MonoDevelop.Core;
using MonoDevelop.Components;

namespace MonoDevelop.Ide.WelcomePage
{
	public class WelcomePageSection: EventBox
	{
		string title;

		static readonly string headerFormat;

		Alignment root = new Alignment (0, 0, 1f, 1f);
		protected Gtk.Alignment ContentAlignment { get; private set; }
		protected Gtk.Alignment TitleAlignment { get; private set; }

		static WelcomePageSection ()
		{
			var face = Platform.IsMac ? Styles.WelcomeScreen.Pad.TitleFontFamilyMac : Styles.WelcomeScreen.Pad.TitleFontFamilyWindows;
			headerFormat = Styles.GetFormatString (face, Styles.WelcomeScreen.Pad.LargeTitleFontSize, Styles.WelcomeScreen.Pad.LargeTitleFontColor);
		}

		public WelcomePageSection (string title = null)
		{
			this.title = title;
			VisibleWindow = false;
			Add (root);
			root.Show ();

			uint p = Styles.WelcomeScreen.Pad.ShadowSize * 2;
			root.SetPadding (p, p, p, p);

			TitleAlignment = new Alignment (0f, 0f, 1f, 1f);
			p = Styles.WelcomeScreen.Pad.Padding;
			TitleAlignment.SetPadding (p, Styles.WelcomeScreen.Pad.LargeTitleMarginBottom, p, p);
			ContentAlignment = new Alignment (0f, 0f, 1f, 1f);
			ContentAlignment.SetPadding (0, p, p, p);
		}

		public void SetContent (Gtk.Widget w)
		{
			ContentAlignment.Add (w);

			if (string.IsNullOrEmpty (title)) {
				ContentAlignment.TopPadding = Styles.WelcomeScreen.Pad.Padding;
				root.Add (ContentAlignment);
				return;
			}

			var box = new VBox ();
			var label = new Gtk.Label () { Markup = string.Format (headerFormat, title), Xalign = (uint) 0 };
			TitleAlignment.Add (label);
			box.PackStart (TitleAlignment, false, false, 0);
			box.PackStart (ContentAlignment, false, false, 0);
			root.Add (box);
		}

		protected override bool OnExposeEvent (Gdk.EventExpose evnt)
		{
			using (var ctx = Gdk.CairoHelper.Create (evnt.Window)) {
				ctx.LineWidth = 1;
				var rect = new Gdk.Rectangle (Allocation.X, Allocation.Y, Allocation.Width, Allocation.Height);

				var shadowColor = CairoExtensions.ParseColor (Styles.WelcomeScreen.Pad.ShadowColor);
				int inset = 2;
				var ss = Styles.WelcomeScreen.Pad.ShadowSize; 
				var r = new Cairo.Rectangle (rect.X + ss + 0.5, rect.Y + ss + 0.5, rect.Width - ss * 2 - 1, rect.Height - ss * 2 - 1);
				var sr = new Cairo.Rectangle (r.X + inset, r.Y + inset + Styles.WelcomeScreen.Pad.ShadowVerticalOffset, r.Width - inset * 2, r.Height - inset * 2);
				int size = Styles.WelcomeScreen.Pad.ShadowSize;
				double alpha = 0.2;
				double alphaDec = 0.2 / (double)size;
				for (int n=0; n<size; n++) {
					sr = new Cairo.Rectangle (sr.X - 1, sr.Y - 1, sr.Width + 2, sr.Height + 2);
					CairoExtensions.RoundedRectangle (ctx, sr.X, sr.Y, sr.Width, sr.Height, 4);
					shadowColor.A = alpha;
					ctx.SetSourceColor (shadowColor);
					ctx.Stroke ();
					alpha -= alphaDec;
				}

				CairoExtensions.RoundedRectangle (ctx, r.X, r.Y, r.Width, r.Height, 4);
				ctx.SetSourceColor (CairoExtensions.ParseColor (Styles.WelcomeScreen.Pad.BackgroundColor));
				ctx.FillPreserve ();
				ctx.SetSourceColor (CairoExtensions.ParseColor (Styles.WelcomeScreen.Pad.BorderColor));
				ctx.Stroke ();
			}

			PropagateExpose (Child, evnt);
			return true;
		}

		public static string FormatText (string fontFace, int fontSize, Pango.Weight weight, string color, string text)
		{
			var format = Styles.GetFormatString (fontFace, fontSize, color, weight);
			return string.Format (format, GLib.Markup.EscapeText (text));
		}

		public static void DispatchLink (string uri)
		{
			try {
				if (uri.StartsWith ("project://")) {
<<<<<<< HEAD
					string projectUri = uri.Substring ("project://".Length);			
					Uri fileuri = new Uri (projectUri);
					Gdk.ModifierType mtype = GtkWorkarounds.GetCurrentKeyModifiers ();
=======
					string file = uri.Substring ("project://".Length);
					Gdk.ModifierType mtype = Mono.TextEditor.GtkWorkarounds.GetCurrentKeyModifiers ();
>>>>>>> 594bf2e4
					bool inWorkspace = (mtype & Gdk.ModifierType.ControlMask) != 0;

					// Notify the RecentFiles that this item does not exist anymore.
					// Possible other solution would be to check the recent projects list on focus in
					// and update them accordingly.
					if (!System.IO.File.Exists (file)) {
						MessageService.ShowError (GettextCatalog.GetString ("File not found {0}", file));
						FileService.NotifyFileRemoved (file);
						return;
					}

					IdeApp.Workspace.OpenWorkspaceItem (file, !inWorkspace);
				} else if (uri.StartsWith ("monodevelop://")) {
					var cmdId = uri.Substring ("monodevelop://".Length);
					IdeApp.CommandService.DispatchCommand (cmdId, MonoDevelop.Components.Commands.CommandSource.WelcomePage);
				} else {
					DesktopService.ShowUrl (uri);
				}
			} catch (Exception ex) {
				LoggingService.LogInternalError (GettextCatalog.GetString ("Could not open the url '{0}'", uri), ex);
			}
		}
	}
}
<|MERGE_RESOLUTION|>--- conflicted
+++ resolved
@@ -126,14 +126,8 @@
 		{
 			try {
 				if (uri.StartsWith ("project://")) {
-<<<<<<< HEAD
-					string projectUri = uri.Substring ("project://".Length);			
-					Uri fileuri = new Uri (projectUri);
+					string file = uri.Substring ("project://".Length);
 					Gdk.ModifierType mtype = GtkWorkarounds.GetCurrentKeyModifiers ();
-=======
-					string file = uri.Substring ("project://".Length);
-					Gdk.ModifierType mtype = Mono.TextEditor.GtkWorkarounds.GetCurrentKeyModifiers ();
->>>>>>> 594bf2e4
 					bool inWorkspace = (mtype & Gdk.ModifierType.ControlMask) != 0;
 
 					// Notify the RecentFiles that this item does not exist anymore.
