﻿//
// TypeSystemService.cs
//
// Author:
//       Mike Krüger <mkrueger@xamarin.com>
//
// Copyright (c) 2014 Xamarin Inc. (http://xamarin.com)
//
// Permission is hereby granted, free of charge, to any person obtaining a copy
// of this software and associated documentation files (the "Software"), to deal
// in the Software without restriction, including without limitation the rights
// to use, copy, modify, merge, publish, distribute, sublicense, and/or sell
// copies of the Software, and to permit persons to whom the Software is
// furnished to do so, subject to the following conditions:
//
// The above copyright notice and this permission notice shall be included in
// all copies or substantial portions of the Software.
//
// THE SOFTWARE IS PROVIDED "AS IS", WITHOUT WARRANTY OF ANY KIND, EXPRESS OR
// IMPLIED, INCLUDING BUT NOT LIMITED TO THE WARRANTIES OF MERCHANTABILITY,
// FITNESS FOR A PARTICULAR PURPOSE AND NONINFRINGEMENT. IN NO EVENT SHALL THE
// AUTHORS OR COPYRIGHT HOLDERS BE LIABLE FOR ANY CLAIM, DAMAGES OR OTHER
// LIABILITY, WHETHER IN AN ACTION OF CONTRACT, TORT OR OTHERWISE, ARISING FROM,
// OUT OF OR IN CONNECTION WITH THE SOFTWARE OR THE USE OR OTHER DEALINGS IN
// THE SOFTWARE.
using System;
using Microsoft.CodeAnalysis;
using MonoDevelop.Core;
using System.Collections.Generic;
using System.Threading;
using System.Threading.Tasks;
using Mono.Addins;
using MonoDevelop.Projects;
using System.IO;
using System.Linq;
using System.Collections.Immutable;
using System.Collections.Concurrent;

namespace MonoDevelop.Ide.TypeSystem
{
	public static partial class TypeSystemService
	{
		static readonly MonoDevelopWorkspace emptyWorkspace;

		static object workspaceLock = new object();
		static ImmutableList<MonoDevelopWorkspace> workspaces = ImmutableList<MonoDevelopWorkspace>.Empty;
		static ConcurrentDictionary<MonoDevelop.Projects.Solution, TaskCompletionSource<MonoDevelopWorkspace>> workspaceRequests = new ConcurrentDictionary<MonoDevelop.Projects.Solution, TaskCompletionSource<MonoDevelopWorkspace>> ();

		public static ImmutableArray<Microsoft.CodeAnalysis.Workspace> AllWorkspaces {
			get {
				return workspaces.ToImmutableArray<Microsoft.CodeAnalysis.Workspace> ();
			}
		}


		public static MonoDevelopWorkspace GetWorkspace (MonoDevelop.Projects.Solution solution)
		{
			if (solution == null)
				throw new ArgumentNullException (nameof(solution));
			foreach (var ws in workspaces) {
				if (ws.MonoDevelopSolution == solution)
					return ws;
			}
			return emptyWorkspace;
			}
		
		public static async Task<MonoDevelopWorkspace> GetWorkspaceAsync (MonoDevelop.Projects.Solution solution, CancellationToken cancellationToken = default (CancellationToken))
		{
			var workspace = GetWorkspace (solution);
			if (workspace != emptyWorkspace)
				return workspace;
			var tcs = workspaceRequests.GetOrAdd (solution, _ => new TaskCompletionSource<MonoDevelopWorkspace> ());
			try {
				workspace = GetWorkspace (solution);
				if (workspace != emptyWorkspace)
					return workspace;
				cancellationToken.ThrowIfCancellationRequested ();
				cancellationToken.Register (() => tcs.TrySetCanceled ());
				workspace = await tcs.Task;
			} finally {
				workspaceRequests.TryRemove (solution, out tcs);
			}
			return workspace;
		}

		internal static MonoDevelopWorkspace GetWorkspace (WorkspaceId id)
		{
			foreach (var ws in workspaces) {
				if (ws.Id.Equals (id))
					return ws;
			}
			return emptyWorkspace;
		}

		public static Microsoft.CodeAnalysis.Workspace Workspace {
			get {
				var solution = IdeApp.ProjectOperations?.CurrentSelectedSolution;
				if (solution == null)
					return emptyWorkspace;
				return GetWorkspace (solution);
			}
		}


		public static void NotifyFileChange (string fileName, string text)
		{
			try {
				foreach (var ws in workspaces)
					ws.UpdateFileContent (fileName, text);
			} catch (Exception e) {
				LoggingService.LogError ("Error while notify file change.", e);
			}
		}

		internal static async Task<List<MonoDevelopWorkspace>> Load (WorkspaceItem item, ProgressMonitor progressMonitor, CancellationToken cancellationToken = default(CancellationToken))
		{
			using (Counters.ParserService.WorkspaceItemLoaded.BeginTiming ()) {
				var wsList = new List<MonoDevelopWorkspace> ();
				//If we want BeginTiming to work correctly we need to `await`
				return await InternalLoad (wsList, item, progressMonitor, cancellationToken).ContinueWith (t => { t.Wait (); return wsList; });
			}
		}

		static Task InternalLoad (List<MonoDevelopWorkspace> list, MonoDevelop.Projects.WorkspaceItem item, ProgressMonitor progressMonitor, CancellationToken cancellationToken = default(CancellationToken))
		{
			return Task.Run (async () => {
				var ws = item as MonoDevelop.Projects.Workspace;
				if (ws != null) {
					foreach (var it in ws.Items) {
						await InternalLoad (list, it, progressMonitor, cancellationToken).ConfigureAwait (false);
					}
					ws.ItemAdded += OnWorkspaceItemAdded;
					ws.ItemRemoved += OnWorkspaceItemRemoved;
				} else {
					var solution = item as MonoDevelop.Projects.Solution;
					if (solution != null) {
						var workspace = new MonoDevelopWorkspace (solution);
						lock (workspaceLock)
							workspaces = workspaces.Add (workspace);
						list.Add (workspace);
						workspace.ShowStatusIcon ();
						await workspace.TryLoadSolution (cancellationToken).ConfigureAwait (false);
						solution.SolutionItemAdded += OnSolutionItemAdded;
						solution.SolutionItemRemoved += OnSolutionItemRemoved;
						TaskCompletionSource<MonoDevelopWorkspace> request;
						if (workspaceRequests.TryGetValue (solution, out request))
							request.TrySetResult (workspace);
						workspace.HideStatusIcon ();
					}
				}
			});
		}

		internal static void Unload (MonoDevelop.Projects.WorkspaceItem item)
		{
			var ws = item as MonoDevelop.Projects.Workspace;
			if (ws != null) {
				foreach (var it in ws.Items)
					Unload (it);
				ws.ItemAdded -= OnWorkspaceItemAdded;
				ws.ItemRemoved -= OnWorkspaceItemRemoved;
				MonoDocDocumentationProvider.ClearCommentCache ();
			} else {
				var solution = item as MonoDevelop.Projects.Solution;
				if (solution != null) {
					MonoDevelopWorkspace result = GetWorkspace (solution);
					if (result != emptyWorkspace) {
						lock (workspaceLock)
							workspaces = workspaces.Remove (result);
						result.Dispose ();
					}
					solution.SolutionItemAdded -= OnSolutionItemAdded;
					solution.SolutionItemRemoved -= OnSolutionItemRemoved;
					if (solution.ParentWorkspace == null)
						MonoDocDocumentationProvider.ClearCommentCache ();
				}
			}
		}

		public static DocumentId GetDocumentId (MonoDevelop.Projects.Project project, string fileName)
		{
			if (project == null)
				throw new ArgumentNullException (nameof(project));
			if (fileName == null)
				throw new ArgumentNullException (nameof(fileName));
			fileName = FileService.GetFullPath (fileName);
			foreach (var w in workspaces) {
				var projectId = w.GetProjectId (project);
				if (projectId != null)
					return w.GetDocumentId (projectId, fileName);
			}
			return null;
		}

		public static DocumentId GetDocumentId (Microsoft.CodeAnalysis.Workspace workspace, MonoDevelop.Projects.Project project, string fileName)
		{
			if (project == null)
				throw new ArgumentNullException (nameof(project));
			if (fileName == null)
				throw new ArgumentNullException (nameof(fileName));
			fileName = FileService.GetFullPath (fileName);
			var projectId = ((MonoDevelopWorkspace)workspace).GetProjectId (project);
			if (projectId != null) {
				return ((MonoDevelopWorkspace)workspace).GetDocumentId (projectId, fileName);
			} else {
				LoggingService.LogWarning ("Warning can't find " + fileName + " in project " + project.Name + "("+ projectId +")");
			}
			return null;
		}


		public static DocumentId GetDocumentId (ProjectId projectId, string fileName)
		{
			if (projectId == null)
				throw new ArgumentNullException (nameof(projectId));
			if (fileName == null)
				throw new ArgumentNullException (nameof(fileName));
			foreach (var w in workspaces) {
				if (w.Contains (projectId))
					return w.GetDocumentId (projectId, fileName);
			}
			return null;
		}

		public static IEnumerable<DocumentId> GetDocuments (string fileName)
		{
			if (fileName == null)
				throw new ArgumentNullException (nameof(fileName));
			fileName = FileService.GetFullPath (fileName);
			foreach (var w in workspaces) {
				foreach (var projectId in w.CurrentSolution.ProjectIds) {
					var docId = w.GetDocumentId (projectId, fileName);
					if (docId != null)
						yield return docId;
				}
			}
		}

		public static Microsoft.CodeAnalysis.Project GetCodeAnalysisProject (MonoDevelop.Projects.Project project)
		{
			if (project == null)
				throw new ArgumentNullException (nameof(project));
			foreach (var w in workspaces) {
				var projectId = w.GetProjectId (project); 
				if (projectId != null)
					return w.CurrentSolution.GetProject (projectId);
			}
			return null;
		}

		public static async Task<Microsoft.CodeAnalysis.Project> GetCodeAnalysisProjectAsync (MonoDevelop.Projects.Project project, CancellationToken cancellationToken = default (CancellationToken))
		{
			var parentSolution = project.ParentSolution;
			var workspace = await GetWorkspaceAsync (parentSolution, cancellationToken);
			var projectId = workspace.GetProjectId (project);
			return projectId == null ? null : workspace.CurrentSolution.GetProject (projectId);
		}

		public static Task<Compilation> GetCompilationAsync (MonoDevelop.Projects.Project project, CancellationToken cancellationToken = default(CancellationToken))
		{
			if (project == null)
				throw new ArgumentNullException (nameof(project));
			foreach (var w in workspaces) {
				var projectId = w.GetProjectId (project); 
				if (projectId == null)
					continue;
				var roslynProject = w.CurrentSolution.GetProject (projectId);
				if (roslynProject == null)
					continue;
				return roslynProject.GetCompilationAsync (cancellationToken);
			}
			return Task.FromResult<Compilation> (null);
		}

		static void OnWorkspaceItemAdded (object s, MonoDevelop.Projects.WorkspaceItemEventArgs args)
		{
			Task.Run (() => TypeSystemService.Load (args.Item, null));
		}

		static void OnWorkspaceItemRemoved (object s, MonoDevelop.Projects.WorkspaceItemEventArgs args)
		{
			Unload (args.Item);
		}

		static async void OnSolutionItemAdded (object sender, MonoDevelop.Projects.SolutionItemChangeEventArgs args)
		{
			var project = args.SolutionItem as MonoDevelop.Projects.Project;
			if (project != null) {
				Unload (project.ParentSolution);
				await Load (project.ParentSolution,  new ProgressMonitor()); 
			}
		}

		static void OnSolutionItemRemoved (object sender, MonoDevelop.Projects.SolutionItemChangeEventArgs args)
		{
			var project = args.SolutionItem as MonoDevelop.Projects.Project;
			var solution = sender as MonoDevelop.Projects.Solution;
			if (project != null) {
				var ws = GetWorkspace (solution);
				ws.RemoveProject (project);
			}
		}

		#region Tracked project handling
		static readonly List<TypeSystemOutputTrackingNode> outputTrackedProjects = new List<TypeSystemOutputTrackingNode> ();

		static void IntitializeTrackedProjectHandling ()
		{
			AddinManager.AddExtensionNodeHandler ("/MonoDevelop/TypeSystem/OutputTracking", delegate (object sender, ExtensionNodeEventArgs args) {
				var node = (TypeSystemOutputTrackingNode)args.ExtensionNode;
				switch (args.Change) {
				case ExtensionChange.Add:
					outputTrackedProjects.Add (node);
					break;
				case ExtensionChange.Remove:
					outputTrackedProjects.Remove (node);
					break;
				}
			});
			if (IdeApp.ProjectOperations != null)
				IdeApp.ProjectOperations.EndBuild += HandleEndBuild;
			if (IdeApp.Workspace != null)
				IdeApp.Workspace.ActiveConfigurationChanged += HandleActiveConfigurationChanged;


		}

		static void HandleEndBuild (object sender, BuildEventArgs args)
		{
			var project = args.SolutionItem as DotNetProject;
			if (project == null)
				return;
			CheckProjectOutput (project, true);
		}

		static void HandleActiveConfigurationChanged (object sender, EventArgs e)
		{
			if (IdeApp.ProjectOperations.CurrentSelectedSolution != null) {
				foreach (var pr in IdeApp.ProjectOperations.CurrentSelectedSolution.GetAllProjects ()) {
					var project = pr as DotNetProject;
					if (project != null)
						CheckProjectOutput (project, true);
				}
			}
		}

		internal static bool IsOutputTrackedProject (DotNetProject project)
		{
			if (project == null)
<<<<<<< HEAD
				throw new ArgumentNullException (nameof(project));
			return outputTrackedProjects.Contains (project.LanguageName, StringComparer.OrdinalIgnoreCase);
=======
				throw new ArgumentNullException ("project");
			return outputTrackedProjects.Any (otp => string.Equals (otp.LanguageName, project.LanguageName, StringComparison.OrdinalIgnoreCase)) || 
				project.GetTypeTags().Any (tag => outputTrackedProjects.Any (otp => string.Equals (otp.ProjectType, tag, StringComparison.OrdinalIgnoreCase)));
>>>>>>> c901870f
		}

		static void CheckProjectOutput (DotNetProject project, bool autoUpdate)
		{
			if (project == null)
				throw new ArgumentNullException (nameof(project));
			if (IsOutputTrackedProject (project)) {
				var fileName = project.GetOutputFileName (IdeApp.Workspace.ActiveConfiguration);
				if (!File.Exists (fileName))
					return;
				FileService.NotifyFileChanged (fileName);
				if (autoUpdate) {
					// update documents
					foreach (var openDocument in IdeApp.Workbench.Documents) {
						openDocument.ReparseDocument ();
					}
				}
			}
		}
		#endregion
	}

}<|MERGE_RESOLUTION|>--- conflicted
+++ resolved
@@ -347,14 +347,9 @@
 		internal static bool IsOutputTrackedProject (DotNetProject project)
 		{
 			if (project == null)
-<<<<<<< HEAD
-				throw new ArgumentNullException (nameof(project));
-			return outputTrackedProjects.Contains (project.LanguageName, StringComparer.OrdinalIgnoreCase);
-=======
-				throw new ArgumentNullException ("project");
+				throw new ArgumentNullException (nameof(project));
 			return outputTrackedProjects.Any (otp => string.Equals (otp.LanguageName, project.LanguageName, StringComparison.OrdinalIgnoreCase)) || 
 				project.GetTypeTags().Any (tag => outputTrackedProjects.Any (otp => string.Equals (otp.ProjectType, tag, StringComparison.OrdinalIgnoreCase)));
->>>>>>> c901870f
 		}
 
 		static void CheckProjectOutput (DotNetProject project, bool autoUpdate)
