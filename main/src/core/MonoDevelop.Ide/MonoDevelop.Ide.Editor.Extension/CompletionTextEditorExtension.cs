// CompletionTextEditorExtension.cs
//
// Author:
//   Lluis Sanchez Gual
//
// Copyright (c) 2007 Novell, Inc (http://www.novell.com)
//
// Permission is hereby granted, free of charge, to any person obtaining a copy
// of this software and associated documentation files (the "Software"), to deal
// in the Software without restriction, including without limitation the rights
// to use, copy, modify, merge, publish, distribute, sublicense, and/or sell
// copies of the Software, and to permit persons to whom the Software is
// furnished to do so, subject to the following conditions:
//
// The above copyright notice and this permission notice shall be included in
// all copies or substantial portions of the Software.
//
// THE SOFTWARE IS PROVIDED "AS IS", WITHOUT WARRANTY OF ANY KIND, EXPRESS OR
// IMPLIED, INCLUDING BUT NOT LIMITED TO THE WARRANTIES OF MERCHANTABILITY,
// FITNESS FOR A PARTICULAR PURPOSE AND NONINFRINGEMENT. IN NO EVENT SHALL THE
// AUTHORS OR COPYRIGHT HOLDERS BE LIABLE FOR ANY CLAIM, DAMAGES OR OTHER
// LIABILITY, WHETHER IN AN ACTION OF CONTRACT, TORT OR OTHERWISE, ARISING FROM,
// OUT OF OR IN CONNECTION WITH THE SOFTWARE OR THE USE OR OTHER DEALINGS IN
// THE SOFTWARE.
//
//


using System;
using MonoDevelop.Projects;
using MonoDevelop.Ide.CodeCompletion;
using MonoDevelop.Components.Commands;
using MonoDevelop.Ide.Commands;
using MonoDevelop.Core;
using MonoDevelop.Ide.CodeTemplates;
using ICSharpCode.NRefactory6.CSharp.Completion;
using ICSharpCode.NRefactory.Completion;
using MonoDevelop.Ide.Editor;
using System.Threading.Tasks;
using System.Threading;
using System.Threading;
using Gtk;

namespace MonoDevelop.Ide.Editor.Extension
{
	public class CompletionTextEditorExtension : TextEditorExtension
	{
		CodeCompletionContext currentCompletionContext;

		bool autoHideCompletionWindow = true, autoHideParameterWindow = true;

		#region Completion related IDE
//		public readonly static PropertyWrapper<bool> EnableCodeCompletion = PropertyService.Wrap ("EnableCodeCompletion", true);
//		public readonly static PropertyWrapper<bool> EnableParameterInsight = PropertyService.Wrap ("EnableParameterInsight", true);
		public readonly static PropertyWrapper<bool> EnableAutoCodeCompletion = PropertyService.Wrap ("EnableAutoCodeCompletion", true);
		public readonly static PropertyWrapper<bool> AddImportedItemsToCompletionList = PropertyService.Wrap ("AddImportedItemsToCompletionList", false);
		public readonly static PropertyWrapper<bool> IncludeKeywordsInCompletionList = PropertyService.Wrap ("IncludeKeywordsInCompletionList", true);
		public readonly static PropertyWrapper<bool> IncludeCodeSnippetsInCompletionList = PropertyService.Wrap ("IncludeCodeSnippetsInCompletionList", true);
		public readonly static PropertyWrapper<bool> AddParenthesesAfterCompletion = PropertyService.Wrap ("AddParenthesesAfterCompletion", false);
		public readonly static PropertyWrapper<bool> AddOpeningOnly = PropertyService.Wrap ("AddOpeningOnly", false);
		public readonly static PropertyWrapper<int>  CompletionListRows = PropertyService.Wrap ("CompletionListRows", 7);

		public readonly static PropertyWrapper<bool> FilterCompletionListByEditorBrowsable = PropertyService.Wrap ("FilterCompletionListByEditorBrowsable", true);
		public readonly static PropertyWrapper<bool> IncludeEditorBrowsableAdvancedMembers = PropertyService.Wrap ("IncludeEditorBrowsableAdvancedMembers", true);

		#endregion

		public ICompletionWidget CompletionWidget {
			get;
			set;
		}


		public virtual string CompletionLanguage {
			get {
				return "Other";
			}
		}

		public void ShowCompletion (ICompletionDataList completionList)
		{
			currentCompletionContext = CompletionWidget.CreateCodeCompletionContext (Editor.CaretOffset);
			int cpos, wlen;
			if (!GetCompletionCommandOffset (out cpos, out wlen)) {
				cpos = Editor.CaretOffset;
				wlen = 0;
			}
			currentCompletionContext.TriggerOffset = cpos;
			currentCompletionContext.TriggerWordLength = wlen;
			
			CompletionWindowManager.ShowWindow (this, '\0', completionList, CompletionWidget, currentCompletionContext);
		}
		CancellationTokenSource completionTokenSrc = new CancellationTokenSource ();
		CancellationTokenSource parameterHintingSrc = new CancellationTokenSource ();
		// When a key is pressed, and before the key is processed by the editor, this method will be invoked.
		// Return true if the key press should be processed by the editor.
		public override bool KeyPress (KeyDescriptor descriptor)
		{
			bool res;
			if (currentCompletionContext != null) {
				if (CompletionWindowManager.PreProcessKeyEvent (descriptor)) {
					CompletionWindowManager.PostProcessKeyEvent (descriptor);
					autoHideCompletionWindow = true;
					// in named parameter case leave the parameter window open.
					autoHideParameterWindow = descriptor.KeyChar != ':';
					if (!autoHideParameterWindow && ParameterInformationWindowManager.IsWindowVisible)
						ParameterInformationWindowManager.PostProcessKeyEvent (this, CompletionWidget, descriptor);
					
					return false;
				}
				autoHideCompletionWindow = autoHideParameterWindow = false;
			}
			
			if (ParameterInformationWindowManager.IsWindowVisible) {
				if (ParameterInformationWindowManager.ProcessKeyEvent (this, CompletionWidget, descriptor))
					return false;
				autoHideCompletionWindow = autoHideParameterWindow = false;
			}
			
			//			int oldPos = Editor.CursorPosition;
			//			int oldLen = Editor.TextLength;
			res = base.KeyPress (descriptor);
			
			CompletionWindowManager.PostProcessKeyEvent (descriptor);
			
			var ignoreMods = ModifierKeys.Control | ModifierKeys.Alt
				| ModifierKeys.Command;
			// Handle parameter completion
			if (ParameterInformationWindowManager.IsWindowVisible) {
				ParameterInformationWindowManager.PostProcessKeyEvent (this, CompletionWidget, descriptor);
			}

			if ((descriptor.ModifierKeys & ignoreMods) != 0)
				return res;
			
			// don't complete on block selection
			if (/*!EnableCodeCompletion ||*/ Editor.SelectionMode == MonoDevelop.Ide.Editor.SelectionMode.Block)
				return res;
			
			// Handle code completion
			if (descriptor.KeyChar != '\0' && CompletionWidget != null && !CompletionWindowManager.IsVisible) {
				currentCompletionContext = CompletionWidget.CurrentCodeCompletionContext;
<<<<<<< HEAD
				completionTokenSrc.Cancel ();
				completionTokenSrc = new CancellationTokenSource ();
				var token = completionTokenSrc.Token;
				var task = HandleCodeCompletionAsync (currentCompletionContext, keyChar, token);
				if (task != null) {
					task.ContinueWith ((Task<ICompletionDataList> rt, object completionList) => {
						if (rt.Result == null)
							return;
						Application.Invoke (delegate {
							int triggerWordLength = rt.Result.TriggerWordLength;

							if (triggerWordLength > 0 && (triggerWordLength < Editor.CaretOffset
								|| (triggerWordLength == 1 && Editor.CaretOffset == 1))) {
								currentCompletionContext = CompletionWidget.CreateCodeCompletionContext (Editor.CaretOffset - triggerWordLength);
								currentCompletionContext.TriggerWordLength = triggerWordLength;
							}
							if (completionList != null) {
								if (!CompletionWindowManager.ShowWindow (this, keyChar, rt.Result, CompletionWidget, currentCompletionContext))
									currentCompletionContext = null;
							} else {
								currentCompletionContext = null;
							}
						});
					}, TaskScheduler.Current, token);
=======
				int triggerWordLength = currentCompletionContext.TriggerWordLength;
				ICompletionDataList completionList = HandleCodeCompletion (currentCompletionContext, descriptor.KeyChar,
				                                                           ref triggerWordLength);
				if (triggerWordLength > 0 && (triggerWordLength < Editor.CaretOffset
					|| (triggerWordLength == 1 && Editor.CaretOffset == 1))) {
					currentCompletionContext
						= CompletionWidget.CreateCodeCompletionContext (Editor.CaretOffset - triggerWordLength);
					currentCompletionContext.TriggerWordLength = triggerWordLength;
				}
				if (completionList != null) {
					if (!CompletionWindowManager.ShowWindow (this, descriptor.KeyChar, completionList, CompletionWidget, currentCompletionContext))
						currentCompletionContext = null;
				} else {
					currentCompletionContext = null;
>>>>>>> 0c61371d
				}
			}
			
			if (/*EnableParameterInsight &&*/ CompletionWidget != null) {
				CodeCompletionContext ctx = CompletionWidget.CurrentCodeCompletionContext;
<<<<<<< HEAD

				parameterHintingSrc.Cancel ();
				parameterHintingSrc = new CancellationTokenSource ();
				var token = parameterHintingSrc.Token;

				var task = HandleParameterCompletionAsync (ctx, keyChar, token);
				if (task != null) {
					task.ContinueWith ((Task<ParameterHintingResult> rt, object completionList) => {
						if (rt.Result != null) {
							Application.Invoke (delegate {
								ParameterInformationWindowManager.ShowWindow (this, CompletionWidget, ctx, rt.Result);
							});
						}
					}, TaskScheduler.Current, token);
				}
=======
				var paramProvider = HandleParameterCompletion (ctx, descriptor.KeyChar);
				if (paramProvider != null)
					ParameterInformationWindowManager.ShowWindow (this, CompletionWidget, ctx, paramProvider);
>>>>>>> 0c61371d
			}
/*			autoHideCompletionWindow = true;
			autoHideParameterWindow = keyChar != ':';*/
			return res;
		}
		
		protected void ShowCompletion (ICompletionDataList completionList, int triggerWordLength, char keyChar)
		{
			if (Editor.SelectionMode == SelectionMode.Block)
				return;
			if (CompletionWidget != null && currentCompletionContext == null) {
				currentCompletionContext = CompletionWidget.CurrentCodeCompletionContext;
				if (triggerWordLength > 0 && triggerWordLength < Editor.CaretOffset) {
					currentCompletionContext =
						CompletionWidget.CreateCodeCompletionContext (Editor.CaretOffset - triggerWordLength);	
					currentCompletionContext.TriggerWordLength = triggerWordLength;
				}
				if (completionList != null)
					CompletionWindowManager.ShowWindow (this, keyChar, completionList, CompletionWidget, currentCompletionContext);
				else
					currentCompletionContext = null;
			}
			autoHideCompletionWindow = autoHideParameterWindow = true;
		}
		
		public virtual int GetCurrentParameterIndex (int startOffset)
		{
			return -1;
		}
		

		protected void OnCompletionContextChanged (object o, EventArgs a)
		{
			if (autoHideCompletionWindow)
				CompletionWindowManager.HideWindow ();
			if (autoHideParameterWindow)
				ParameterInformationWindowManager.HideWindow (this, CompletionWidget);
			ParameterInformationWindowManager.UpdateCursorPosition (this, CompletionWidget);
		}

		[CommandUpdateHandler (TextEditorCommands.ShowCompletionWindow)]
		internal void OnUpdateCompletionCommand (CommandInfo info)
		{
			info.Bypass = !CanRunCompletionCommand () && !CompletionWindowManager.IsVisible;
		}
		
		[CommandUpdateHandler (TextEditorCommands.ShowParameterCompletionWindow)]
		internal void OnUpdateParameterCompletionCommand (CommandInfo info)
		{
			info.Bypass = !CanRunParameterCompletionCommand ();
		}
		
		[CommandHandler (TextEditorCommands.ShowCompletionWindow)]
		public virtual void RunCompletionCommand ()
		{
			if (Editor.SelectionMode == SelectionMode.Block)
				return;
			
			if (CompletionWindowManager.IsVisible) {
				CompletionWindowManager.Wnd.ToggleCategoryMode ();
				return;
			}
			ICompletionDataList completionList = null;
			int cpos, wlen;
			if (!GetCompletionCommandOffset (out cpos, out wlen)) {
				cpos = Editor.CaretOffset;
				wlen = 0;
			}
			currentCompletionContext = CompletionWidget.CreateCodeCompletionContext (cpos);
			currentCompletionContext.TriggerWordLength = wlen;
			completionList = CodeCompletionCommand (currentCompletionContext);
			if (completionList != null)
				CompletionWindowManager.ShowWindow (this, (char)0, completionList, CompletionWidget, currentCompletionContext);
			else
				currentCompletionContext = null;
		}
		
		[CommandHandler (TextEditorCommands.ShowCodeTemplateWindow)]
		public virtual void RunShowCodeTemplatesWindow ()
		{
			ICompletionDataList completionList = null;
			int cpos, wlen;
			if (!GetCompletionCommandOffset (out cpos, out wlen)) {
				cpos = Editor.CaretOffset;
				wlen = 0;
			}
			
			var ctx = CompletionWidget.CreateCodeCompletionContext (cpos);
			ctx.TriggerWordLength = wlen;
			completionList = Editor.IsSomethingSelected ? ShowCodeSurroundingsCommand (ctx) : ShowCodeTemplatesCommand (ctx);
			if (completionList == null) {
				return;
			}
			var wnd = new CompletionListWindow (Gtk.WindowType.Toplevel);
			wnd.TypeHint = Gdk.WindowTypeHint.Dialog;
			wnd.SkipPagerHint = true;
			wnd.SkipTaskbarHint = true;
			wnd.Decorated = false;
			wnd.Extension = this;
			wnd.ShowListWindow ((char)0, completionList, CompletionWidget, ctx);
		}
		
		[CommandUpdateHandler (TextEditorCommands.ShowCodeTemplateWindow)]
		internal void OnUpdateShowCodeTemplatesWindow (CommandInfo info)
		{
			ICompletionDataList completionList = null;
			int cpos, wlen;
			if (!GetCompletionCommandOffset (out cpos, out wlen)) {
				cpos = Editor.CaretOffset;
				wlen = 0;
			}
			try {
				var ctx = CompletionWidget.CreateCodeCompletionContext (cpos);
				ctx.TriggerWordLength = wlen;
				completionList = Editor.IsSomethingSelected ? ShowCodeSurroundingsCommand (ctx) : ShowCodeTemplatesCommand (ctx);

				info.Bypass = completionList == null;
				info.Text = Editor.IsSomethingSelected ? GettextCatalog.GetString ("_Surround With...") : GettextCatalog.GetString ("I_nsert Template...");
			} catch (Exception e) {
				LoggingService.LogError ("Error while update show code templates window", e);
				info.Bypass = true;
			}
		}
	
		
		[CommandHandler (TextEditorCommands.ShowParameterCompletionWindow)]
		public virtual void RunParameterCompletionCommand ()
		{
			if (Editor.SelectionMode == SelectionMode.Block || CompletionWidget == null)
				return;
			ParameterHintingResult cp = null;
			int cpos = Editor.CaretOffset;
			CodeCompletionContext ctx = CompletionWidget.CreateCodeCompletionContext (cpos);
			cp = ParameterCompletionCommand (ctx);
			if (cp != null) {
				ParameterInformationWindowManager.ShowWindow (this, CompletionWidget, ctx, cp);
				ParameterInformationWindowManager.PostProcessKeyEvent (this, CompletionWidget, KeyDescriptor.FromGtk (Gdk.Key.F, 'f', Gdk.ModifierType.None));
			}
		}
		
		public virtual bool CanRunCompletionCommand ()
		{
			return (CompletionWidget != null && currentCompletionContext == null);
		}
		
		public virtual bool CanRunParameterCompletionCommand ()
		{
			return (CompletionWidget != null && !ParameterInformationWindowManager.IsWindowVisible);
		}
		
		static readonly ICompletionDataList emptyList = new CompletionDataList ();

		public virtual Task<ICompletionDataList> HandleCodeCompletionAsync (CodeCompletionContext completionContext, char completionChar, CancellationToken token = default(CancellationToken))
		{
			return Task.FromResult (emptyList);
		}
		
		public virtual Task<ParameterHintingResult> HandleParameterCompletionAsync (CodeCompletionContext completionContext, char completionChar, CancellationToken token = default(CancellationToken))
		{
			return Task.FromResult (ParameterHintingResult.Empty);
		}
		
		// return false if completion can't be shown
		public virtual bool GetCompletionCommandOffset (out int cpos, out int wlen)
		{
			cpos = wlen = 0;
			int pos = Editor.CaretOffset - 1;
			while (pos >= 0) {
				char c = Editor.GetCharAt (pos);
				if (!char.IsLetterOrDigit (c) && c != '_')
					break;
				pos--;
			}
			if (pos == -1)
				return false;
			
			pos++;
			cpos = pos;
			int len = Editor.Length;
			
			while (pos < len) {
				char c = Editor.GetCharAt (pos);
				if (!char.IsLetterOrDigit (c) && c != '_')
					break;
				pos++;
			}
			wlen = pos - cpos;
			return true;
		}

		
		public virtual ICompletionDataList ShowCodeSurroundingsCommand (CodeCompletionContext completionContext)
		{
			CompletionDataList list = new CompletionDataList ();
			list.AutoSelect = true;
			list.AutoCompleteEmptyMatch = true;
			list.CompletionSelectionMode = CompletionSelectionMode.OwnTextField;
			var templateWidget = DocumentContext.GetContent<ICodeTemplateContextProvider> ();
			CodeTemplateContext ctx = CodeTemplateContext.Standard;
			if (templateWidget != null)
				ctx = templateWidget.GetCodeTemplateContext ();
			foreach (CodeTemplate template in CodeTemplateService.GetCodeTemplatesForFile (DocumentContext.Name)) {
				if ((template.CodeTemplateType & CodeTemplateType.SurroundsWith) == CodeTemplateType.SurroundsWith)  {
					if (ctx == template.CodeTemplateContext)
						list.Add (new CodeTemplateCompletionData (this, template));
				}
			}
			return list;
		}
		
		public virtual ICompletionDataList ShowCodeTemplatesCommand (CodeCompletionContext completionContext)
		{
			CompletionDataList list = new CompletionDataList ();
			list.AutoSelect = true;
			list.AutoCompleteEmptyMatch = true;
			list.CompletionSelectionMode = CompletionSelectionMode.OwnTextField;
			foreach (CodeTemplate template in CodeTemplateService.GetCodeTemplatesForFile (DocumentContext.Name)) {
				if (template.CodeTemplateType != CodeTemplateType.SurroundsWith)  {
					list.Add (new CodeTemplateCompletionData (this, template));
				}
			}
			return list;
		}
		
		
		public virtual ICompletionDataList CodeCompletionCommand (CodeCompletionContext completionContext)
		{
			// This default implementation of CodeCompletionCommand calls HandleCodeCompletion providing
			// the char at the cursor position. If it returns a provider, just return it.
			
			int pos = completionContext.TriggerOffset;
			if (pos > 0) {
				char ch = Editor.GetCharAt (pos - 1);
				var task = HandleCodeCompletionAsync (completionContext, ch);
				if (task == null)
					return null;
				var completionList = task.Result;
				if (completionList != null)
					return completionList;
			}
			return null;
		}
		
		public virtual ParameterHintingResult ParameterCompletionCommand (CodeCompletionContext completionContext)
		{
			// This default implementation of ParameterCompletionCommand calls HandleParameterCompletion providing
			// the char at the cursor position. If it returns a provider, just return it.
			
			int pos = completionContext.TriggerOffset;
			if (pos <= 0)
				return null;
			var task = HandleParameterCompletionAsync (completionContext, Editor.GetCharAt (pos - 1));
			if (task == null)
				return null;
			var cp = task.Result;
			if (cp != null)
				return cp;
			return null;
		}

		public virtual int GuessBestMethodOverload (ParameterHintingResult provider, int currentOverload)
		{
			int cparam = GetCurrentParameterIndex (provider.StartOffset);

			var currentHintingData = provider [currentOverload];
			if (cparam > currentHintingData.ParameterCount && !currentHintingData.IsParameterListAllowed) {
				// Look for an overload which has more parameters
				int bestOverload = -1;
				int bestParamCount = int.MaxValue;
				for (int n=0; n<provider.Count; n++) {
					int pc = provider[n].ParameterCount;
					if (pc < bestParamCount && pc >= cparam) {
						bestOverload = n;
						bestParamCount = pc;
					}
				}
				if (bestOverload == -1) {
					for (int n=0; n<provider.Count; n++) {
						if (provider[n].IsParameterListAllowed) {
							bestOverload = n;
							break;
						}
					}
				}
				return bestOverload;
			}
			return -1;
		}
		
//		void HandlePaste (int insertionOffset, string text, int insertedChars)
//		{
//			ParameterInformationWindowManager.HideWindow (this, CompletionWidget);
//			CompletionWindowManager.HideWindow ();
//		}
//
//		void HandleFocusOutEvent (object o, Gtk.FocusOutEventArgs args)
//		{
//			ParameterInformationWindowManager.HideWindow (this, CompletionWidget);
//			CompletionWindowManager.HideWindow ();
//		}

		protected override void Initialize ()
		{
			base.Initialize ();
			CompletionWindowManager.WindowClosed += HandleWindowClosed;
			CompletionWidget = DocumentContext.GetContent <ICompletionWidget> ();
			if (CompletionWidget != null)
				CompletionWidget.CompletionContextChanged += OnCompletionContextChanged;
			Editor.CaretPositionChanged += HandlePositionChanged;
//			document.Editor.Paste += HandlePaste;
//			if (document.Editor.Parent != null)
//				document.Editor.Parent.TextArea.FocusOutEvent += HandleFocusOutEvent;
		}

		void HandlePositionChanged (object sender, EventArgs e)
		{
			CompletionWindowManager.UpdateCursorPosition ();
		}

		void HandleWindowClosed (object sender, EventArgs e)
		{
			currentCompletionContext = null;
		}

		bool disposed = false;
		public override void Dispose ()
		{
			if (!disposed) {
				CompletionWindowManager.HideWindow ();
				ParameterInformationWindowManager.HideWindow (this, CompletionWidget);

				disposed = true;
//				if (document.Editor.Parent != null)
//					document.Editor.Parent.TextArea.FocusOutEvent -= HandleFocusOutEvent;
//				document.Editor.Paste -= HandlePaste;
				Editor.CaretPositionChanged -= HandlePositionChanged;
				CompletionWindowManager.WindowClosed -= HandleWindowClosed;
				if (CompletionWidget != null)
					CompletionWidget.CompletionContextChanged -= OnCompletionContextChanged;
			}
			base.Dispose ();
		}
	}

	public interface ITypeNameResolver
	{
		string ResolveName (string typeName);
	}
	class SimpleTypeNameResolver: ITypeNameResolver
	{
		// This simple resolver removes the namespace from all class names.
		// Used in ctrl+space, since all classes shown in the completion list
		// are in scope
		
		public static SimpleTypeNameResolver Instance = new SimpleTypeNameResolver ();
		
		public string ResolveName (string typeName)
		{
			int i = typeName.LastIndexOf ('.');
			if (i == -1)
				return typeName;
			else
				return typeName.Substring (i+1);
		}
	}
}<|MERGE_RESOLUTION|>--- conflicted
+++ resolved
@@ -140,7 +140,6 @@
 			// Handle code completion
 			if (descriptor.KeyChar != '\0' && CompletionWidget != null && !CompletionWindowManager.IsVisible) {
 				currentCompletionContext = CompletionWidget.CurrentCodeCompletionContext;
-<<<<<<< HEAD
 				completionTokenSrc.Cancel ();
 				completionTokenSrc = new CancellationTokenSource ();
 				var token = completionTokenSrc.Token;
@@ -165,29 +164,11 @@
 							}
 						});
 					}, TaskScheduler.Current, token);
-=======
-				int triggerWordLength = currentCompletionContext.TriggerWordLength;
-				ICompletionDataList completionList = HandleCodeCompletion (currentCompletionContext, descriptor.KeyChar,
-				                                                           ref triggerWordLength);
-				if (triggerWordLength > 0 && (triggerWordLength < Editor.CaretOffset
-					|| (triggerWordLength == 1 && Editor.CaretOffset == 1))) {
-					currentCompletionContext
-						= CompletionWidget.CreateCodeCompletionContext (Editor.CaretOffset - triggerWordLength);
-					currentCompletionContext.TriggerWordLength = triggerWordLength;
-				}
-				if (completionList != null) {
-					if (!CompletionWindowManager.ShowWindow (this, descriptor.KeyChar, completionList, CompletionWidget, currentCompletionContext))
-						currentCompletionContext = null;
-				} else {
-					currentCompletionContext = null;
->>>>>>> 0c61371d
 				}
 			}
 			
 			if (/*EnableParameterInsight &&*/ CompletionWidget != null) {
 				CodeCompletionContext ctx = CompletionWidget.CurrentCodeCompletionContext;
-<<<<<<< HEAD
-
 				parameterHintingSrc.Cancel ();
 				parameterHintingSrc = new CancellationTokenSource ();
 				var token = parameterHintingSrc.Token;
@@ -202,11 +183,6 @@
 						}
 					}, TaskScheduler.Current, token);
 				}
-=======
-				var paramProvider = HandleParameterCompletion (ctx, descriptor.KeyChar);
-				if (paramProvider != null)
-					ParameterInformationWindowManager.ShowWindow (this, CompletionWidget, ctx, paramProvider);
->>>>>>> 0c61371d
 			}
 /*			autoHideCompletionWindow = true;
 			autoHideParameterWindow = keyChar != ':';*/
