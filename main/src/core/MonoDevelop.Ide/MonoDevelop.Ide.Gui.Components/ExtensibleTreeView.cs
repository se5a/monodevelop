﻿//
// ExtensibleTreeGtkBackend2.cs
//
// Author:
//       Lluis Sanchez Gual <lluis@xamarin.com>
//
// Copyright (c) 2014 Xamarin, Inc (http://www.xamarin.com)
//
// Permission is hereby granted, free of charge, to any person obtaining a copy
// of this software and associated documentation files (the "Software"), to deal
// in the Software without restriction, including without limitation the rights
// to use, copy, modify, merge, publish, distribute, sublicense, and/or sell
// copies of the Software, and to permit persons to whom the Software is
// furnished to do so, subject to the following conditions:
//
// The above copyright notice and this permission notice shall be included in
// all copies or substantial portions of the Software.
//
// THE SOFTWARE IS PROVIDED "AS IS", WITHOUT WARRANTY OF ANY KIND, EXPRESS OR
// IMPLIED, INCLUDING BUT NOT LIMITED TO THE WARRANTIES OF MERCHANTABILITY,
// FITNESS FOR A PARTICULAR PURPOSE AND NONINFRINGEMENT. IN NO EVENT SHALL THE
// AUTHORS OR COPYRIGHT HOLDERS BE LIABLE FOR ANY CLAIM, DAMAGES OR OTHER
// LIABILITY, WHETHER IN AN ACTION OF CONTRACT, TORT OR OTHERWISE, ARISING FROM,
// OUT OF OR IN CONNECTION WITH THE SOFTWARE OR THE USE OR OTHER DEALINGS IN
// THE SOFTWARE.

using System;
using System.Collections;
using System.Collections.Generic;
using System.Text;

using MonoDevelop.Core;
using MonoDevelop.Components;
using MonoDevelop.Components.Commands;
using Mono.TextEditor;
<<<<<<< HEAD
=======
using System.Linq;
using MonoDevelop.Ide.Tasks;
>>>>>>> 9f07f3cc


namespace MonoDevelop.Ide.Gui.Components.Internal
{
	class ExtensibleTreeGtkBackend: ExtensibleTreeViewBackend
	{
		internal const int NodeInfoColumn = 0;
		internal const int DataItemColumn = 1;
		internal const int BuilderChainColumn = 2;
		internal const int FilledColumn = 3;
		internal const int ShowPopupColumn = 4;

		ExtensibleTreeViewTree tree;
		Gtk.TreeStore store;
		Gtk.TreeViewColumn complete_column;
		ZoomableCellRendererPixbuf pix_render;
		CustomCellRendererText text_render;
		bool editingText = false;
		bool showSelectionPopupButton;
		Gtk.TreeIter? lastPopupButtonIter;

		GtkTreeNodeNavigator compareNode1;
		GtkTreeNodeNavigator compareNode2;
		internal bool sorting;

		CompactScrolledWindow scrollWindow;

		IExtensibleTreeViewFrontend frontend;

		public Gtk.TreeStore Store {
			get {
				return this.store;
			}
		}

		public Gtk.TreeView Tree {
			get {
				return tree;
			}
		}

		public IExtensibleTreeViewFrontend Frontend {
			get { return frontend; }
		}

		public override void Initialize (IExtensibleTreeViewFrontend frontend)
		{
			this.frontend = frontend;

<<<<<<< HEAD
			/*
			0 -- Text
			1 -- Icon (Open)
			2 -- Icon (Closed)
			3 -- Node Data
			4 -- Builder chain
			5 -- Expanded
			*/
			tree = new ExtensibleTreeViewTree (this);
			store = new Gtk.TreeStore (typeof(string), typeof(Xwt.Drawing.Image), typeof(Xwt.Drawing.Image), typeof(object), typeof(object), typeof(bool), typeof(bool), typeof(Xwt.Drawing.Image), typeof(Xwt.Drawing.Image), typeof(Xwt.Drawing.Image), typeof(Xwt.Drawing.Image));
=======
			SetBuilders (builders, options);

			store = new Gtk.TreeStore (typeof(NodeInfo), typeof(object), typeof(object), typeof(bool), typeof(bool));
>>>>>>> 9f07f3cc
			tree.Model = store;
			tree.Selection.Mode = Gtk.SelectionMode.Multiple;

			store.DefaultSortFunc = new Gtk.TreeIterCompareFunc (CompareNodes);
			store.SetSortColumnId (/* GTK_TREE_SORTABLE_DEFAULT_SORT_COLUMN_ID */ -1, Gtk.SortType.Ascending);

			tree.HeadersVisible = false;
			tree.SearchColumn = 0;
			tree.EnableSearch = true;
			complete_column = new Gtk.TreeViewColumn ();
			complete_column.Title = "column";

			pix_render = new ZoomableCellRendererPixbuf ();
			pix_render.Xpad = 0;
			complete_column.PackStart (pix_render, false);

			text_render = new CustomCellRendererText (this);
			text_render.Ypad = 0;
			text_render.EditingStarted += HandleEditingStarted;
			text_render.Edited += HandleOnEdit;
			text_render.EditingCanceled += HandleOnEditCancelled;
			complete_column.PackStart (text_render, true);

			complete_column.SetCellDataFunc (pix_render, SetIconCellData);
			complete_column.SetCellDataFunc (text_render, SetTextCellData);

			tree.AppendColumn (complete_column);

			tree.TestExpandRow += OnTestExpandRow;
			tree.RowActivated += OnNodeActivated;
			tree.DoPopupMenu += ShowPopup;
			compareNode1 = new GtkTreeNodeNavigator (this);
			compareNode2 = new GtkTreeNodeNavigator (this);

			tree.CursorChanged += OnSelectionChanged;
			tree.KeyPressEvent += OnKeyPress;
			tree.ButtonPressEvent += HandleButtonPressEvent;
			tree.MotionNotifyEvent += HandleMotionNotifyEvent;
			tree.LeaveNotifyEvent += HandleLeaveNotifyEvent;

			for (int n=3; n<16; n++) {
				Gtk.Rc.ParseString ("style \"MonoDevelop.ExtensibleTreeView_" + n + "\" {\n GtkTreeView::expander-size = " + n + "\n }\n");
				Gtk.Rc.ParseString ("widget \"*.MonoDevelop.ExtensibleTreeView_" + n + "\" style  \"MonoDevelop.ExtensibleTreeView_" + n + "\"\n");
			}

<<<<<<< HEAD
			scrollWindow = new CompactScrolledWindow ();
			scrollWindow.Add (tree);
			scrollWindow.ShowAll ();

			scrollWindow.Destroyed += HandleDestroyed;
			scrollWindow.StyleSet += delegate {
				UpdateFont ();
			};
=======
			this.Add (tree);
			this.ShowAll ();

#if TREE_VERIFY_INTEGRITY
			GLib.Timeout.Add (3000, Checker);
#endif
>>>>>>> 9f07f3cc
		}

		public override bool AllowsMultipleSelection {
			get { return tree.Selection.Mode == Gtk.SelectionMode.Multiple; }
			set {
				if (value)
					tree.Selection.Mode = Gtk.SelectionMode.Multiple;
				else
					tree.Selection.Mode = Gtk.SelectionMode.Single;
			}
		}

<<<<<<< HEAD
		void HandleDestroyed (object sender, EventArgs e)
=======
		void SetIconCellData (Gtk.TreeViewColumn col, Gtk.CellRenderer renderer, Gtk.TreeModel model, Gtk.TreeIter it)
		{
			var info = (NodeInfo)model.GetValue (it, NodeInfoColumn);
			var cell = (ZoomableCellRendererPixbuf)renderer;

			cell.Image = info.Icon != null && info.Icon != CellRendererImage.NullImage && info.DisabledStyle ? info.Icon.WithAlpha (0.5) : info.Icon;
			cell.ImageExpanderOpen = cell.Image;
			cell.ImageExpanderClosed = info.ClosedIcon != null && info.ClosedIcon != CellRendererImage.NullImage && info.DisabledStyle ? info.ClosedIcon.WithAlpha (0.5) : info.ClosedIcon;
			cell.OverlayBottomLeft = info.OverlayBottomLeft;
			cell.OverlayBottomRight = info.OverlayBottomRight;
			cell.OverlayTopLeft = info.OverlayTopLeft;
			cell.OverlayTopRight = info.OverlayTopRight;
		}

		void SetTextCellData (Gtk.TreeViewColumn col, Gtk.CellRenderer renderer, Gtk.TreeModel model, Gtk.TreeIter it)
		{
			var info = (NodeInfo)model.GetValue (it, NodeInfoColumn);
			var cell = (CustomCellRendererText)renderer;

			if (info.DisabledStyle)
				cell.TextMarkup = "<span foreground='gray'>" + info.Label + "</span>";
			else
				cell.TextMarkup = info.Label;

			cell.StatusIcon = info.StatusIconInternal;
			cell.ShowPopupButton = (bool)model.GetValue (it, ShowPopupColumn);
		}

		public void UpdateBuilders (NodeBuilder[] builders, TreePadOption[] options)
>>>>>>> 9f07f3cc
		{
			if (pix_render != null) {
				pix_render.Destroy ();
				pix_render = null;
			}
			if (complete_column != null) {
				complete_column.Destroy ();
				complete_column = null;
			}
			if (text_render != null) {
				text_render.Destroy ();
				text_render = null;
			}

			if (store != null) {
				Clear ();
				store.Dispose ();
				store = null;
			}
		}

		public override void UpdateFont ()
		{
			text_render.CustomFont = IdeApp.Preferences.CustomPadFont ?? tree.Style.FontDescription;
			tree.ColumnsAutosize ();
		}

		public Gtk.TreeViewColumn CompleteColumn {
			get {
				return complete_column;
			}
		}

		public override void EnableDragUriSource (Func<object,string> nodeToUri)
		{
			tree.EnableDragUriSource (nodeToUri);
		}

		object[] GetDragObjects (out Xwt.Drawing.Image icon)
		{
			icon = null;
			Gtk.TreePath[] paths = tree.Selection.GetSelectedRows ();
			if (paths.Length == 0)
				return null;

			var dragObjects = new object [paths.Length];
			for (int n = 0; n < paths.Length; n++) {
				Gtk.TreeIter it;
				store.GetIter (out it, paths [n]);
				dragObjects [n] = store.GetValue (it, ExtensibleTreeGtkBackend.DataItemColumn);
				if (icon == null)
					icon = (Xwt.Drawing.Image) store.GetValue (it, OpenIconColumn);
			}
<<<<<<< HEAD
=======
			var dragObjects = new object [navs.Length];
			for (int n=0; n<navs.Length; n++)
				dragObjects [n] = navs [n].DataItem;
			icon = ((NodeInfo) store.GetValue (navs[0].CurrentPosition._iter, NodeInfoColumn)).Icon;
>>>>>>> 9f07f3cc
			return dragObjects;
		}

		bool CheckAndDrop (int x, int y, bool drop, Gdk.DragContext ctx, object[] obj)
		{
			Gtk.TreePath path;
			Gtk.TreeViewDropPosition pos;
			if (!tree.GetDestRowAtPos (x, y, out path, out pos))
				return false;

			Gtk.TreeIter iter;
			if (!store.GetIter (out iter, path))
				return false;

			var nav = new GtkTreeNodeNavigator (this, iter);
			DragOperation oper = ctx.Action == Gdk.DragAction.Copy ? DragOperation.Copy : DragOperation.Move;

			DropPosition dropPos;
			if (pos == Gtk.TreeViewDropPosition.After)
				dropPos = DropPosition.After;
			else if (pos == Gtk.TreeViewDropPosition.Before)
				dropPos = DropPosition.Before;
			else
				dropPos = DropPosition.Into;


			return frontend.CheckAndDrop (nav, oper, dropPos, drop, obj);
		}


		[GLib.ConnectBefore]
		void HandleButtonPressEvent (object o, Gtk.ButtonPressEventArgs args)
		{
			if (ShowSelectionPopupButton && text_render.PointerInButton ((int)args.Event.XRoot, (int)args.Event.YRoot)) {
				text_render.Pushed = true;
				args.RetVal = true;
				var menu = frontend.CreateContextMenu ();
				if (menu != null) {
					var m = IdeApp.CommandService.CreateMenu (menu);
					m.Hidden += HandleMenuHidden;
					GtkWorkarounds.ShowContextMenu (m, tree, text_render.PopupAllocation);
				}
			}
		}

		[GLib.ConnectBefore]
		void HandleMotionNotifyEvent (object o, Gtk.MotionNotifyEventArgs args)
		{
			Gtk.TreePath path;
			int cx, cy;
			Gtk.TreeViewColumn col;
			bool popupShown = false;

			if (tree.GetPathAtPos ((int)args.Event.X, (int)args.Event.Y, out path, out col, out cx, out cy)) {
				if (ShowSelectionPopupButton) {
					text_render.PointerPosition = new Gdk.Point ((int)args.Event.XRoot, (int)args.Event.YRoot);
					var area = tree.GetCellArea (path, tree.Columns [0]);
					tree.QueueDrawArea (area.X, area.Y, area.Width, area.Height);
				}

				Gtk.TreeIter it;
				if (store.GetIter (out it, path)) {
					var info = (NodeInfo)store.GetValue (it, NodeInfoColumn);
					if (info.StatusIconInternal != CellRendererImage.NullImage && info.StatusIconInternal != null) {
						var cellArea = tree.GetCellArea (path, tree.Columns [0]);
						int sp, w;
						col.CellGetPosition (text_render, out sp, out w);
						cellArea.X += sp;
						cellArea.Width = w;
						var rect = text_render.GetStatusIconArea (tree, cellArea);
						if (cx >= rect.X && cx <= rect.Right) {
							ShowStatusMessage (it, rect, info);
							popupShown = true;
						}
					}
				}
			}
			if (!popupShown)
				HideStatusMessage ();
		}

		bool statusMessageVisible;
		Gtk.TreeIter statusIconIter;
		TooltipPopoverWindow statusPopover;

		void ShowStatusMessage (Gtk.TreeIter it, Gdk.Rectangle rect, NodeInfo info)
		{
			if (statusMessageVisible && store.GetPath (it).Equals (store.GetPath (statusIconIter)))
				return;
			if (statusPopover != null)
				statusPopover.Destroy ();
			statusMessageVisible = true;
			statusIconIter = it;

			statusPopover = new TooltipPopoverWindow {
				ShowArrow = true,
				Text = info.StatusMessage,
				Severity = info.StatusSeverity
			};
			rect.Y += 2;
			statusPopover.ShowPopup (this, rect, PopupPosition.Bottom);
		}

		void HideStatusMessage ()
		{
			if (statusMessageVisible) {
				statusMessageVisible = false;
				statusPopover.Destroy ();
				statusPopover = null;
			}
		}

		[GLib.ConnectBefore]
		void HandleLeaveNotifyEvent (object o, Gtk.LeaveNotifyEventArgs args)
		{
<<<<<<< HEAD
=======
			HideStatusMessage ();
>>>>>>> 9f07f3cc
		}

		void HandleMenuHidden (object sender, EventArgs e)
		{
			((Gtk.Menu)sender).Hidden -= HandleMenuHidden;
			text_render.Pushed = false;
			scrollWindow.QueueDraw ();
		}

		public override object CreateWidget ()
		{
			return scrollWindow;
		}

		public override TreeNodeNavigator CreateNavigator ()
		{
			return new GtkTreeNodeNavigator (this, Gtk.TreeIter.Zero);
		}

		public override void Clear ()
		{
			tree.dragObjects = null;
			store.Clear ();
		}

		public override NodePosition GetSelectedNode ()
		{
			Gtk.TreePath[] sel = tree.Selection.GetSelectedRows ();
			if (sel.Length == 0)
				return null;
			Gtk.TreeIter iter;
			if (store.GetIter (out iter, sel[0]))
				return new GtkNodePosition (store, iter);
			else
				return null;
		}

		public override bool MultipleNodesSelected ()
		{
			return tree.Selection.GetSelectedRows ().Length > 1;
		}

		public override NodePosition[] GetSelectedNodes ()
		{
			Gtk.TreePath[] paths = tree.Selection.GetSelectedRows ();
			NodePosition[] navs = new NodePosition [paths.Length];
			for (int n=0; n<paths.Length; n++) {
				Gtk.TreeIter it;
				store.GetIter (out it, paths [n]);
				navs [n] = new GtkNodePosition (store, it);
			}
			return navs;
		}

		public override TreeNodeNavigator GetNodeAtPosition (NodePosition position)
		{
			return new GtkTreeNodeNavigator (this, position.GetIter());
		}

		public override TreeNodeNavigator GetRootNode ()
		{
			Gtk.TreeIter iter;
			if (!store.GetIterFirst (out iter)) return null;
			return new GtkTreeNodeNavigator (this, iter);
		}

		public override void StartLabelEdit ()
		{
			if (editingText)
				return;

			var spos = GetSelectedNode ();
			if (spos == null)
				return;

			TreeNodeNavigator node = GetNodeAtPosition (spos);

			Gtk.TreeIter iter = node.CurrentPosition.GetIter ();
			object dataObject = node.DataItem;
			NodeAttributes attributes = NodeAttributes.None;

			ITreeNavigator parentNode = node.Clone ();
			parentNode.MoveToParent ();
			NodePosition pos = parentNode.CurrentPosition;

			foreach (NodeBuilder b in node.NodeBuilderChain) {
				try {
					b.GetNodeAttributes (parentNode, dataObject, ref attributes);
				} catch (Exception ex) {
					LoggingService.LogError (ex.ToString ());
				}
				parentNode.MoveToPosition (pos);
			}

			if ((attributes & NodeAttributes.AllowRename) == 0)
				return;

			node.ExpandToNode (); //make sure the parent of the node that is being edited is expanded

			string nodeName = node.NodeName;
			store.SetValue (iter, ExtensibleTreeGtkBackend.TextColumn, nodeName);

			// Get and validate the initial text selection
			int nameLength = nodeName != null ? nodeName.Length : 0,
			selectionStart = 0, selectionLength = nameLength;
			foreach (NodeBuilder b in node.NodeBuilderChain) {
				try {
					NodeCommandHandler handler = b.CommandHandler;
					handler.SetCurrentNode(node);
					handler.OnRenameStarting(ref selectionStart, ref selectionLength);
				} catch (Exception ex) {
					LoggingService.LogError (ex.ToString ());
				}
			}
			if (selectionStart < 0 || selectionStart >= nameLength)
				selectionStart = 0;
			if (selectionStart + selectionLength > nameLength)
				selectionLength = nameLength - selectionStart;
			// This will apply the selection as soon as possible
			GLib.Idle.Add (() => {
				var editable = currentLabelEditable;
				if (editable == null)
					return false;

				editable.SelectRegion (selectionStart, selectionStart + selectionLength);
				return false;
			});
			// Ensure we set all our state variables before calling SetCursor
			// as this may directly invoke HandleOnEditCancelled
			text_render.Editable = true;
			editingText = true;
			tree.SetCursor (store.GetPath (iter), complete_column, true);
		}

		Gtk.Editable currentLabelEditable;
		void HandleEditingStarted (object o, Gtk.EditingStartedArgs e)
		{
			currentLabelEditable = e.Editable as Gtk.Entry;
		}

		void HandleOnEdit (object o, Gtk.EditedArgs e)
		{
			try {
				editingText = false;
				text_render.Editable = false;
				currentLabelEditable = null;

				Gtk.TreeIter iter;
				if (!store.GetIterFromString (out iter, e.Path))
					throw new Exception("Error calculating iter for path " + e.Path);

<<<<<<< HEAD
				if (e.NewText != null && e.NewText.Length > 0) {
					var nav = new GtkTreeNodeNavigator (this, iter);
					frontend.RenameNode (nav, e.NewText);
=======
			public IEnumerable GetCommandTargets ()
			{
				return targets;
			}
		}

		internal object GetDelegatedCommandTarget ()
		{
			// If a node is being edited, don't delegate commands to the
			// node builders, since what's selected is not the node,
			// but the node label. In this way commands such as Delete
			// will be handled by the node Entry.
			if (editingText)
				return null;

			ArrayList targets = new ArrayList ();

			foreach (SelectionGroup grp in GetSelectedNodesGrouped ()) {
				NodeBuilder[] chain = grp.BuilderChain;
				if (chain.Length > 0) {
					ITreeNavigator[] nodes = grp.Nodes.ToArray ();
					NodeCommandTargetChain targetChain = null;
					NodeCommandTargetChain lastNode = null;
					foreach (NodeBuilder nb in chain) {
						NodeCommandTargetChain newNode = new NodeCommandTargetChain (nb.CommandHandler, nodes);
						if (lastNode == null)
							targetChain = lastNode = newNode;
						else {
							lastNode.Next = newNode;
							lastNode = newNode;
						}
					}

					if (targetChain != null)
						targets.Add (targetChain);
				}
			}
			if (targets.Count == 1)
				return targets[0];
			else if (targets.Count > 1)
				return new MulticastNodeRouter (targets);
			else
				return null;
		}

		void ExpandCurrentItem ()
		{
			try {
				LockUpdates ();

				IEnumerable<SelectionGroup> nodeGroups = GetSelectedNodesGrouped ();
				if (nodeGroups.Count () == 1) {
					SelectionGroup grp = nodeGroups.First ();

					if (grp.Nodes.Count () == 1) {
						ITreeNavigator node = grp.Nodes.First ();
						if (node.Expanded) {
							grp.SavePositions ();
							node.Selected = false;
							if (node.MoveToFirstChild ())
								node.Selected = true;

							// This exit statement is so that it doesn't do 2 actions at a time.
							// As in, navigate, then expand.
							return;
						}
					}
				}

				foreach (SelectionGroup grp in nodeGroups) {
					grp.SavePositions ();

					foreach (var node in grp.Nodes) {
						node.Expanded = true;
					}
				}
			} finally {
				UnlockUpdates ();
			}
		}

		void CollapseCurrentItem ()
		{
			try {
				LockUpdates ();

				IEnumerable<SelectionGroup> nodeGroups = GetSelectedNodesGrouped ();
				if (nodeGroups.Count () == 1) {
					SelectionGroup grp = nodeGroups.First ();

					if (grp.Nodes.Count () == 1)
					{
						ITreeNavigator node = grp.Nodes.First ();
						if (!node.HasChildren () || !node.Expanded) {
							grp.SavePositions ();
							node.Selected = false;
							if (node.MoveToParent ())
								node.Selected = true;

							// This exit statement is so that it doesn't do 2 actions at a time.
							// As in, navigate, then collapse.
							return;
						}
					}
				}

				foreach (SelectionGroup grp in nodeGroups) {
					grp.SavePositions ();

					foreach (var node in grp.Nodes) {
						node.Expanded = false;
					}
				}
			} finally {
				UnlockUpdates ();
			}
		}

		[CommandHandler (ViewCommands.Open)]
		public virtual void ActivateCurrentItem ()
		{
			try {
				LockUpdates ();
				foreach (SelectionGroup grp in GetSelectedNodesGrouped ()) {
					grp.SavePositions ();
					foreach (NodeBuilder b in grp.BuilderChain) {
						NodeCommandHandler handler = b.CommandHandler;
						handler.SetCurrentNodes (grp.Nodes.ToArray ());
						handler.ActivateMultipleItems ();
						if (!grp.RestorePositions ())
							break;
					}
				}
				OnCurrentItemActivated (EventArgs.Empty);
			} finally {
				UnlockUpdates ();
			}
		}

		public virtual void DeleteCurrentItem ()
		{
			try {
				LockUpdates ();
				foreach (SelectionGroup grp in GetSelectedNodesGrouped ()) {
					NodeBuilder[] chain = grp.BuilderChain;
					grp.SavePositions ();
					foreach (NodeBuilder b in chain) {
						NodeCommandHandler handler = b.CommandHandler;
						handler.SetCurrentNodes (grp.Nodes.ToArray ());
						if (handler.CanDeleteMultipleItems ()) {
							if (!grp.RestorePositions ())
								return;
							handler.DeleteMultipleItems ();
							// FIXME: fixes bug #396566, but it is not 100% correct
							// It can only be fully fixed if updates to the tree are delayed
							break;
						}
						if (!grp.RestorePositions ())
							return;
					}
				}
			} finally {
				UnlockUpdates ();
			}
		}

		protected virtual bool CanDeleteCurrentItem ()
		{
			foreach (SelectionGroup grp in GetSelectedNodesGrouped ()) {
				NodeBuilder[] chain = grp.BuilderChain;
				grp.SavePositions ();
				foreach (NodeBuilder b in chain) {
					NodeCommandHandler handler = b.CommandHandler;
					handler.SetCurrentNodes (grp.Nodes.ToArray ());
					if (handler.CanDeleteMultipleItems ())
						return true;
					if (!grp.RestorePositions ())
						return false;
				}
			}
			return false;
		}

		[CommandHandler (ViewCommands.RefreshTree)]
		public virtual void RefreshCurrentItem ()
		{
			try {
				LockUpdates ();
				foreach (SelectionGroup grp in GetSelectedNodesGrouped ()) {
					NodeBuilder[] chain = grp.BuilderChain;
					grp.SavePositions ();
					foreach (NodeBuilder b in chain) {
						NodeCommandHandler handler = b.CommandHandler;
						handler.SetCurrentNodes (grp.Nodes.ToArray ());
						if (!grp.RestorePositions ())
							return;
						handler.RefreshMultipleItems ();
						if (!grp.RestorePositions ())
							return;
					}
				}
			} finally {
				UnlockUpdates ();
			}
			RefreshTree ();
		}

		protected virtual void OnCurrentItemActivated (EventArgs args)
		{
			if (CurrentItemActivated != null)
				CurrentItemActivated (this, args);
		}

		public event EventHandler CurrentItemActivated;

		[Obsolete ("Not supported anymore")]
		public double Zoom {
			get { return 1d; }
			set { }
		}

		[CommandHandler (EditCommands.Copy)]
		public void CopyCurrentItem ()
		{
			CancelTransfer ();
			TransferCurrentItem (DragOperation.Copy);
		}

		[CommandHandler (EditCommands.Cut)]
		public void CutCurrentItem ()
		{
			CancelTransfer ();
			TransferCurrentItem (DragOperation.Move);

			if (copyObjects != null) {
				foreach (object ob in copyObjects) {
					ITreeBuilder tb = CreateBuilder ();
					if (tb.MoveToObject (ob))
						tb.Update ();
				}
			}
		}

		[CommandUpdateHandler (EditCommands.Copy)]
		protected void UpdateCopyCurrentItem (CommandInfo info)
		{
			if (editingText) {
				info.Bypass = true;
				return;
			}
			info.Enabled = CanTransferCurrentItem (DragOperation.Copy);
		}

		[CommandUpdateHandler (EditCommands.Cut)]
		protected void UpdateCutCurrentItem (CommandInfo info)
		{
			if (editingText) {
				info.Bypass = true;
				return;
			}
			info.Enabled = CanTransferCurrentItem (DragOperation.Move);
		}

		void TransferCurrentItem (DragOperation oper)
		{
			foreach (SelectionGroup grp in GetSelectedNodesGrouped ()) {
				NodeBuilder[] chain = grp.BuilderChain;
				grp.SavePositions ();
				foreach (NodeBuilder b in chain) {
					try {
						NodeCommandHandler handler = b.CommandHandler;
						handler.SetCurrentNodes (grp.Nodes.ToArray ());
						if ((handler.CanDragNode () & oper) != 0) {
							grp.RestorePositions ();
							copyObjects = grp.DataItems;
							currentTransferOperation = oper;
							break;
						}
					} catch (Exception ex) {
						LoggingService.LogError (ex.ToString ());
					}
					grp.RestorePositions ();
				}
			}
		}

		bool CanTransferCurrentItem (DragOperation oper)
		{
			TreeNodeNavigator node = (TreeNodeNavigator) GetSelectedNode ();
			if (node != null) {
				NodeBuilder[] chain = node.NodeBuilderChain;
				NodePosition pos = node.CurrentPosition;
				foreach (NodeBuilder b in chain) {
					try {
						NodeCommandHandler handler = b.CommandHandler;
						handler.SetCurrentNode (node);
						if ((handler.CanDragNode () & oper) != 0)
							return true;
					} catch (Exception ex) {
						LoggingService.LogError (ex.ToString ());
					}
					node.MoveToPosition (pos);
				}
			}
			return false;
		}

		[CommandHandler (EditCommands.Paste)]
		public void PasteToCurrentItem ()
		{
			if (copyObjects == null) return;

			try {
				LockUpdates ();
				TreeNodeNavigator node = (TreeNodeNavigator) GetSelectedNode ();
				if (node != null) {
					NodeBuilder[] chain = node.NodeBuilderChain;
					NodePosition pos = node.CurrentPosition;
					foreach (NodeBuilder b in chain) {
						NodeCommandHandler handler = b.CommandHandler;
						handler.SetCurrentNode (node);
						if (handler.CanDropMultipleNodes (copyObjects, currentTransferOperation, DropPosition.Into)) {
							node.MoveToPosition (pos);
							handler.OnMultipleNodeDrop (copyObjects, currentTransferOperation, DropPosition.Into);
						}
						node.MoveToPosition (pos);
					}
				}
				if (currentTransferOperation == DragOperation.Move)
					CancelTransfer ();
			} finally {
				UnlockUpdates ();
			}
		}

		[CommandUpdateHandler (EditCommands.Paste)]
		protected void UpdatePasteToCurrentItem (CommandInfo info)
		{
			if (editingText) {
				info.Bypass = true;
				return;
			}

			if (copyObjects != null) {
				TreeNodeNavigator node = (TreeNodeNavigator) GetSelectedNode ();
				if (node != null) {
					NodeBuilder[] chain = node.NodeBuilderChain;
					NodePosition pos = node.CurrentPosition;
					foreach (NodeBuilder b in chain) {
						NodeCommandHandler handler = b.CommandHandler;
						handler.SetCurrentNode (node);
						if (handler.CanDropMultipleNodes (copyObjects, currentTransferOperation, DropPosition.Into)) {
							info.Enabled = true;
							return;
						}
						node.MoveToPosition (pos);
					}
				}
			}
			info.Enabled = false;
		}

		void CancelTransfer ()
		{
			if (copyObjects != null) {
				object[] oldCopyObjects = copyObjects;
				copyObjects = null;
				if (currentTransferOperation == DragOperation.Move) {
					foreach (object ob in oldCopyObjects) {
						ITreeBuilder tb = CreateBuilder ();
						if (tb.MoveToObject (ob))
							tb.Update ();
					}
				}
			}
		}

		NodeInfo GetNodeInfo (Gtk.TreeIter it)
		{
			return (NodeInfo)store.GetValue (it, NodeInfoColumn);
		}

		public void StartLabelEditInternal()
		{
			if (editingText)
				return;

			TreeNodeNavigator node = (TreeNodeNavigator) GetSelectedNode ();
			if (node == null)
				return;

			Gtk.TreeIter iter = node.CurrentPosition._iter;
			object dataObject = node.DataItem;
			NodeAttributes attributes = NodeAttributes.None;

			ITreeNavigator parentNode = node.Clone ();
			parentNode.MoveToParent ();
			NodePosition pos = parentNode.CurrentPosition;

			foreach (NodeBuilder b in node.NodeBuilderChain) {
				try {
					b.GetNodeAttributes (parentNode, dataObject, ref attributes);
				} catch (Exception ex) {
					LoggingService.LogError (ex.ToString ());
				}
				parentNode.MoveToPosition (pos);
			}

			if ((attributes & NodeAttributes.AllowRename) == 0)
				return;

			node.ExpandToNode (); //make sure the parent of the node that is being edited is expanded

			string nodeName = node.NodeName;

			GetNodeInfo (iter).Label = nodeName;
			store.EmitRowChanged (store.GetPath (iter), iter);

			// Get and validate the initial text selection
			int nameLength = nodeName != null ? nodeName.Length : 0,
				selectionStart = 0, selectionLength = nameLength;
			foreach (NodeBuilder b in node.NodeBuilderChain) {
				try {
					NodeCommandHandler handler = b.CommandHandler;
					handler.SetCurrentNode(node);
					handler.OnRenameStarting(ref selectionStart, ref selectionLength);
				} catch (Exception ex) {
					LoggingService.LogError (ex.ToString ());
				}
			}
			if (selectionStart < 0 || selectionStart >= nameLength)
				selectionStart = 0;
			if (selectionStart + selectionLength > nameLength)
				selectionLength = nameLength - selectionStart;
			// This will apply the selection as soon as possible
			GLib.Idle.Add (() => {
				var editable = currentLabelEditable;
				if (editable == null)
					return false;

				editable.SelectRegion (selectionStart, selectionStart + selectionLength);
				return false;
			});
			// Ensure we set all our state variables before calling SetCursor
			// as this may directly invoke HandleOnEditCancelled
			text_render.Editable = true;
			editingText = true;
			tree.SetCursor (store.GetPath (iter), complete_column, true);
		}

		Gtk.Editable currentLabelEditable;
		void HandleEditingStarted (object o, Gtk.EditingStartedArgs e)
		{
			currentLabelEditable = e.Editable as Gtk.Entry;
		}

		void HandleOnEdit (object o, Gtk.EditedArgs e)
		{
			try {
				editingText = false;
				text_render.Editable = false;
				currentLabelEditable = null;

				Gtk.TreeIter iter;
				if (!store.GetIterFromString (out iter, e.Path))
					throw new Exception("Error calculating iter for path " + e.Path);

				if (e.NewText != null && e.NewText.Length > 0) {
					ITreeNavigator nav = new TreeNodeNavigator (this, iter);
					NodePosition pos = nav.CurrentPosition;

					try {
						LockUpdates ();
						NodeBuilder[] chain = (NodeBuilder[]) store.GetValue (iter, BuilderChainColumn);
						foreach (NodeBuilder b in chain) {
							try {
								NodeCommandHandler handler = b.CommandHandler;
								handler.SetCurrentNode (nav);
								handler.RenameItem (e.NewText);
							} catch (Exception ex) {
								MessageService.ShowException (ex);
								LoggingService.LogError (ex.ToString ());
							}
							nav.MoveToPosition (pos);
						}
					} finally {
						UnlockUpdates ();
					}
>>>>>>> 9f07f3cc
				}

				// Get the iter again since the this node may have been replaced.
				if (!store.GetIterFromString (out iter, e.Path))
					return;

				ITreeBuilder builder = new GtkTreeNodeNavigator (this, iter);
				builder.Update ();
			}
			catch (Exception ex) {
				MessageService.ShowException (ex, "The item could not be renamed");
			}
		}

		void HandleOnEditCancelled (object s, EventArgs args)
		{
			editingText = false;
			text_render.Editable = false;
			currentLabelEditable = null;

			var spos = GetSelectedNode ();
			if (spos == null)
				return;

			TreeNodeNavigator node = GetNodeAtPosition (spos);
			if (node == null)
				return;

			// Restore the original node label
			Gtk.TreeIter iter = node.CurrentPosition.GetIter ();
			ITreeBuilder builder = new GtkTreeNodeNavigator (this, iter);
			builder.Update ();
		}

		public override void OnNodeUnregistered (object dataObject)
		{
			// Remove object from drag list

			if (tree.dragObjects != null) {
				int i = Array.IndexOf (tree.dragObjects, dataObject);
				if (i != -1) {
					ArrayList list = new ArrayList (tree.dragObjects);
					list.RemoveAt (i);
					if (list.Count > 0)
						tree.dragObjects = list.ToArray ();
					else
						tree.dragObjects = null;
				}
			}
		}

		internal void RemoveChildren (Gtk.TreeIter it)
		{
			Gtk.TreeIter child;
			while (store.IterChildren (out child, it)) {
				RemoveChildren (child);
				object childData = store.GetValue (child, ExtensibleTreeGtkBackend.DataItemColumn);
				if (childData != null)
					frontend.UnregisterNode (childData, new GtkNodePosition (store, child), null, true);
				store.Remove (ref child);
			}
		}

		public override bool ShowSelectionPopupButton {
			get { return showSelectionPopupButton; }
			set {
				showSelectionPopupButton = value;
				UpdateSelectionPopupButton ();
			}
		}

		void UpdateSelectionPopupButton ()
		{
			if (editingText)
				return;

			if (lastPopupButtonIter != null) {
				if (store.IterIsValid (lastPopupButtonIter.Value))
					tree.Model.SetValue (lastPopupButtonIter.Value, ShowPopupColumn, false);
				lastPopupButtonIter = null;
			}

			if (showSelectionPopupButton) {
				var sel = Tree.Selection.GetSelectedRows ();
				if (sel.Length > 0) {
					Gtk.TreeIter it;
					if (store.GetIter (out it, sel[0])) {
						lastPopupButtonIter = it;
						tree.Model.SetValue (it, ShowPopupColumn, true);
					}
				}
			}
		}

		[GLib.ConnectBefore]
		void OnKeyPress (object o, Gtk.KeyPressEventArgs args)
		{
			if (args.Event.Key == Gdk.Key.Delete || args.Event.Key == Gdk.Key.KP_Delete) {
				frontend.OnCurrentItemDeleted ();
				args.RetVal = true;
				return;
			}

			//HACK: to work around "Bug 377810 - Many errors when expanding MonoDevelop treeviews with keyboard"
			//  The shift-right combo recursively expands all child nodes but the OnTestExpandRow callback
			//  modifies tree and successive calls get passed an invalid iter. Using the path to regenerate the iter
			//  causes a Gtk-Fatal.
			bool shift = (args.Event.State & Gdk.ModifierType.ShiftMask) != 0;
			if (args.Event.Key == Gdk.Key.asterisk || args.Event.Key == Gdk.Key.KP_Multiply
				|| (shift && (args.Event.Key == Gdk.Key.Right || args.Event.Key == Gdk.Key.KP_Right
					|| args.Event.Key == Gdk.Key.plus || args.Event.Key == Gdk.Key.KP_Add)))
			{
				Gtk.TreeIter iter;
				foreach (Gtk.TreePath path in tree.Selection.GetSelectedRows ()) {
					store.GetIter (out iter, path);
					Expand (iter);
				}
				args.RetVal = true;
				return;
			}

			if (args.Event.Key == Gdk.Key.Right || args.Event.Key == Gdk.Key.KP_Right) {
				frontend.ExpandCurrentItem ();
				args.RetVal = true;
				return;
			}

			if (args.Event.Key == Gdk.Key.Left || args.Event.Key == Gdk.Key.KP_Left) {
				frontend.CollapseCurrentItem ();
				args.RetVal = true;
				return;
			}

			if (args.Event.Key == Gdk.Key.Return || args.Event.Key == Gdk.Key.KP_Enter || args.Event.Key == Gdk.Key.ISO_Enter) {
				frontend.OnCurrentItemActivated ();
				args.RetVal = true;
				return;
			}
		}

		void Expand (Gtk.TreeIter it)
		{
			tree.ExpandRow (store.GetPath (it), false);
			Gtk.TreeIter ci;
			if (store.IterChildren (out ci, it)) {
				do {
					Expand (ci);
				} while (store.IterNext (ref ci));
			}
		}

<<<<<<< HEAD
		private void OnTestExpandRow (object sender, Gtk.TestExpandRowArgs args)
		{
			bool filled = (bool) store.GetValue (args.Iter, FilledColumn);
			if (!filled) {
				var nb = new GtkTreeNodeNavigator (this, args.Iter);
				nb.FillNode ();
				args.RetVal = !nb.HasChildren ();
			} else
				args.RetVal = false;
		}

		void ShowPopup (Gdk.EventButton evt)
=======
		protected virtual void OnNodeActivated (object sender, Gtk.RowActivatedArgs args)
>>>>>>> 9f07f3cc
		{
			var menu = frontend.CreateContextMenu ();
			if (menu != null)
				IdeApp.CommandService.ShowContextMenu (scrollWindow, evt, menu, scrollWindow);
		}

		protected virtual void OnNodeActivated (object sender, Gtk.RowActivatedArgs args)
		{
			frontend.OnCurrentItemActivated ();
		}

		protected virtual void OnSelectionChanged (object sender, EventArgs args)
		{
			UpdateSelectionPopupButton ();

			var spos = GetSelectedNode ();
			if (spos != null) {
				TreeNodeNavigator node = GetNodeAtPosition (spos);
				NodeBuilder[] chain = node.NodeBuilderChain;
				NodePosition pos = node.CurrentPosition;
				foreach (NodeBuilder b in chain) {
					try {
						NodeCommandHandler handler = b.CommandHandler;
						handler.SetCurrentNode (node);
						handler.OnItemSelected ();
					} catch (Exception ex) {
						LoggingService.LogError (ex.ToString ());
					}
					node.MoveToPosition (pos);
				}
			}
		}

		public override void CollapseTree ()
		{
			tree.CollapseAll();
		}

		public override void ScrollToCell (NodePosition pos)
		{
			Gtk.TreePath treePath = store.GetPath (pos.GetIter());
			Tree.ScrollToCell (treePath, null, true, 0, 0);
		}

		public override bool IsChildPosition (NodePosition parent, NodePosition potentialChild, bool recursive)
		{
			Gtk.TreePath pitPath = store.GetPath (parent.GetIter());
			Gtk.TreePath citPath = store.GetPath (potentialChild.GetIter());

			if (!citPath.Up ())
				return false;

			if (citPath.Equals (pitPath))
				return true;

			return recursive && pitPath.IsAncestor (citPath);
		}

		internal int CompareNodes (Gtk.TreeModel model, Gtk.TreeIter a, Gtk.TreeIter b)
		{
			sorting = true;
			try {
				NodeBuilder[] chain1 = (NodeBuilder[]) store.GetValue (a, BuilderChainColumn);
				if (chain1 == null) return -1;

				compareNode1.MoveToIter (a);
				compareNode2.MoveToIter (b);

				int sort = frontend.CompareObjects (chain1, compareNode1, compareNode2);
				if (sort != TypeNodeBuilder.DefaultSort) return sort;

				NodeBuilder[] chain2 = (NodeBuilder[]) store.GetValue (b, BuilderChainColumn);
				if (chain2 == null) return 1;

				if (chain1 != chain2) {
					sort = frontend.CompareObjects (chain2, compareNode2, compareNode1);
					if (sort != TypeNodeBuilder.DefaultSort) return sort * -1;
				}

				TypeNodeBuilder tb1 = (TypeNodeBuilder) chain1[0];
				TypeNodeBuilder tb2 = (TypeNodeBuilder) chain2[0];
				object o1 = store.GetValue (a, DataItemColumn);
				object o2 = store.GetValue (b, DataItemColumn);
				return string.Compare (tb1.GetNodeName (compareNode1, o1), tb2.GetNodeName (compareNode2, o2), true);
			} finally {
				sorting = false;
			}
		}

		class ExtensibleTreeViewTree : ContextMenuTreeView
		{
			ExtensibleTreeGtkBackend tv;

			public ExtensibleTreeViewTree (ExtensibleTreeGtkBackend tv)
			{
				this.tv = tv;
				EnableModelDragDest (targetTable, Gdk.DragAction.Copy | Gdk.DragAction.Move);
				Gtk.Drag.SourceSet (this, Gdk.ModifierType.Button1Mask, targetTable, Gdk.DragAction.Copy | Gdk.DragAction.Move);
			}

			static Gtk.TargetEntry [] targetTable = new Gtk.TargetEntry [] {
				new Gtk.TargetEntry ("text/uri-list", 0, 11 ),
				new Gtk.TargetEntry ("text/plain", 0, 22),
				new Gtk.TargetEntry ("application/x-rootwindow-drop", 0, 33)
			};

			public object[] dragObjects = null;
			bool dropping = false;
			Func<object,string> nodeToUri;

			public void EnableDragUriSource (Func<object,string> nodeToUri)
			{
				this.nodeToUri = nodeToUri;
			}

			protected override void OnDragBegin (Gdk.DragContext context)
			{
				Xwt.Drawing.Image dragIcon;
				dragObjects = tv.GetDragObjects (out dragIcon);
				Gtk.Drag.SetIconPixbuf (context, dragIcon != null ? dragIcon.ToPixbuf (Gtk.IconSize.Menu) : null, -10, -10);

				base.OnDragBegin (context);
			}

			protected override void OnDragEnd (Gdk.DragContext context)
			{
				dragObjects = null;
				base.OnDragEnd (context);
			}

			protected override bool OnDragMotion (Gdk.DragContext context, int x, int y, uint time)
			{
				//OnDragDataReceived callback loses x/y values, so stash them
				this.x = x;
				this.y = y;

				if (dragObjects == null) {
					//it's a drag from outside, need to retrieve the data. This will cause OnDragDataReceived to be called.
					Gdk.Atom atom = Gtk.Drag.DestFindTarget (this, context, null);
					Gtk.Drag.GetData (this, context, atom, time);
				} else {
					//it's from inside, can call OnDragDataReceived directly
					OnDragDataReceived (context, x, y, null, 0, time);
				}
				return true;
			}

			int x, y;

			protected override void OnDragDataReceived (Gdk.DragContext context, int x, int y, Gtk.SelectionData selection_data, uint info, uint time)
			{
				x = this.x;
				y = this.y;

				object[] data = dragObjects ?? new object[] { selection_data };
				bool canDrop = tv.CheckAndDrop (x, y, dropping, context, data);
				if (dropping) {
					dropping = false;
					SetDragDestRow (null, 0);
					Gtk.Drag.Finish (context, canDrop, true, time);
					return;
				}

				//let default handler handle hover-to-expand, autoscrolling, etc
				base.OnDragMotion (context, x, y, time);

				//if we can't handle it, flag as not droppable and remove the drop marker
				if (!canDrop) {
					Gdk.Drag.Status (context, (Gdk.DragAction)0, time);
					SetDragDestRow (null, 0);
				}
			}

			protected override bool OnDragDrop (Gdk.DragContext context, int x, int y, uint time_)
			{
				dropping = true;
				return base.OnDragDrop (context, x, y, time_);
			}

			protected override void OnDragDataGet (Gdk.DragContext context, Gtk.SelectionData selection_data, uint info, uint time_)
			{
				if (dragObjects == null || nodeToUri == null)
					return;

				uint uriListTarget = targetTable [0].Info;
				if (info == uriListTarget) {
					var sb = new StringBuilder ();
					foreach (var dobj in dragObjects) {
						var val = nodeToUri (dobj);
						if (val != null) {
							sb.AppendLine (val);
						}
					}
					selection_data.Set (selection_data.Target, selection_data.Format, Encoding.UTF8.GetBytes (sb.ToString ()));
				}
			}
		}

		class CustomCellRendererText: Gtk.CellRendererText
		{
<<<<<<< HEAD
			double zoom = 1;
=======
>>>>>>> 9f07f3cc
			Pango.Layout layout;
			Pango.FontDescription scaledFont, customFont;

			static Xwt.Drawing.Image popupIcon;
			static Xwt.Drawing.Image popupIconDown;
			static Xwt.Drawing.Image popupIconHover;
			bool bound;
			ExtensibleTreeGtkBackend parent;
			Gdk.Rectangle buttonScreenRect;
			Gdk.Rectangle buttonAllocation;
			string markup;

			const int StatusIconSpacing = 4;

			public bool Pushed { get; set; }

			//using this instead of FontDesc property, FontDesc seems to be broken
			public Pango.FontDescription CustomFont {
				get {
					return customFont;
				}
				set {
					if (scaledFont != null) {
						scaledFont.Dispose ();
						scaledFont = null;
					}
					customFont = value;
				}
			}

			static CustomCellRendererText ()
			{
				popupIcon = Xwt.Drawing.Image.FromResource ("tree-popup-button-light.png");
				popupIconDown = Xwt.Drawing.Image.FromResource ("tree-popup-button-down-light.png");
				popupIconHover = Xwt.Drawing.Image.FromResource ("tree-popup-button-hover-light.png");
			}

			[GLib.Property ("text-markup")]
			public string TextMarkup {
				get { return markup; }
				set { Markup = markup = value; }
			}

			[GLib.Property ("show-popup-button")]
			public bool ShowPopupButton { get; set; }

<<<<<<< HEAD
			public CustomCellRendererText (ExtensibleTreeGtkBackend parent)
=======
			[GLib.Property ("status-icon")]
			public Xwt.Drawing.Image StatusIcon { get; set; }

			public CustomCellRendererText (ExtensibleTreeView parent)
>>>>>>> 9f07f3cc
			{
				this.parent = parent;
			}


			void SetupLayout (Gtk.Widget widget)
			{
				if (scaledFont == null) {
					if (scaledFont != null)
						scaledFont.Dispose ();
<<<<<<< HEAD
					scaledFont = (customFont ?? parent.scrollWindow.Style.FontDesc).Copy ();
					scaledFont.Size = (int)(customFont.Size * Zoom);
=======
					scaledFont = (customFont ?? parent.Style.FontDesc).Copy ();
					scaledFont.Size = customFont.Size;
>>>>>>> 9f07f3cc
					if (layout != null)
						layout.FontDescription = scaledFont;
				}

				if (layout == null || layout.Context != widget.PangoContext) {
					if (layout != null)
						layout.Dispose ();
					layout = new Pango.Layout (widget.PangoContext);
					layout.FontDescription = scaledFont;
				}

				layout.SetMarkup (TextMarkup);
			}

			const int iconMode = 0;

			protected override void Render (Gdk.Drawable window, Gtk.Widget widget, Gdk.Rectangle background_area, Gdk.Rectangle cell_area, Gdk.Rectangle expose_area, Gtk.CellRendererState flags)
			{
				Gtk.StateType st = Gtk.StateType.Normal;
				if ((flags & Gtk.CellRendererState.Prelit) != 0)
					st = Gtk.StateType.Prelight;
				if ((flags & Gtk.CellRendererState.Focused) != 0)
					st = Gtk.StateType.Normal;
				if ((flags & Gtk.CellRendererState.Insensitive) != 0)
					st = Gtk.StateType.Insensitive;
				if ((flags & Gtk.CellRendererState.Selected) != 0)
					st = widget.HasFocus ? Gtk.StateType.Selected : Gtk.StateType.Active;

				SetupLayout (widget);

				int w, h;
				layout.GetPixelSize (out w, out h);

				int tx = cell_area.X + (int)Xpad;
				int ty = cell_area.Y + (cell_area.Height - h) / 2;

				bool hasStatusIcon = StatusIcon != CellRendererImage.NullImage && StatusIcon != null;

				if (hasStatusIcon && iconMode != 2) {
					var x = iconMode == 1 ? tx : tx + w + StatusIconSpacing;
					using (var ctx = Gdk.CairoHelper.Create (window)) {
						ctx.DrawImage (widget, StatusIcon, x, cell_area.Y + (cell_area.Height - StatusIcon.Height) / 2);
					}
					if (iconMode == 1)
						tx += (int)StatusIcon.Width + StatusIconSpacing;
				}

				window.DrawLayout (widget.Style.TextGC (st), tx, ty, layout);

				hasStatusIcon &= iconMode == 2;

				if (ShowPopupButton || hasStatusIcon) {
					if (!bound) {
						bound = true;
						((Gtk.ScrolledWindow)widget.Parent).Hadjustment.ValueChanged += delegate {
							foreach (var r in parent.Tree.Selection.GetSelectedRows ()) {
								var rect = parent.Tree.GetCellArea (r, parent.Tree.Columns [0]);
								parent.Tree.QueueDrawArea (rect.X, rect.Y, rect.Width, rect.Height);
							}
						};
					}

					var selected = (flags & Gtk.CellRendererState.Selected) != 0;
					if (selected || hasStatusIcon) {
						var icon = Pushed ? popupIconDown : popupIcon;
						var dy = (cell_area.Height - (int)icon.Height) / 2 - 1;
						var y = cell_area.Y + dy;
						var x = cell_area.X + cell_area.Width - (int)icon.Width - dy;

						var sw = (Gtk.ScrolledWindow)widget.Parent;
						int ox, oy, ow, oh;
						sw.GdkWindow.GetOrigin (out ox, out oy);
						sw.GdkWindow.GetSize (out ow, out oh);
						ox += sw.Allocation.X;
						oy += sw.Allocation.Y;
						if (sw.VScrollbar.Visible)
							ow -= sw.VScrollbar.Allocation.Width;

						int cx, cy, cw, ch;
						((Gdk.Window)window).GetOrigin (out cx, out cy);
						((Gdk.Window)window).GetSize (out cw, out ch);
						cx += widget.Allocation.X;
						cy += widget.Allocation.Y;

						int rp = ox + ow;
						int diff = rp - (cx + cw);

						if (diff < 0) {
							x += diff;
							if (x < cell_area.X + 20)
								x = cell_area.X + 20;
						}

						buttonScreenRect = new Gdk.Rectangle (cx + x, cy + y, (int)popupIcon.Width, (int)popupIcon.Height);

						buttonAllocation = new Gdk.Rectangle (x, y, (int)popupIcon.Width, (int)popupIcon.Height);
						buttonAllocation = GtkUtil.ToScreenCoordinates (widget, ((Gdk.Window)window), buttonAllocation);
						buttonAllocation = GtkUtil.ToWindowCoordinates (widget, widget.GdkWindow, buttonAllocation);

						bool mouseOver = (flags & Gtk.CellRendererState.Prelit) != 0 && buttonScreenRect.Contains (PointerPosition);
						if (mouseOver && !Pushed)
							icon = popupIconHover;

						using (var ctx = Gdk.CairoHelper.Create (window)) {
							if (ShowPopupButton && selected) {
								if (hasStatusIcon)
									x -= (int) icon.Width + StatusIconSpacing;
								ctx.DrawImage (widget, icon, x, y);
								if (hasStatusIcon)
									x += (int) icon.Width + StatusIconSpacing;
							}
							if (hasStatusIcon) {
								ctx.DrawImage (widget, StatusIcon, x, y);
							}
						}
					}
				}
			}

			public Gdk.Rectangle GetStatusIconArea (Gtk.Widget widget, Gdk.Rectangle cell_area)
			{
				SetupLayout (widget);

				int w, h;
				layout.GetPixelSize (out w, out h);

				int tx = cell_area.X + (int)Xpad;
				if (iconMode == 0) {
					var x = tx + w + StatusIconSpacing;
					return new Gdk.Rectangle (x, cell_area.Y, (int) StatusIcon.Width, (int) cell_area.Height);
				} else if (iconMode == 1) {
					var x = tx;
					return new Gdk.Rectangle (x, cell_area.Y, (int) StatusIcon.Width, (int) cell_area.Height);
				} else {
					return new Gdk.Rectangle (cell_area.Width - (int) StatusIcon.Width, cell_area.Y, (int) StatusIcon.Width, (int) cell_area.Height);
				}
			}

			public override void GetSize (Gtk.Widget widget, ref Gdk.Rectangle cell_area, out int x_offset, out int y_offset, out int width, out int height)
			{
				base.GetSize (widget, ref cell_area, out x_offset, out y_offset, out width, out height);
				if (StatusIcon != CellRendererImage.NullImage && StatusIcon != null)
					width += (int) StatusIcon.Width + StatusIconSpacing;
			}

			public bool PointerInButton (int px, int py)
			{
				return buttonScreenRect.Contains (px, py);
			}

			public Gdk.Point PointerPosition { get; set; }

			public Gdk.Rectangle PopupAllocation {
				get { return buttonAllocation; }
			}

			protected override void OnDestroyed ()
			{
				base.OnDestroyed ();
				if (scaledFont != null)
					scaledFont.Dispose ();
				if (layout != null)
					layout.Dispose ();
			}
		}
	}
<<<<<<< HEAD
}
=======

	class NodeCommandTargetChain: ICommandDelegatorRouter
	{
		NodeCommandHandler target;
		ITreeNavigator[] nodes;
		internal NodeCommandTargetChain Next;

		public NodeCommandTargetChain (NodeCommandHandler target, ITreeNavigator[] nodes)
		{
			this.nodes = nodes;
			this.target = target;
		}

		public object GetNextCommandTarget ()
		{
			target.SetCurrentNodes (null);
			return Next;
		}

		public object GetDelegatedCommandTarget ()
		{
			target.SetCurrentNodes (nodes);
			return target;
		}
	}

	class IterComparer: IEqualityComparer<Gtk.TreeIter>
	{
		Gtk.TreeStore store;

		public IterComparer (Gtk.TreeStore store)
		{
			this.store = store;
		}
		public bool Equals (Gtk.TreeIter x, Gtk.TreeIter y)
		{
			if (!store.IterIsValid (x) || !store.IterIsValid (y))
				return false;
			Gtk.TreePath px = store.GetPath (x);
			Gtk.TreePath py = store.GetPath (y);
			if (px == null || py == null)
				return false;
			return px.Equals (py);
		}

		public int GetHashCode (Gtk.TreeIter obj)
		{
			if (!store.IterIsValid (obj))
				return 0;
			Gtk.TreePath p = store.GetPath (obj);
			if (p == null)
				return 0;
			else
				return p.ToString ().GetHashCode ();
		}
	}

	class ZoomableCellRendererPixbuf: CellRendererImage
	{
		Dictionary<Xwt.Drawing.Image,Xwt.Drawing.Image> resizedCache = new Dictionary<Xwt.Drawing.Image, Xwt.Drawing.Image> ();

		Xwt.Drawing.Image overlayBottomLeft;
		Xwt.Drawing.Image overlayBottomRight;
		Xwt.Drawing.Image overlayTopLeft;
		Xwt.Drawing.Image overlayTopRight;

		public override Xwt.Drawing.Image Image {
			get {
				return base.Image;
			}
			set {
				base.Image = GetResized (value);
			}
		}

		public override Xwt.Drawing.Image ImageExpanderOpen {
			get {
				return base.ImageExpanderOpen;
			}
			set {
				base.ImageExpanderOpen = GetResized (value);
			}
		}

		public override Xwt.Drawing.Image ImageExpanderClosed {
			get {
				return base.ImageExpanderClosed;
			}
			set {
				base.ImageExpanderClosed = GetResized (value);
			}
		}

		[GLib.Property ("overlay-image-top-left")]
		public Xwt.Drawing.Image OverlayTopLeft {
			get {
				return overlayTopLeft;
			}
			set {
				overlayTopLeft = GetResized (value);
			}
		}

		[GLib.Property ("overlay-image-top-right")]
		public Xwt.Drawing.Image OverlayTopRight {
			get {
				return overlayTopRight;
			}
			set {
				overlayTopRight = GetResized (value);
			}
		}

		[GLib.Property ("overlay-image-bottom-left")]
		public Xwt.Drawing.Image OverlayBottomLeft {
			get {
				return overlayBottomLeft;
			}
			set {
				overlayBottomLeft = GetResized (value);
			}
		}

		[GLib.Property ("overlay-image-bottom-right")]
		public Xwt.Drawing.Image OverlayBottomRight {
			get {
				return overlayBottomRight;
			}
			set {
				overlayBottomRight = GetResized (value);
			}
		}

		Xwt.Drawing.Image GetResized (Xwt.Drawing.Image value)
		{
			//this can happen during solution deserialization if the project is unrecognized
			//because a line is added into the treeview with no icon
			if (value == null || value == CellRendererImage.NullImage)
				return null;

			return value;
		}

		public override void GetSize (Gtk.Widget widget, ref Gdk.Rectangle cell_area, out int x_offset, out int y_offset, out int width, out int height)
		{
			base.GetSize (widget, ref cell_area, out x_offset, out y_offset, out width, out height);
			/*			if (overlayBottomLeft != null || overlayBottomRight != null)
				height += overlayOverflow;
			if (overlayTopLeft != null || overlayTopRight != null)
				height += overlayOverflow;
			if (overlayBottomRight != null || overlayTopRight != null)
				width += overlayOverflow;*/
		}

		const int overlayOverflow = 2;

		protected override void Render (Gdk.Drawable window, Gtk.Widget widget, Gdk.Rectangle background_area, Gdk.Rectangle cell_area, Gdk.Rectangle expose_area, Gtk.CellRendererState flags)
		{
			base.Render (window, widget, background_area, cell_area, expose_area, flags);

			if (overlayBottomLeft != null || overlayBottomRight != null || overlayTopLeft != null || overlayTopRight != null) {
				int x, y;
				Xwt.Drawing.Image image;
				GetImageInfo (cell_area, out image, out x, out y);

				if (image == null)
					return;

				using (var ctx = Gdk.CairoHelper.Create (window)) {
					if (overlayBottomLeft != null && overlayBottomLeft != NullImage)
						ctx.DrawImage (widget, overlayBottomLeft, x - overlayOverflow, y + image.Height - overlayBottomLeft.Height + overlayOverflow);
					if (overlayBottomRight != null && overlayBottomRight != NullImage)
						ctx.DrawImage (widget, overlayBottomRight, x + image.Width - overlayBottomRight.Width + overlayOverflow, y + image.Height - overlayBottomRight.Height + overlayOverflow);
					if (overlayTopLeft != null && overlayTopLeft != NullImage)
						ctx.DrawImage (widget, overlayTopLeft, x - overlayOverflow, y - overlayOverflow);
					if (overlayTopRight != null && overlayTopRight != NullImage)
						ctx.DrawImage (widget, overlayTopRight, x + image.Width - overlayTopRight.Width + overlayOverflow, y - overlayOverflow);
				}
			}
		}
	}

	class NodeHashtable: Dictionary<object,object>
	{
		// This dictionary can be configured to use object reference equality
		// instead of regular object equality for a specific set of types

		NodeComparer nodeComparer;

		public NodeHashtable (): base (new NodeComparer ())
		{
			nodeComparer = (NodeComparer)Comparer;
		}

		/// <summary>
		/// Sets that the objects of the specified type have to be compared
		/// using object reference equality
		/// </summary>
		public void RegisterByRefType (Type type)
		{
			nodeComparer.byRefTypes.Add (type);
		}

		class NodeComparer: IEqualityComparer<object>
		{
			public HashSet<Type> byRefTypes = new HashSet<Type> ();
			public Dictionary<Type,bool> typeData = new Dictionary<Type, bool> ();

			bool IEqualityComparer<object>.Equals (object x, object y)
			{
				if (CompareByRef (x.GetType ()))
				    return x == y;
				else
					return x.Equals (y);
			}

			int IEqualityComparer<object>.GetHashCode (object obj)
			{
				if (CompareByRef (obj.GetType ()))
					return System.Runtime.CompilerServices.RuntimeHelpers.GetHashCode (obj);
				else
					return obj.GetHashCode ();
			}

			bool CompareByRef (Type type)
			{
				if (byRefTypes.Count == 0)
					return false;

				bool compareRef;
				if (!typeData.TryGetValue (type, out compareRef)) {
					compareRef = false;
					var t = type;
					while (t != null) {
						if (byRefTypes.Contains (t)) {
							compareRef = true;
							break;
						}
						t = t.BaseType;
					}
					typeData [type] = compareRef;
				}
				return compareRef;
			}
		}
	}
}
>>>>>>> 9f07f3cc
<|MERGE_RESOLUTION|>--- conflicted
+++ resolved
@@ -1,4 +1,4 @@
-﻿//
+//
 // ExtensibleTreeGtkBackend2.cs
 //
 // Author:
@@ -33,11 +33,8 @@
 using MonoDevelop.Components;
 using MonoDevelop.Components.Commands;
 using Mono.TextEditor;
-<<<<<<< HEAD
-=======
 using System.Linq;
 using MonoDevelop.Ide.Tasks;
->>>>>>> 9f07f3cc
 
 
 namespace MonoDevelop.Ide.Gui.Components.Internal
@@ -87,22 +84,10 @@
 		{
 			this.frontend = frontend;
 
-<<<<<<< HEAD
-			/*
-			0 -- Text
-			1 -- Icon (Open)
-			2 -- Icon (Closed)
-			3 -- Node Data
-			4 -- Builder chain
-			5 -- Expanded
-			*/
 			tree = new ExtensibleTreeViewTree (this);
-			store = new Gtk.TreeStore (typeof(string), typeof(Xwt.Drawing.Image), typeof(Xwt.Drawing.Image), typeof(object), typeof(object), typeof(bool), typeof(bool), typeof(Xwt.Drawing.Image), typeof(Xwt.Drawing.Image), typeof(Xwt.Drawing.Image), typeof(Xwt.Drawing.Image));
-=======
 			SetBuilders (builders, options);
 
 			store = new Gtk.TreeStore (typeof(NodeInfo), typeof(object), typeof(object), typeof(bool), typeof(bool));
->>>>>>> 9f07f3cc
 			tree.Model = store;
 			tree.Selection.Mode = Gtk.SelectionMode.Multiple;
 
@@ -148,7 +133,6 @@
 				Gtk.Rc.ParseString ("widget \"*.MonoDevelop.ExtensibleTreeView_" + n + "\" style  \"MonoDevelop.ExtensibleTreeView_" + n + "\"\n");
 			}
 
-<<<<<<< HEAD
 			scrollWindow = new CompactScrolledWindow ();
 			scrollWindow.Add (tree);
 			scrollWindow.ShowAll ();
@@ -157,14 +141,6 @@
 			scrollWindow.StyleSet += delegate {
 				UpdateFont ();
 			};
-=======
-			this.Add (tree);
-			this.ShowAll ();
-
-#if TREE_VERIFY_INTEGRITY
-			GLib.Timeout.Add (3000, Checker);
-#endif
->>>>>>> 9f07f3cc
 		}
 
 		public override bool AllowsMultipleSelection {
@@ -177,9 +153,6 @@
 			}
 		}
 
-<<<<<<< HEAD
-		void HandleDestroyed (object sender, EventArgs e)
-=======
 		void SetIconCellData (Gtk.TreeViewColumn col, Gtk.CellRenderer renderer, Gtk.TreeModel model, Gtk.TreeIter it)
 		{
 			var info = (NodeInfo)model.GetValue (it, NodeInfoColumn);
@@ -208,8 +181,7 @@
 			cell.ShowPopupButton = (bool)model.GetValue (it, ShowPopupColumn);
 		}
 
-		public void UpdateBuilders (NodeBuilder[] builders, TreePadOption[] options)
->>>>>>> 9f07f3cc
+		void HandleDestroyed (object sender, EventArgs e)
 		{
 			if (pix_render != null) {
 				pix_render.Destroy ();
@@ -261,15 +233,8 @@
 				store.GetIter (out it, paths [n]);
 				dragObjects [n] = store.GetValue (it, ExtensibleTreeGtkBackend.DataItemColumn);
 				if (icon == null)
-					icon = (Xwt.Drawing.Image) store.GetValue (it, OpenIconColumn);
-			}
-<<<<<<< HEAD
-=======
-			var dragObjects = new object [navs.Length];
-			for (int n=0; n<navs.Length; n++)
-				dragObjects [n] = navs [n].DataItem;
-			icon = ((NodeInfo) store.GetValue (navs[0].CurrentPosition._iter, NodeInfoColumn)).Icon;
->>>>>>> 9f07f3cc
+					icon = ((NodeInfo) store.GetValue (it, NodeInfoColumn)).Icon;
+			}
 			return dragObjects;
 		}
 
@@ -385,10 +350,7 @@
 		[GLib.ConnectBefore]
 		void HandleLeaveNotifyEvent (object o, Gtk.LeaveNotifyEventArgs args)
 		{
-<<<<<<< HEAD
-=======
 			HideStatusMessage ();
->>>>>>> 9f07f3cc
 		}
 
 		void HandleMenuHidden (object sender, EventArgs e)
@@ -489,7 +451,8 @@
 			node.ExpandToNode (); //make sure the parent of the node that is being edited is expanded
 
 			string nodeName = node.NodeName;
-			store.SetValue (iter, ExtensibleTreeGtkBackend.TextColumn, nodeName);
+			GetNodeInfo (iter).Label = nodeName;
+			store.EmitRowChanged (store.GetPath (iter), iter);
 
 			// Get and validate the initial text selection
 			int nameLength = nodeName != null ? nodeName.Length : 0,
@@ -529,6 +492,11 @@
 			currentLabelEditable = e.Editable as Gtk.Entry;
 		}
 
+		NodeInfo GetNodeInfo (Gtk.TreeIter it)
+		{
+			return (NodeInfo)store.GetValue (it, NodeInfoColumn);
+		}
+
 		void HandleOnEdit (object o, Gtk.EditedArgs e)
 		{
 			try {
@@ -540,500 +508,9 @@
 				if (!store.GetIterFromString (out iter, e.Path))
 					throw new Exception("Error calculating iter for path " + e.Path);
 
-<<<<<<< HEAD
 				if (e.NewText != null && e.NewText.Length > 0) {
 					var nav = new GtkTreeNodeNavigator (this, iter);
 					frontend.RenameNode (nav, e.NewText);
-=======
-			public IEnumerable GetCommandTargets ()
-			{
-				return targets;
-			}
-		}
-
-		internal object GetDelegatedCommandTarget ()
-		{
-			// If a node is being edited, don't delegate commands to the
-			// node builders, since what's selected is not the node,
-			// but the node label. In this way commands such as Delete
-			// will be handled by the node Entry.
-			if (editingText)
-				return null;
-
-			ArrayList targets = new ArrayList ();
-
-			foreach (SelectionGroup grp in GetSelectedNodesGrouped ()) {
-				NodeBuilder[] chain = grp.BuilderChain;
-				if (chain.Length > 0) {
-					ITreeNavigator[] nodes = grp.Nodes.ToArray ();
-					NodeCommandTargetChain targetChain = null;
-					NodeCommandTargetChain lastNode = null;
-					foreach (NodeBuilder nb in chain) {
-						NodeCommandTargetChain newNode = new NodeCommandTargetChain (nb.CommandHandler, nodes);
-						if (lastNode == null)
-							targetChain = lastNode = newNode;
-						else {
-							lastNode.Next = newNode;
-							lastNode = newNode;
-						}
-					}
-
-					if (targetChain != null)
-						targets.Add (targetChain);
-				}
-			}
-			if (targets.Count == 1)
-				return targets[0];
-			else if (targets.Count > 1)
-				return new MulticastNodeRouter (targets);
-			else
-				return null;
-		}
-
-		void ExpandCurrentItem ()
-		{
-			try {
-				LockUpdates ();
-
-				IEnumerable<SelectionGroup> nodeGroups = GetSelectedNodesGrouped ();
-				if (nodeGroups.Count () == 1) {
-					SelectionGroup grp = nodeGroups.First ();
-
-					if (grp.Nodes.Count () == 1) {
-						ITreeNavigator node = grp.Nodes.First ();
-						if (node.Expanded) {
-							grp.SavePositions ();
-							node.Selected = false;
-							if (node.MoveToFirstChild ())
-								node.Selected = true;
-
-							// This exit statement is so that it doesn't do 2 actions at a time.
-							// As in, navigate, then expand.
-							return;
-						}
-					}
-				}
-
-				foreach (SelectionGroup grp in nodeGroups) {
-					grp.SavePositions ();
-
-					foreach (var node in grp.Nodes) {
-						node.Expanded = true;
-					}
-				}
-			} finally {
-				UnlockUpdates ();
-			}
-		}
-
-		void CollapseCurrentItem ()
-		{
-			try {
-				LockUpdates ();
-
-				IEnumerable<SelectionGroup> nodeGroups = GetSelectedNodesGrouped ();
-				if (nodeGroups.Count () == 1) {
-					SelectionGroup grp = nodeGroups.First ();
-
-					if (grp.Nodes.Count () == 1)
-					{
-						ITreeNavigator node = grp.Nodes.First ();
-						if (!node.HasChildren () || !node.Expanded) {
-							grp.SavePositions ();
-							node.Selected = false;
-							if (node.MoveToParent ())
-								node.Selected = true;
-
-							// This exit statement is so that it doesn't do 2 actions at a time.
-							// As in, navigate, then collapse.
-							return;
-						}
-					}
-				}
-
-				foreach (SelectionGroup grp in nodeGroups) {
-					grp.SavePositions ();
-
-					foreach (var node in grp.Nodes) {
-						node.Expanded = false;
-					}
-				}
-			} finally {
-				UnlockUpdates ();
-			}
-		}
-
-		[CommandHandler (ViewCommands.Open)]
-		public virtual void ActivateCurrentItem ()
-		{
-			try {
-				LockUpdates ();
-				foreach (SelectionGroup grp in GetSelectedNodesGrouped ()) {
-					grp.SavePositions ();
-					foreach (NodeBuilder b in grp.BuilderChain) {
-						NodeCommandHandler handler = b.CommandHandler;
-						handler.SetCurrentNodes (grp.Nodes.ToArray ());
-						handler.ActivateMultipleItems ();
-						if (!grp.RestorePositions ())
-							break;
-					}
-				}
-				OnCurrentItemActivated (EventArgs.Empty);
-			} finally {
-				UnlockUpdates ();
-			}
-		}
-
-		public virtual void DeleteCurrentItem ()
-		{
-			try {
-				LockUpdates ();
-				foreach (SelectionGroup grp in GetSelectedNodesGrouped ()) {
-					NodeBuilder[] chain = grp.BuilderChain;
-					grp.SavePositions ();
-					foreach (NodeBuilder b in chain) {
-						NodeCommandHandler handler = b.CommandHandler;
-						handler.SetCurrentNodes (grp.Nodes.ToArray ());
-						if (handler.CanDeleteMultipleItems ()) {
-							if (!grp.RestorePositions ())
-								return;
-							handler.DeleteMultipleItems ();
-							// FIXME: fixes bug #396566, but it is not 100% correct
-							// It can only be fully fixed if updates to the tree are delayed
-							break;
-						}
-						if (!grp.RestorePositions ())
-							return;
-					}
-				}
-			} finally {
-				UnlockUpdates ();
-			}
-		}
-
-		protected virtual bool CanDeleteCurrentItem ()
-		{
-			foreach (SelectionGroup grp in GetSelectedNodesGrouped ()) {
-				NodeBuilder[] chain = grp.BuilderChain;
-				grp.SavePositions ();
-				foreach (NodeBuilder b in chain) {
-					NodeCommandHandler handler = b.CommandHandler;
-					handler.SetCurrentNodes (grp.Nodes.ToArray ());
-					if (handler.CanDeleteMultipleItems ())
-						return true;
-					if (!grp.RestorePositions ())
-						return false;
-				}
-			}
-			return false;
-		}
-
-		[CommandHandler (ViewCommands.RefreshTree)]
-		public virtual void RefreshCurrentItem ()
-		{
-			try {
-				LockUpdates ();
-				foreach (SelectionGroup grp in GetSelectedNodesGrouped ()) {
-					NodeBuilder[] chain = grp.BuilderChain;
-					grp.SavePositions ();
-					foreach (NodeBuilder b in chain) {
-						NodeCommandHandler handler = b.CommandHandler;
-						handler.SetCurrentNodes (grp.Nodes.ToArray ());
-						if (!grp.RestorePositions ())
-							return;
-						handler.RefreshMultipleItems ();
-						if (!grp.RestorePositions ())
-							return;
-					}
-				}
-			} finally {
-				UnlockUpdates ();
-			}
-			RefreshTree ();
-		}
-
-		protected virtual void OnCurrentItemActivated (EventArgs args)
-		{
-			if (CurrentItemActivated != null)
-				CurrentItemActivated (this, args);
-		}
-
-		public event EventHandler CurrentItemActivated;
-
-		[Obsolete ("Not supported anymore")]
-		public double Zoom {
-			get { return 1d; }
-			set { }
-		}
-
-		[CommandHandler (EditCommands.Copy)]
-		public void CopyCurrentItem ()
-		{
-			CancelTransfer ();
-			TransferCurrentItem (DragOperation.Copy);
-		}
-
-		[CommandHandler (EditCommands.Cut)]
-		public void CutCurrentItem ()
-		{
-			CancelTransfer ();
-			TransferCurrentItem (DragOperation.Move);
-
-			if (copyObjects != null) {
-				foreach (object ob in copyObjects) {
-					ITreeBuilder tb = CreateBuilder ();
-					if (tb.MoveToObject (ob))
-						tb.Update ();
-				}
-			}
-		}
-
-		[CommandUpdateHandler (EditCommands.Copy)]
-		protected void UpdateCopyCurrentItem (CommandInfo info)
-		{
-			if (editingText) {
-				info.Bypass = true;
-				return;
-			}
-			info.Enabled = CanTransferCurrentItem (DragOperation.Copy);
-		}
-
-		[CommandUpdateHandler (EditCommands.Cut)]
-		protected void UpdateCutCurrentItem (CommandInfo info)
-		{
-			if (editingText) {
-				info.Bypass = true;
-				return;
-			}
-			info.Enabled = CanTransferCurrentItem (DragOperation.Move);
-		}
-
-		void TransferCurrentItem (DragOperation oper)
-		{
-			foreach (SelectionGroup grp in GetSelectedNodesGrouped ()) {
-				NodeBuilder[] chain = grp.BuilderChain;
-				grp.SavePositions ();
-				foreach (NodeBuilder b in chain) {
-					try {
-						NodeCommandHandler handler = b.CommandHandler;
-						handler.SetCurrentNodes (grp.Nodes.ToArray ());
-						if ((handler.CanDragNode () & oper) != 0) {
-							grp.RestorePositions ();
-							copyObjects = grp.DataItems;
-							currentTransferOperation = oper;
-							break;
-						}
-					} catch (Exception ex) {
-						LoggingService.LogError (ex.ToString ());
-					}
-					grp.RestorePositions ();
-				}
-			}
-		}
-
-		bool CanTransferCurrentItem (DragOperation oper)
-		{
-			TreeNodeNavigator node = (TreeNodeNavigator) GetSelectedNode ();
-			if (node != null) {
-				NodeBuilder[] chain = node.NodeBuilderChain;
-				NodePosition pos = node.CurrentPosition;
-				foreach (NodeBuilder b in chain) {
-					try {
-						NodeCommandHandler handler = b.CommandHandler;
-						handler.SetCurrentNode (node);
-						if ((handler.CanDragNode () & oper) != 0)
-							return true;
-					} catch (Exception ex) {
-						LoggingService.LogError (ex.ToString ());
-					}
-					node.MoveToPosition (pos);
-				}
-			}
-			return false;
-		}
-
-		[CommandHandler (EditCommands.Paste)]
-		public void PasteToCurrentItem ()
-		{
-			if (copyObjects == null) return;
-
-			try {
-				LockUpdates ();
-				TreeNodeNavigator node = (TreeNodeNavigator) GetSelectedNode ();
-				if (node != null) {
-					NodeBuilder[] chain = node.NodeBuilderChain;
-					NodePosition pos = node.CurrentPosition;
-					foreach (NodeBuilder b in chain) {
-						NodeCommandHandler handler = b.CommandHandler;
-						handler.SetCurrentNode (node);
-						if (handler.CanDropMultipleNodes (copyObjects, currentTransferOperation, DropPosition.Into)) {
-							node.MoveToPosition (pos);
-							handler.OnMultipleNodeDrop (copyObjects, currentTransferOperation, DropPosition.Into);
-						}
-						node.MoveToPosition (pos);
-					}
-				}
-				if (currentTransferOperation == DragOperation.Move)
-					CancelTransfer ();
-			} finally {
-				UnlockUpdates ();
-			}
-		}
-
-		[CommandUpdateHandler (EditCommands.Paste)]
-		protected void UpdatePasteToCurrentItem (CommandInfo info)
-		{
-			if (editingText) {
-				info.Bypass = true;
-				return;
-			}
-
-			if (copyObjects != null) {
-				TreeNodeNavigator node = (TreeNodeNavigator) GetSelectedNode ();
-				if (node != null) {
-					NodeBuilder[] chain = node.NodeBuilderChain;
-					NodePosition pos = node.CurrentPosition;
-					foreach (NodeBuilder b in chain) {
-						NodeCommandHandler handler = b.CommandHandler;
-						handler.SetCurrentNode (node);
-						if (handler.CanDropMultipleNodes (copyObjects, currentTransferOperation, DropPosition.Into)) {
-							info.Enabled = true;
-							return;
-						}
-						node.MoveToPosition (pos);
-					}
-				}
-			}
-			info.Enabled = false;
-		}
-
-		void CancelTransfer ()
-		{
-			if (copyObjects != null) {
-				object[] oldCopyObjects = copyObjects;
-				copyObjects = null;
-				if (currentTransferOperation == DragOperation.Move) {
-					foreach (object ob in oldCopyObjects) {
-						ITreeBuilder tb = CreateBuilder ();
-						if (tb.MoveToObject (ob))
-							tb.Update ();
-					}
-				}
-			}
-		}
-
-		NodeInfo GetNodeInfo (Gtk.TreeIter it)
-		{
-			return (NodeInfo)store.GetValue (it, NodeInfoColumn);
-		}
-
-		public void StartLabelEditInternal()
-		{
-			if (editingText)
-				return;
-
-			TreeNodeNavigator node = (TreeNodeNavigator) GetSelectedNode ();
-			if (node == null)
-				return;
-
-			Gtk.TreeIter iter = node.CurrentPosition._iter;
-			object dataObject = node.DataItem;
-			NodeAttributes attributes = NodeAttributes.None;
-
-			ITreeNavigator parentNode = node.Clone ();
-			parentNode.MoveToParent ();
-			NodePosition pos = parentNode.CurrentPosition;
-
-			foreach (NodeBuilder b in node.NodeBuilderChain) {
-				try {
-					b.GetNodeAttributes (parentNode, dataObject, ref attributes);
-				} catch (Exception ex) {
-					LoggingService.LogError (ex.ToString ());
-				}
-				parentNode.MoveToPosition (pos);
-			}
-
-			if ((attributes & NodeAttributes.AllowRename) == 0)
-				return;
-
-			node.ExpandToNode (); //make sure the parent of the node that is being edited is expanded
-
-			string nodeName = node.NodeName;
-
-			GetNodeInfo (iter).Label = nodeName;
-			store.EmitRowChanged (store.GetPath (iter), iter);
-
-			// Get and validate the initial text selection
-			int nameLength = nodeName != null ? nodeName.Length : 0,
-				selectionStart = 0, selectionLength = nameLength;
-			foreach (NodeBuilder b in node.NodeBuilderChain) {
-				try {
-					NodeCommandHandler handler = b.CommandHandler;
-					handler.SetCurrentNode(node);
-					handler.OnRenameStarting(ref selectionStart, ref selectionLength);
-				} catch (Exception ex) {
-					LoggingService.LogError (ex.ToString ());
-				}
-			}
-			if (selectionStart < 0 || selectionStart >= nameLength)
-				selectionStart = 0;
-			if (selectionStart + selectionLength > nameLength)
-				selectionLength = nameLength - selectionStart;
-			// This will apply the selection as soon as possible
-			GLib.Idle.Add (() => {
-				var editable = currentLabelEditable;
-				if (editable == null)
-					return false;
-
-				editable.SelectRegion (selectionStart, selectionStart + selectionLength);
-				return false;
-			});
-			// Ensure we set all our state variables before calling SetCursor
-			// as this may directly invoke HandleOnEditCancelled
-			text_render.Editable = true;
-			editingText = true;
-			tree.SetCursor (store.GetPath (iter), complete_column, true);
-		}
-
-		Gtk.Editable currentLabelEditable;
-		void HandleEditingStarted (object o, Gtk.EditingStartedArgs e)
-		{
-			currentLabelEditable = e.Editable as Gtk.Entry;
-		}
-
-		void HandleOnEdit (object o, Gtk.EditedArgs e)
-		{
-			try {
-				editingText = false;
-				text_render.Editable = false;
-				currentLabelEditable = null;
-
-				Gtk.TreeIter iter;
-				if (!store.GetIterFromString (out iter, e.Path))
-					throw new Exception("Error calculating iter for path " + e.Path);
-
-				if (e.NewText != null && e.NewText.Length > 0) {
-					ITreeNavigator nav = new TreeNodeNavigator (this, iter);
-					NodePosition pos = nav.CurrentPosition;
-
-					try {
-						LockUpdates ();
-						NodeBuilder[] chain = (NodeBuilder[]) store.GetValue (iter, BuilderChainColumn);
-						foreach (NodeBuilder b in chain) {
-							try {
-								NodeCommandHandler handler = b.CommandHandler;
-								handler.SetCurrentNode (nav);
-								handler.RenameItem (e.NewText);
-							} catch (Exception ex) {
-								MessageService.ShowException (ex);
-								LoggingService.LogError (ex.ToString ());
-							}
-							nav.MoveToPosition (pos);
-						}
-					} finally {
-						UnlockUpdates ();
-					}
->>>>>>> 9f07f3cc
 				}
 
 				// Get the iter again since the this node may have been replaced.
@@ -1185,7 +662,6 @@
 			}
 		}
 
-<<<<<<< HEAD
 		private void OnTestExpandRow (object sender, Gtk.TestExpandRowArgs args)
 		{
 			bool filled = (bool) store.GetValue (args.Iter, FilledColumn);
@@ -1198,9 +674,6 @@
 		}
 
 		void ShowPopup (Gdk.EventButton evt)
-=======
-		protected virtual void OnNodeActivated (object sender, Gtk.RowActivatedArgs args)
->>>>>>> 9f07f3cc
 		{
 			var menu = frontend.CreateContextMenu ();
 			if (menu != null)
@@ -1401,10 +874,6 @@
 
 		class CustomCellRendererText: Gtk.CellRendererText
 		{
-<<<<<<< HEAD
-			double zoom = 1;
-=======
->>>>>>> 9f07f3cc
 			Pango.Layout layout;
 			Pango.FontDescription scaledFont, customFont;
 
@@ -1451,14 +920,10 @@
 			[GLib.Property ("show-popup-button")]
 			public bool ShowPopupButton { get; set; }
 
-<<<<<<< HEAD
-			public CustomCellRendererText (ExtensibleTreeGtkBackend parent)
-=======
 			[GLib.Property ("status-icon")]
 			public Xwt.Drawing.Image StatusIcon { get; set; }
 
-			public CustomCellRendererText (ExtensibleTreeView parent)
->>>>>>> 9f07f3cc
+			public CustomCellRendererText (ExtensibleTreeGtkBackend parent)
 			{
 				this.parent = parent;
 			}
@@ -1469,13 +934,8 @@
 				if (scaledFont == null) {
 					if (scaledFont != null)
 						scaledFont.Dispose ();
-<<<<<<< HEAD
 					scaledFont = (customFont ?? parent.scrollWindow.Style.FontDesc).Copy ();
-					scaledFont.Size = (int)(customFont.Size * Zoom);
-=======
-					scaledFont = (customFont ?? parent.Style.FontDesc).Copy ();
 					scaledFont.Size = customFont.Size;
->>>>>>> 9f07f3cc
 					if (layout != null)
 						layout.FontDescription = scaledFont;
 				}
@@ -1642,254 +1102,4 @@
 			}
 		}
 	}
-<<<<<<< HEAD
 }
-=======
-
-	class NodeCommandTargetChain: ICommandDelegatorRouter
-	{
-		NodeCommandHandler target;
-		ITreeNavigator[] nodes;
-		internal NodeCommandTargetChain Next;
-
-		public NodeCommandTargetChain (NodeCommandHandler target, ITreeNavigator[] nodes)
-		{
-			this.nodes = nodes;
-			this.target = target;
-		}
-
-		public object GetNextCommandTarget ()
-		{
-			target.SetCurrentNodes (null);
-			return Next;
-		}
-
-		public object GetDelegatedCommandTarget ()
-		{
-			target.SetCurrentNodes (nodes);
-			return target;
-		}
-	}
-
-	class IterComparer: IEqualityComparer<Gtk.TreeIter>
-	{
-		Gtk.TreeStore store;
-
-		public IterComparer (Gtk.TreeStore store)
-		{
-			this.store = store;
-		}
-		public bool Equals (Gtk.TreeIter x, Gtk.TreeIter y)
-		{
-			if (!store.IterIsValid (x) || !store.IterIsValid (y))
-				return false;
-			Gtk.TreePath px = store.GetPath (x);
-			Gtk.TreePath py = store.GetPath (y);
-			if (px == null || py == null)
-				return false;
-			return px.Equals (py);
-		}
-
-		public int GetHashCode (Gtk.TreeIter obj)
-		{
-			if (!store.IterIsValid (obj))
-				return 0;
-			Gtk.TreePath p = store.GetPath (obj);
-			if (p == null)
-				return 0;
-			else
-				return p.ToString ().GetHashCode ();
-		}
-	}
-
-	class ZoomableCellRendererPixbuf: CellRendererImage
-	{
-		Dictionary<Xwt.Drawing.Image,Xwt.Drawing.Image> resizedCache = new Dictionary<Xwt.Drawing.Image, Xwt.Drawing.Image> ();
-
-		Xwt.Drawing.Image overlayBottomLeft;
-		Xwt.Drawing.Image overlayBottomRight;
-		Xwt.Drawing.Image overlayTopLeft;
-		Xwt.Drawing.Image overlayTopRight;
-
-		public override Xwt.Drawing.Image Image {
-			get {
-				return base.Image;
-			}
-			set {
-				base.Image = GetResized (value);
-			}
-		}
-
-		public override Xwt.Drawing.Image ImageExpanderOpen {
-			get {
-				return base.ImageExpanderOpen;
-			}
-			set {
-				base.ImageExpanderOpen = GetResized (value);
-			}
-		}
-
-		public override Xwt.Drawing.Image ImageExpanderClosed {
-			get {
-				return base.ImageExpanderClosed;
-			}
-			set {
-				base.ImageExpanderClosed = GetResized (value);
-			}
-		}
-
-		[GLib.Property ("overlay-image-top-left")]
-		public Xwt.Drawing.Image OverlayTopLeft {
-			get {
-				return overlayTopLeft;
-			}
-			set {
-				overlayTopLeft = GetResized (value);
-			}
-		}
-
-		[GLib.Property ("overlay-image-top-right")]
-		public Xwt.Drawing.Image OverlayTopRight {
-			get {
-				return overlayTopRight;
-			}
-			set {
-				overlayTopRight = GetResized (value);
-			}
-		}
-
-		[GLib.Property ("overlay-image-bottom-left")]
-		public Xwt.Drawing.Image OverlayBottomLeft {
-			get {
-				return overlayBottomLeft;
-			}
-			set {
-				overlayBottomLeft = GetResized (value);
-			}
-		}
-
-		[GLib.Property ("overlay-image-bottom-right")]
-		public Xwt.Drawing.Image OverlayBottomRight {
-			get {
-				return overlayBottomRight;
-			}
-			set {
-				overlayBottomRight = GetResized (value);
-			}
-		}
-
-		Xwt.Drawing.Image GetResized (Xwt.Drawing.Image value)
-		{
-			//this can happen during solution deserialization if the project is unrecognized
-			//because a line is added into the treeview with no icon
-			if (value == null || value == CellRendererImage.NullImage)
-				return null;
-
-			return value;
-		}
-
-		public override void GetSize (Gtk.Widget widget, ref Gdk.Rectangle cell_area, out int x_offset, out int y_offset, out int width, out int height)
-		{
-			base.GetSize (widget, ref cell_area, out x_offset, out y_offset, out width, out height);
-			/*			if (overlayBottomLeft != null || overlayBottomRight != null)
-				height += overlayOverflow;
-			if (overlayTopLeft != null || overlayTopRight != null)
-				height += overlayOverflow;
-			if (overlayBottomRight != null || overlayTopRight != null)
-				width += overlayOverflow;*/
-		}
-
-		const int overlayOverflow = 2;
-
-		protected override void Render (Gdk.Drawable window, Gtk.Widget widget, Gdk.Rectangle background_area, Gdk.Rectangle cell_area, Gdk.Rectangle expose_area, Gtk.CellRendererState flags)
-		{
-			base.Render (window, widget, background_area, cell_area, expose_area, flags);
-
-			if (overlayBottomLeft != null || overlayBottomRight != null || overlayTopLeft != null || overlayTopRight != null) {
-				int x, y;
-				Xwt.Drawing.Image image;
-				GetImageInfo (cell_area, out image, out x, out y);
-
-				if (image == null)
-					return;
-
-				using (var ctx = Gdk.CairoHelper.Create (window)) {
-					if (overlayBottomLeft != null && overlayBottomLeft != NullImage)
-						ctx.DrawImage (widget, overlayBottomLeft, x - overlayOverflow, y + image.Height - overlayBottomLeft.Height + overlayOverflow);
-					if (overlayBottomRight != null && overlayBottomRight != NullImage)
-						ctx.DrawImage (widget, overlayBottomRight, x + image.Width - overlayBottomRight.Width + overlayOverflow, y + image.Height - overlayBottomRight.Height + overlayOverflow);
-					if (overlayTopLeft != null && overlayTopLeft != NullImage)
-						ctx.DrawImage (widget, overlayTopLeft, x - overlayOverflow, y - overlayOverflow);
-					if (overlayTopRight != null && overlayTopRight != NullImage)
-						ctx.DrawImage (widget, overlayTopRight, x + image.Width - overlayTopRight.Width + overlayOverflow, y - overlayOverflow);
-				}
-			}
-		}
-	}
-
-	class NodeHashtable: Dictionary<object,object>
-	{
-		// This dictionary can be configured to use object reference equality
-		// instead of regular object equality for a specific set of types
-
-		NodeComparer nodeComparer;
-
-		public NodeHashtable (): base (new NodeComparer ())
-		{
-			nodeComparer = (NodeComparer)Comparer;
-		}
-
-		/// <summary>
-		/// Sets that the objects of the specified type have to be compared
-		/// using object reference equality
-		/// </summary>
-		public void RegisterByRefType (Type type)
-		{
-			nodeComparer.byRefTypes.Add (type);
-		}
-
-		class NodeComparer: IEqualityComparer<object>
-		{
-			public HashSet<Type> byRefTypes = new HashSet<Type> ();
-			public Dictionary<Type,bool> typeData = new Dictionary<Type, bool> ();
-
-			bool IEqualityComparer<object>.Equals (object x, object y)
-			{
-				if (CompareByRef (x.GetType ()))
-				    return x == y;
-				else
-					return x.Equals (y);
-			}
-
-			int IEqualityComparer<object>.GetHashCode (object obj)
-			{
-				if (CompareByRef (obj.GetType ()))
-					return System.Runtime.CompilerServices.RuntimeHelpers.GetHashCode (obj);
-				else
-					return obj.GetHashCode ();
-			}
-
-			bool CompareByRef (Type type)
-			{
-				if (byRefTypes.Count == 0)
-					return false;
-
-				bool compareRef;
-				if (!typeData.TryGetValue (type, out compareRef)) {
-					compareRef = false;
-					var t = type;
-					while (t != null) {
-						if (byRefTypes.Contains (t)) {
-							compareRef = true;
-							break;
-						}
-						t = t.BaseType;
-					}
-					typeData [type] = compareRef;
-				}
-				return compareRef;
-			}
-		}
-	}
-}
->>>>>>> 9f07f3cc
