--- conflicted
+++ resolved
@@ -40,311 +40,10 @@
 {
 	public static class ProgressHelper
 	{
-<<<<<<< HEAD
 		public static void ShowResultDialog (this ProgressMonitor monitor)
 		{
 			if (monitor.Errors.Length == 1 && !monitor.HasWarnings) {
-				var error = monitor.Errors [0];
-				if (error.Exception != null)
-					MessageService.ShowException (error.Exception, error.Message);
-				else
-					MessageService.ShowError (error.Message);
-=======
-		class MbrWrapper {
-			public ManualResetEvent waitEvent;
-
-			//workaround for "** ERROR **: file icall.c: line 2419 (ves_icall_InternalExecute): assertion failed" bug when
-			//handling the CancelRequested event
-			public event MonitorHandler cancelRequestedEvent;
-
-			public void RaiseEvent (IProgressMonitor monitor) {
-				if (cancelRequestedEvent != null)
-					cancelRequestedEvent (monitor);
-			}
-		}
-		
-		MbrWrapper c = new MbrWrapper ();
-		ProgressTracker progressTracker;
-		LogTextWriter logger;
-		bool canceled;
-		bool runningPendingEvents;
-		
-		event OperationHandler completedEvent;
-		
-		StringCollection errorsMessages = new StringCollection ();
-		StringCollection successMessages = new StringCollection ();
-		StringCollection warningMessages = new StringCollection ();
-		Exception errorException;
-		
-		public BaseProgressMonitor ()
-		{
-			progressTracker = new ProgressTracker ();
-			logger = new LogTextWriter ();
-			logger.TextWritten += new LogTextEventHandler (WriteLogInternal);
-		}
-		
-		[FreeDispatch]
-		public object SyncRoot {
-			[FreeDispatch]
-			get {
-				// Dont return 'this'. Locking on proxies doesn't look like a good idea.
-				return progressTracker;
-			}
-		}
-		
-		[AsyncDispatch]
-		public virtual void BeginTask (string name, int totalWork)
-		{
-			progressTracker.BeginTask (name, totalWork);
-			OnProgressChanged ();
-		}
-		
-		[AsyncDispatch]
-		public virtual void BeginStepTask (string name, int totalWork, int stepSize)
-		{
-			progressTracker.BeginStepTask (name, totalWork, stepSize);
-			OnProgressChanged ();
-		}
-		
-		[AsyncDispatch]
-		public virtual void EndTask ()
-		{
-			progressTracker.EndTask ();
-		}
-		
-		[AsyncDispatch]
-		public virtual void Step (int work)
-		{
-			progressTracker.Step (work);
-			OnProgressChanged ();
-		}
-		
-		public TextWriter Log {
-			[FreeDispatch]
-			get {
-				return logger;
-			}
-		}
-		
-		[FreeDispatch]
-		public virtual void ReportSuccess (string message)
-		{
-			successMessages.Add (message);
-		}
-		
-		[FreeDispatch]
-		public virtual void ReportWarning (string message)
-		{
-			warningMessages.Add (message);
-		}
-		
-		[FreeDispatch]
-		public virtual void ReportError (string message, Exception ex)
-		{
-			if (message == null && ex != null) {
-				var userEx = ex as UserException;
-				if (userEx != null)
-					message = string.Format ("{0}{1}{1}{2}", userEx.Message, Environment.NewLine, userEx.Details);
-				else
-					message = ex.Message;
-			} else if (message != null && ex != null) {
-				if (!message.EndsWith (".")) message += ".";
-				message += " " + ex.Message;
-			}
-			
-			errorsMessages.Add (message);
-			if (ex != null) {
-				LoggingService.LogError (ex.ToString ());
-				errorException = ex;
-			}
-		}
-		
-		[FreeDispatch]
-		public virtual bool IsCancelRequested {
-			[FreeDispatch]
-			get { return canceled; }
-		}
-		
-		[AsyncDispatch]
-		public virtual void Dispose()
-		{
-			DispatchService.RunPendingEvents ();
-			
-			lock (progressTracker) {
-				progressTracker.Done ();
-				if (c.waitEvent != null)
-					c.waitEvent.Set ();
-			}
-			try {
-				OnCompleted ();
-			} catch (Exception ex) {
-				string msg = "Unhandled exception in monitor cancel event handler";
-				LoggingService.LogInternalError (msg, ex);
-			}
-		}
-		
-		[FreeDispatch]
-		public IAsyncOperation AsyncOperation
-		{
-			[FreeDispatch]
-			get { return this; }
-		}
-		
-		[FreeDispatch]
-		void IAsyncOperation.Cancel ()
-		{
-			OnCancelRequested ();
-		}
-		
-		[FreeDispatch]
-		void IAsyncOperation.WaitForCompleted ()
-		{
-			if (IsCompleted) return;
-			
-			if (DispatchService.IsGuiThread) {
-				while (!IsCompleted) {
-					DispatchService.RunPendingEvents ();
-					Thread.Sleep (100);
-				}
-			} else {
-				lock (progressTracker) {
-					if (!progressTracker.InProgress) return;
-					if (c.waitEvent == null)
-						c.waitEvent = new ManualResetEvent (false);
-				}
-				c.waitEvent.WaitOne ();
-			}
-		}
-		
-		[FreeDispatch]
-		bool IAsyncOperation.Success {
-			[FreeDispatch]
-			get { return errorsMessages.Count == 0; }
-		}
-		
-		[FreeDispatch]
-		bool IAsyncOperation.SuccessWithWarnings {
-			[FreeDispatch]
-			get { return errorsMessages.Count == 0 && warningMessages.Count > 0; }
-		}
-		
-		public bool IsCompleted {
-			[FreeDispatch]
-			get { return !progressTracker.InProgress; }
-		}
-		
-		public event OperationHandler Completed {
-			add {
-				bool alreadyCompleted = false;
-				lock (progressTracker) {
-					completedEvent += value;
-					alreadyCompleted = !progressTracker.InProgress;
-				}
-				if (alreadyCompleted) value (this);
-			}
-			remove {
-				lock (progressTracker) {
-					completedEvent -= value;
-				}
-			}
-		}
-		
-		public event MonitorHandler CancelRequested {
-			[FreeDispatch]
-			add {
-				bool alreadyCanceled = false;
-				lock (progressTracker) {
-					c.cancelRequestedEvent += value;
-					alreadyCanceled = canceled;
-				}
-				if (alreadyCanceled) value (this);
-			}
-			[FreeDispatch]
-			remove {
-				lock (progressTracker) {
-					c.cancelRequestedEvent -= value;
-				}
-			}
-		}		
-		
-		public Exception ErrorException {
-			get { return errorException; }
-		}
-		
-		public StringCollection Errors {
-			get { return errorsMessages; }
-		}
-		
-		public StringCollection SuccessMessages {
-			get { return successMessages; }
-		}
-		
-		public StringCollection Warnings {
-			get { return warningMessages; }
-		}
-		
-		protected string CurrentTask {
-			get { return progressTracker.CurrentTask; }
-		}
-		
-		protected double CurrentTaskWork {
-			get { return progressTracker.CurrentTaskWork; }
-		}
-		
-		protected double GlobalWork {
-			get { return progressTracker.GlobalWork; }
-		}
-		
-		protected bool UnknownWork {
-			get { return progressTracker.UnknownWork; }
-		}
-		
-		protected virtual void OnCompleted ()
-		{
-			if (completedEvent != null)
-				completedEvent (AsyncOperation);
-		}
-
-		protected virtual void OnCancelRequested ()
-		{
-			lock (progressTracker) {
-				canceled = true;
-			}
-
-			c.RaiseEvent(this);
-		}
-
-		[AsyncDispatch]
-		void WriteLogInternal (string text)
-		{
-			OnWriteLog (text);
-		}
-			
-		protected virtual void OnWriteLog (string text)
-		{
-		}
-		
-		protected virtual void OnProgressChanged ()
-		{
-		}
-		
-		protected void RunPendingEvents ()
-		{
-			if (!runningPendingEvents) {
-				try {
-					runningPendingEvents = true;
-					DispatchService.RunPendingEvents ();
-				} finally {
-					runningPendingEvents = false;
-				}
-			}
-		}
-		
-		protected void ShowResultDialog ()
-		{
-			if (Errors.Count == 1 && Warnings.Count == 0) {
-				MessageService.ShowError (Errors[0], ErrorException);
->>>>>>> 55d5a5dd
+				MessageService.ShowError (monitor.Errors [0], error.Exception);
 			}
 			else if (!monitor.HasErrors && monitor.Warnings.Length == 1) {
 				MessageService.ShowWarning (monitor.Warnings[0]);
