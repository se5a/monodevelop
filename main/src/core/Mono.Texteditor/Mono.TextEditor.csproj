<?xml version="1.0" encoding="utf-8"?>
<Project DefaultTargets="Build" xmlns="http://schemas.microsoft.com/developer/msbuild/2003" ToolsVersion="4.0">
  <PropertyGroup>
    <Configuration Condition=" '$(Configuration)' == '' ">Debug</Configuration>
    <Platform Condition=" '$(Platform)' == '' ">AnyCPU</Platform>
    <ProductVersion>9.0.21022</ProductVersion>
    <SchemaVersion>2.0</SchemaVersion>
    <ProjectGuid>{A2329308-3751-4DBD-9A75-5F7B8B024625}</ProjectGuid>
    <OutputType>Library</OutputType>
    <AssemblyName>Mono.TextEditor</AssemblyName>
    <RootNamespace>Mono.TextEditor</RootNamespace>
  </PropertyGroup>
  <PropertyGroup Condition=" '$(Configuration)|$(Platform)' == 'Debug|AnyCPU' ">
    <DebugSymbols>True</DebugSymbols>
    <DebugType>full</DebugType>
    <Optimize>True</Optimize>
    <OutputPath>..\..\..\build\bin</OutputPath>
    <ErrorReport>prompt</ErrorReport>
    <WarningLevel>4</WarningLevel>
    <Execution>
      <Execution clr-version="Net_2_0" />
    </Execution>
    <AllowUnsafeBlocks>True</AllowUnsafeBlocks>
  </PropertyGroup>
  <PropertyGroup Condition=" '$(Configuration)|$(Platform)' == 'Release|AnyCPU' ">
    <DebugType>none</DebugType>
    <Optimize>True</Optimize>
    <OutputPath>..\..\..\build\bin</OutputPath>
    <ErrorReport>prompt</ErrorReport>
    <WarningLevel>4</WarningLevel>
    <Execution>
      <Execution clr-version="Net_2_0" />
    </Execution>
    <AllowUnsafeBlocks>True</AllowUnsafeBlocks>
  </PropertyGroup>
  <PropertyGroup Condition=" '$(Configuration)|$(Platform)' == 'Standalone|AnyCPU' ">
    <DebugType>none</DebugType>
    <Optimize>True</Optimize>
    <OutputPath>bin\Standalone</OutputPath>
    <DefineConstants>STANDALONE</DefineConstants>
    <WarningLevel>4</WarningLevel>
    <CheckForOverflowUnderflow>True</CheckForOverflowUnderflow>
    <AllowUnsafeBlocks>True</AllowUnsafeBlocks>
  </PropertyGroup>
  <ItemGroup>
    <Reference Include="Mono.Posix" />
    <Reference Include="glib-sharp, Version=2.12.0.0, Culture=neutral, PublicKeyToken=35e10195dab3c99f">
      <SpecificVersion>False</SpecificVersion>
    </Reference>
    <Reference Include="pango-sharp, Version=2.12.0.0, Culture=neutral, PublicKeyToken=35e10195dab3c99f">
      <SpecificVersion>False</SpecificVersion>
    </Reference>
    <Reference Include="atk-sharp, Version=2.12.0.0, Culture=neutral, PublicKeyToken=35e10195dab3c99f">
      <SpecificVersion>False</SpecificVersion>
    </Reference>
    <Reference Include="gdk-sharp, Version=2.12.0.0, Culture=neutral, PublicKeyToken=35e10195dab3c99f">
      <SpecificVersion>False</SpecificVersion>
    </Reference>
    <Reference Include="gtk-sharp, Version=2.12.0.0, Culture=neutral, PublicKeyToken=35e10195dab3c99f">
      <SpecificVersion>False</SpecificVersion>
    </Reference>
    <Reference Include="System.Drawing" />
    <Reference Include="System" />
    <Reference Include="System.Xml" />
    <Reference Include="System.Core" />
    <Reference Include="Mono.Cairo" />
  </ItemGroup>
  <ItemGroup>
    <Compile Include="Mono.TextEditor.Highlighting\Rule.cs" />
    <Compile Include="Mono.TextEditor.Highlighting\Keywords.cs" />
    <Compile Include="Mono.TextEditor.Highlighting\Chunk.cs" />
    <Compile Include="Mono.TextEditor\TextEditorOptions.cs" />
    <Compile Include="Mono.TextEditor\TextEditorData.cs" />
    <Compile Include="Mono.TextEditor.Highlighting\DefaultStyle.cs" />
    <Compile Include="Mono.TextEditor\TextMarker.cs" />
    <Compile Include="Mono.TextEditor.Highlighting\ChunkStyle.cs" />
    <Compile Include="Mono.TextEditor.Highlighting\Match.cs" />
    <Compile Include="Mono.TextEditor.Highlighting\Span.cs" />
    <Compile Include="Mono.TextEditor.Highlighting\SyntaxMode.cs" />
    <Compile Include="Mono.TextEditor.Highlighting\SyntaxModeService.cs" />
    <Compile Include="Mono.TextEditor.Highlighting\XmlReadHelper.cs" />
    <Compile Include="AssemblyInfo.cs" />
    <Compile Include="Mono.TextEditor.Highlighting\Marker.cs" />
    <Compile Include="Mono.TextEditor.Highlighting\SemanticRule.cs" />
    <Compile Include="Mono.TextEditor\SearchResult.cs" />
    <Compile Include="Mono.TextEditor\Caret.cs" />
    <Compile Include="Mono.TextEditor\ISearchEngine.cs" />
    <Compile Include="Mono.TextEditor.Highlighting\IXmlProvider.cs" />
    <Compile Include="Mono.TextEditor\BookmarkMarker.cs" />
    <Compile Include="Mono.TextEditor.Highlighting\ReferencedChunkStyle.cs" />
    <Compile Include="gtk-gui\generated.cs" />
    <Compile Include="Mono.TextEditor\EditMode.cs" />
    <Compile Include="Mono.TextEditor\SimpleEditMode.cs" />
    <Compile Include="Mono.TextEditor.Vi\ViMode.cs" />
    <Compile Include="Mono.TextEditor.Vi\ViActions.cs" />
    <Compile Include="Mono.TextEditor.Vi\ViActionMaps.cs" />
    <Compile Include="Mono.TextEditor\HelperMethods.cs" />
    <Compile Include="Mono.TextEditor\LinkEventArgs.cs" />
    <Compile Include="Mono.TextEditor\SearchRequest.cs" />
    <Compile Include="Mono.TextEditor\ITextEditorOptions.cs" />
    <Compile Include="Mono.TextEditor\TextLinkEditMode.cs" />
    <Compile Include="Mono.TextEditor.PopupWindow\TooltipWindow.cs" />
    <Compile Include="Mono.TextEditor.PopupWindow\ListWindow.cs" />
    <Compile Include="Mono.TextEditor.PopupWindow\IListDataProvider.cs" />
    <Compile Include="Mono.TextEditor.PopupWindow\ListWidget.cs" />
    <Compile Include="Mono.TextEditor.Highlighting.Regex\Regex.cs" />
    <Compile Include="Mono.TextEditor.Highlighting.Regex\RegexMatch.cs" />
    <Compile Include="Mono.TextEditor\Selection.cs" />
    <Compile Include="Mono.TextEditor\Platform.cs" />
    <Compile Include="Mono.TextEditor\IBracketMatcher.cs" />
    <Compile Include="Mono.TextEditor.Vi\ViWordFindStrategy.cs" />
    <Compile Include="Mono.TextEditor.Theatrics\Actor.cs" />
    <Compile Include="Mono.TextEditor.Theatrics\Choreographer.cs" />
    <Compile Include="Mono.TextEditor.Theatrics\Pulsator.cs" />
    <Compile Include="Mono.TextEditor.Theatrics\SingleActorStage.cs" />
    <Compile Include="Mono.TextEditor.Theatrics\Stage.cs" />
    <Compile Include="Mono.TextEditor.Theatrics\AnimatedWidget.cs" />
    <Compile Include="Mono.TextEditor.Theatrics\Animation.cs" />
    <Compile Include="Mono.TextEditor.Theatrics\AnimatedBox.cs" />
    <Compile Include="Mono.TextEditor.Theatrics\AnimatedVBox.cs" />
    <Compile Include="Mono.TextEditor.Vi\ViMacro.cs" />
    <Compile Include="Mono.TextEditor.Vi\ViMark.cs" />
    <Compile Include="Mono.TextEditor.Theatrics\SmartScrolledWindow.cs" />
    <Compile Include="Mono.TextEditor.Highlighting\JaySyntaxMode.cs" />
    <Compile Include="Mono.TextEditor.Theatrics\BounceFadePopupWindow.cs" />
    <Compile Include="Mono.TextEditor\InsertionCursorEditMode.cs" />
    <Compile Include="Mono.TextEditor.Vi\ViKeyNotation.cs" />
    <Compile Include="Mono.TextEditor.PopupWindow\ModeHelpWindow.cs" />
    <Compile Include="Mono.TextEditor.Highlighting\CloneableStack.cs" />
    <Compile Include="Mono.TextEditor.Utils\Diff.cs" />
    <Compile Include="Mono.TextEditor.Highlighting\HighlightingPartitioner.cs" />
    <Compile Include="Mono.TextEditor.Vi\ViEditorActions.cs" />
    <Compile Include="Mono.TextEditor.Vi\ViBuilderContext.cs" />
    <Compile Include="Mono.TextEditor.Vi\ViBuilders.cs" />
    <Compile Include="Mono.TextEditor.Vi\ViCommandMap.cs" />
    <Compile Include="Mono.TextEditor.Vi\ViEditor.cs" />
    <Compile Include="Mono.TextEditor.Utils\TextBreaker.cs" />
    <Compile Include="Mono.TextEditor\TextMarkerEvent.cs" />
    <Compile Include="Mono.TextEditor.Utils\RedBlackTree.cs" />
    <Compile Include="Mono.TextEditor\HeightTree.cs" />
    <Compile Include="Mono.TextEditor\Annotatable.cs" />
    <Compile Include="Mono.TextEditor\IndentStyle.cs" />
    <Compile Include="Mono.TextEditor\IIndentationTracker.cs" />
    <Compile Include="Mono.TextEditor.Highlighting\ISyntaxMode.cs" />
    <Compile Include="Mono.TextEditor.Utils\TextFileUtility.cs" />
    <Compile Include="Mono.TextEditor.Highlighting\ColorScheme.cs" />
    <Compile Include="Mono.TextEditor\Actions\BookmarkActions.cs" />
    <Compile Include="Mono.TextEditor\Actions\CaretMoveActions.cs" />
    <Compile Include="Mono.TextEditor\Actions\ClipboardActions.cs" />
    <Compile Include="Mono.TextEditor\Actions\ScrollActions.cs" />
    <Compile Include="Mono.TextEditor\Actions\MiscActions.cs" />
    <Compile Include="Mono.TextEditor\Actions\FoldActions.cs" />
    <Compile Include="Mono.TextEditor\Gui\CodeSegmentEditorWindow.cs" />
    <Compile Include="Mono.TextEditor\Gui\CodeSegmentPreviewWindow.cs" />
    <Compile Include="Mono.TextEditor\Gui\DashedLineMargin.cs" />
    <Compile Include="Mono.TextEditor\Actions\DeleteActions.cs" />
    <Compile Include="Mono.TextEditor\Gui\FoldingScreenbackgroundRenderer.cs" />
    <Compile Include="Mono.TextEditor\Gui\GtkWorkarounds.cs" />
    <Compile Include="Mono.TextEditor\Gui\GutterMargin.cs" />
    <Compile Include="Mono.TextEditor\Gui\Margin.cs" />
    <Compile Include="Mono.TextEditor\Gui\MarginDrawer.cs" />
    <Compile Include="Mono.TextEditor\Gui\PangoUtil.cs" />
    <Compile Include="Mono.TextEditor\Gui\IAnimationDrawer.cs" />
    <Compile Include="Mono.TextEditor\Gui\IBackgroundRenderer.cs" />
    <Compile Include="Mono.TextEditor\Gui\IconMargin.cs" />
    <Compile Include="Mono.TextEditor\Document\DocumentChangeEventArgs.cs" />
    <Compile Include="Mono.TextEditor\Document\DocumentLocation.cs" />
    <Compile Include="Mono.TextEditor\Document\DocumentRegion.cs" />
    <Compile Include="Mono.TextEditor\Document\DocumentUpdateRequest.cs" />
    <Compile Include="Mono.TextEditor\Document\IBuffer.cs" />
    <Compile Include="Mono.TextEditor\Gui\ITooltipProvider.cs" />
    <Compile Include="Mono.TextEditor\Document\GapBuffer.cs" />
    <Compile Include="Mono.TextEditor\Document\FoldSegment.cs" />
    <Compile Include="Mono.TextEditor\Document\LineEventArgs.cs" />
    <Compile Include="Mono.TextEditor\Document\LineSplitter.cs" />
    <Compile Include="Mono.TextEditor\Document\SegmentTree.cs" />
    <Compile Include="Mono.TextEditor\Document\TextDocument.cs" />
    <Compile Include="Mono.TextEditor\Gui\TextEditorAccessibility.cs" />
    <Compile Include="Mono.TextEditor\Document\ILineSplitter.cs" />
    <Compile Include="Mono.TextEditor\Document\FoldingType.cs" />
    <Compile Include="Mono.TextEditor\Gui\HslColor.cs" />
    <Compile Include="Mono.TextEditor\Document\PrimitiveLineSplitter.cs" />
    <Compile Include="Mono.TextEditor\Document\IWordFindStrategy.cs" />
    <Compile Include="Mono.TextEditor\Actions\SelectionActions.cs" />
    <Compile Include="Mono.TextEditor\Document\StringBuffer.cs" />
    <Compile Include="Mono.TextEditor\Document\TextSegment.cs" />
    <Compile Include="Mono.TextEditor\Gui\TextViewMargin.cs" />
    <Compile Include="Mono.TextEditor\Document\SharpDevelopWordFindStrategy.cs" />
    <Compile Include="Mono.TextEditor\Document\EmacsWordFindStrategy.cs" />
    <Compile Include="Mono.TextEditor\Document\BufferedTextReader.cs" />
    <Compile Include="Mono.TextEditor\Document\SyntaxModeChangeEventArgs.cs" />
    <Compile Include="Mono.TextEditor\Document\DocumentLine.cs" />
    <Compile Include="Mono.TextEditor\Standalone\TextSourceVersionProvider.cs" />
    <Compile Include="Mono.TextEditor\Standalone\ITextSource.cs" />
    <Compile Include="Mono.TextEditor\Standalone\IDocument.cs" />
    <Compile Include="Mono.TextEditor\Standalone\ISegment.cs" />
    <Compile Include="Mono.TextEditor\Standalone\TextChangeEventArgs.cs" />
    <Compile Include="Mono.TextEditor\Standalone\IDocumentLine.cs" />
    <Compile Include="Mono.TextEditor\Standalone\ITextAnchor.cs" />
    <Compile Include="Mono.TextEditor\Standalone\TextLocation.cs" />
    <Compile Include="Mono.TextEditor.Utils\RtfWriter.cs" />
    <Compile Include="Mono.TextEditor\Gui\GtkGestures.cs" />
    <Compile Include="Mono.TextEditor\Gui\TooltipProvider.cs" />
    <Compile Include="Mono.TextEditor\ISelectionSurroundingProvider.cs" />
    <Compile Include="Mono.TextEditor\Gui\Blur.cs" />
    <Compile Include="Mono.TextEditor\Gui\TextArea.cs" />
    <Compile Include="Mono.TextEditor\Gui\TextEditor.cs" />
  </ItemGroup>
  <ItemGroup>
    <None Include="Mono.TextEditor.dll.config">
      <CopyToOutputDirectory>PreserveNewest</CopyToOutputDirectory>
    </None>
  </ItemGroup>
  <ItemGroup>
    <EmbeddedResource Include="SyntaxModes\MakefileSyntaxMode.xml">
      <LogicalName>MakefileSyntaxMode.xml</LogicalName>
    </EmbeddedResource>
    <EmbeddedResource Include="SyntaxModes\BooSyntaxMode.xml">
      <LogicalName>BooSyntaxMode.xml</LogicalName>
    </EmbeddedResource>
    <EmbeddedResource Include="SyntaxModes\AspNetSyntaxMode.xml">
      <LogicalName>AspNetSyntaxMode.xml</LogicalName>
    </EmbeddedResource>
    <EmbeddedResource Include="SyntaxModes\ChangeLogSyntaxMode.xml">
      <LogicalName>ChangeLogSyntaxMode.xml</LogicalName>
    </EmbeddedResource>
    <EmbeddedResource Include="SyntaxModes\CPPSyntaxMode.xml">
      <LogicalName>CPPSyntaxMode.xml</LogicalName>
    </EmbeddedResource>
    <EmbeddedResource Include="SyntaxModes\CSharpSyntaxMode.xml">
      <LogicalName>CSharpSyntaxMode.xml</LogicalName>
    </EmbeddedResource>
    <EmbeddedResource Include="SyntaxModes\JavascriptSyntaxMode.xml">
      <LogicalName>JavascriptSyntaxMode.xml</LogicalName>
    </EmbeddedResource>
    <EmbeddedResource Include="SyntaxModes\JavaSyntaxMode.xml">
      <LogicalName>JavaSyntaxMode.xml</LogicalName>
    </EmbeddedResource>
    <EmbeddedResource Include="SyntaxModes\PythonSyntaxMode.xml">
      <LogicalName>PythonSyntaxMode.xml</LogicalName>
    </EmbeddedResource>
    <EmbeddedResource Include="SyntaxModes\ValaSyntaxMode.xml">
      <LogicalName>ValaSyntaxMode.xml</LogicalName>
    </EmbeddedResource>
    <EmbeddedResource Include="SyntaxModes\XmlSyntaxMode.xml">
      <LogicalName>XmlSyntaxMode.xml</LogicalName>
    </EmbeddedResource>
    <EmbeddedResource Include="SyntaxModes\VBNetSyntaxMode.xml">
      <LogicalName>VBNetSyntaxMode.xml</LogicalName>
    </EmbeddedResource>
    <EmbeddedResource Include="SyntaxModes\CSyntaxMode.xml">
      <LogicalName>CSyntaxMode.xml</LogicalName>
    </EmbeddedResource>
    <EmbeddedResource Include="Styles\OblivionStyle.xml">
      <LogicalName>OblivionStyle.xml</LogicalName>
    </EmbeddedResource>
    <EmbeddedResource Include="Styles\VisualStudioStyle.xml">
      <LogicalName>VisualStudioStyle.xml</LogicalName>
    </EmbeddedResource>
    <EmbeddedResource Include="gtk-gui\gui.stetic">
      <LogicalName>gui.stetic</LogicalName>
    </EmbeddedResource>
    <EmbeddedResource Include="SyntaxModes\DiffSyntaxMode.xml">
      <LogicalName>DiffSyntaxMode.xml</LogicalName>
    </EmbeddedResource>
    <EmbeddedResource Include="SyntaxModes\LuaSyntaxMode.xml">
      <LogicalName>LuaSyntaxMode.xml</LogicalName>
    </EmbeddedResource>
    <EmbeddedResource Include="SyntaxModes\ILSyntaxMode.xml">
      <LogicalName>ILSyntaxMode.xml</LogicalName>
    </EmbeddedResource>
    <EmbeddedResource Include="SyntaxModes\ActionScriptSyntaxMode.xml">
      <LogicalName>ActionScriptSyntaxMode.xml</LogicalName>
    </EmbeddedResource>
    <EmbeddedResource Include="SyntaxModes\RubySyntaxMode.xml">
      <LogicalName>RubySyntaxMode.xml</LogicalName>
    </EmbeddedResource>
    <EmbeddedResource Include="Styles\Styles.xsd">
      <LogicalName>Styles.xsd</LogicalName>
    </EmbeddedResource>
    <EmbeddedResource Include="SyntaxModes\CssSyntaxMode.xml">
      <LogicalName>CssSyntaxMode.xml</LogicalName>
    </EmbeddedResource>
    <EmbeddedResource Include="SyntaxModes\JaySyntaxMode.xml">
      <LogicalName>JaySyntaxMode.xml</LogicalName>
    </EmbeddedResource>
    <EmbeddedResource Include="Styles\DefaultStyle.xml">
      <LogicalName>DefaultStyle.xml</LogicalName>
    </EmbeddedResource>
    <EmbeddedResource Include="SyntaxModes\CGSyntaxMode.xml">
      <LogicalName>CGSyntaxMode.xml</LogicalName>
    </EmbeddedResource>
    <EmbeddedResource Include="SyntaxModes\StringsSyntaxMode.xml">
      <LogicalName>StringsSyntaxMode.xml</LogicalName>
    </EmbeddedResource>
    <EmbeddedResource Include="SyntaxModes\JsonSyntaxMode.xml">
      <LogicalName>JsonSyntaxMode.xml</LogicalName>
    </EmbeddedResource>
    <EmbeddedResource Include="SyntaxModes\ShellScriptSyntaxMode.xml">
      <LogicalName>ShellScriptSyntaxMode.xml</LogicalName>
    </EmbeddedResource>
    <EmbeddedResource Include="Styles\SolarizedLightStyle.xml">
      <LogicalName>SolarizedLightStyle.xml</LogicalName>
    </EmbeddedResource>
    <EmbeddedResource Include="Styles\SolarizedDarkStyle.xml">
      <LogicalName>SolarizedDarkStyle.xml</LogicalName>
    </EmbeddedResource>
<<<<<<< HEAD
    <EmbeddedResource Include="Styles\MonokaiStyle.xml">
      <LogicalName>MonokaiStyle.xml</LogicalName>
    </EmbeddedResource>
    <EmbeddedResource Include="Styles\NightshadeStyle.xml">
      <LogicalName>NightshadeStyle.xml</LogicalName>
    </EmbeddedResource>
    <EmbeddedResource Include="Styles\TangoStyle.xml">
      <LogicalName>TangoStyle.xml</LogicalName>
=======
    <EmbeddedResource Include="SyntaxModes\RazorSyntaxMode.xml">
      <LogicalName>RazorSyntaxMode.xml</LogicalName>
>>>>>>> c1efd1a6
    </EmbeddedResource>
  </ItemGroup>
  <Import Project="$(MSBuildBinPath)\Microsoft.CSharp.targets" />
  <ProjectExtensions>
    <MonoDevelop>
      <Properties>
        <Policies>
          <DotNetNamingPolicy DirectoryNamespaceAssociation="Hierarchical" ResourceNamePolicy="FileName" />
        </Policies>
      </Properties>
    </MonoDevelop>
  </ProjectExtensions>
  <ItemGroup>
    <Folder Include="Mono.TextEditor.PopupWindow\" />
    <Folder Include="Mono.TextEditor.Highlighting.Regex\" />
    <Folder Include="Mono.TextEditor.Utils\" />
    <Folder Include="Mono.TextEditor\Actions\" />
    <Folder Include="Mono.TextEditor\Gui\" />
    <Folder Include="Mono.TextEditor\Document\" />
    <Folder Include="Mono.TextEditor\Standalone\" />
  </ItemGroup>
  <ItemGroup>
    <ProjectReference Include="..\..\..\external\nrefactory\ICSharpCode.NRefactory\ICSharpCode.NRefactory.csproj">
      <Project>{3B2A5653-EC97-4001-BB9B-D90F1AF2C371}</Project>
      <Name>ICSharpCode.NRefactory</Name>
      <Private>False</Private>
    </ProjectReference>
  </ItemGroup>
</Project><|MERGE_RESOLUTION|>--- conflicted
+++ resolved
@@ -305,7 +305,6 @@
     <EmbeddedResource Include="Styles\SolarizedDarkStyle.xml">
       <LogicalName>SolarizedDarkStyle.xml</LogicalName>
     </EmbeddedResource>
-<<<<<<< HEAD
     <EmbeddedResource Include="Styles\MonokaiStyle.xml">
       <LogicalName>MonokaiStyle.xml</LogicalName>
     </EmbeddedResource>
@@ -314,10 +313,9 @@
     </EmbeddedResource>
     <EmbeddedResource Include="Styles\TangoStyle.xml">
       <LogicalName>TangoStyle.xml</LogicalName>
-=======
+    </EmbeddedResource>
     <EmbeddedResource Include="SyntaxModes\RazorSyntaxMode.xml">
       <LogicalName>RazorSyntaxMode.xml</LogicalName>
->>>>>>> c1efd1a6
     </EmbeddedResource>
   </ItemGroup>
   <Import Project="$(MSBuildBinPath)\Microsoft.CSharp.targets" />
