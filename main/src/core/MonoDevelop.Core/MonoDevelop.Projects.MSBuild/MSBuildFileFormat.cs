// MSBuildFileFormat.cs
//
// Author:
//   Lluis Sanchez Gual <lluis@novell.com>
//
// Copyright (c) 2008 Novell, Inc (http://www.novell.com)
//
// Permission is hereby granted, free of charge, to any person obtaining a copy
// of this software and associated documentation files (the "Software"), to deal
// in the Software without restriction, including without limitation the rights
// to use, copy, modify, merge, publish, distribute, sublicense, and/or sell
// copies of the Software, and to permit persons to whom the Software is
// furnished to do so, subject to the following conditions:
//
// The above copyright notice and this permission notice shall be included in
// all copies or substantial portions of the Software.
//
// THE SOFTWARE IS PROVIDED "AS IS", WITHOUT WARRANTY OF ANY KIND, EXPRESS OR
// IMPLIED, INCLUDING BUT NOT LIMITED TO THE WARRANTIES OF MERCHANTABILITY,
// FITNESS FOR A PARTICULAR PURPOSE AND NONINFRINGEMENT. IN NO EVENT SHALL THE
// AUTHORS OR COPYRIGHT HOLDERS BE LIABLE FOR ANY CLAIM, DAMAGES OR OTHER
// LIABILITY, WHETHER IN AN ACTION OF CONTRACT, TORT OR OTHERWISE, ARISING FROM,
// OUT OF OR IN CONNECTION WITH THE SOFTWARE OR THE USE OR OTHER DEALINGS IN
// THE SOFTWARE.
//
//

using System;
using System.Xml;
using System.Collections;
using System.Collections.Generic;
using System.IO;
using MonoDevelop.Core;
using MonoDevelop.Core.Assemblies;
using MonoDevelop.Projects.Extensions;
using System.Threading.Tasks;
using System.Linq;

namespace MonoDevelop.Projects.MSBuild
{
	public abstract class MSBuildFileFormat
	{
		readonly SlnFileFormat slnFileFormat;

		internal MSBuildFileFormat ()
		{
			slnFileFormat = new SlnFileFormat (this);
		}

		public static readonly MSBuildFileFormat VS2005 = new MSBuildFileFormatVS05 ();
		public static readonly MSBuildFileFormat VS2008 = new MSBuildFileFormatVS08 ();
		public static readonly MSBuildFileFormat VS2010 = new MSBuildFileFormatVS10 ();
		public static readonly MSBuildFileFormat VS2012 = new MSBuildFileFormatVS12 ();
		public static readonly MSBuildFileFormat VS15   = new MSBuildFileFormatVS15 ();

		public static IEnumerable<MSBuildFileFormat> GetSupportedFormats ()
		{
			yield return VS15;
			yield return VS2012;
			yield return VS2010;
			yield return VS2008;
			yield return VS2005;
		}

		public static IEnumerable<MSBuildFileFormat> GetSupportedFormats (IMSBuildFileObject targetItem)
		{
			return GetSupportedFormats ().Where (f => f.CanWriteFile (targetItem));
		}

		public static MSBuildFileFormat DefaultFormat {
			get { return VS2012; }
		}
		
		public string Name {
			get { return "MSBuild"; }
		}

		public abstract Version Version { get; }

		internal SlnFileFormat SlnFileFormat {
			get { return slnFileFormat; }
		}
		
		public bool SupportsMonikers { get { return SupportedFrameworks == null; } }

		public static bool ToolsSupportMonikers (string toolsVersion)
		{
			return new Version (toolsVersion) >= new Version ("4.0");
		}
		
		public bool SupportsFramework (TargetFramework fx)
		{
			return SupportsMonikers || ((IList<TargetFrameworkMoniker>)SupportedFrameworks).Contains (fx.Id);
		}

		internal virtual bool SupportsSlnVersion (string version)
		{
			return version == SlnVersion;
		}

		protected virtual bool SupportsToolsVersion (string version)
		{
			return version == DefaultToolsVersion;
		}

		public FilePath GetValidFormatName (object obj, FilePath fileName)
		{
			if (slnFileFormat.CanWriteFile (obj, this))
				return slnFileFormat.GetValidFormatName (obj, fileName, this);
			else {
				string ext = MSBuildProjectService.GetExtensionForItem ((SolutionItem)obj);
				if (!string.IsNullOrEmpty (ext))
					return fileName.ChangeExtension ("." + ext);
				else
					return fileName;
			}
		}

		internal bool CanReadFile (FilePath file, Type expectedType)
		{
			if (expectedType.IsAssignableFrom (typeof(Solution)) && slnFileFormat.CanReadFile (file, this))
				return true;
			else if (expectedType.IsAssignableFrom (typeof(SolutionItem))) {
				if (!MSBuildProjectService.CanReadFile (file))
					return false;
				//TODO: check ProductVersion first
				return SupportsToolsVersion (ReadToolsVersion (file));
			}
			return false;
		}

		public bool CanWriteFile (object obj)
		{
			if (slnFileFormat.CanWriteFile (obj, this)) {
				Solution sol = (Solution) obj;
				foreach (SolutionItem si in sol.GetAllItems<SolutionItem> ())
					if (!CanWriteFile (si))
						return false;
				return true;
			}
			else if (obj is SolutionItem) {
				DotNetProject p = obj as DotNetProject;
				// Check the framework only if the project is not loading, since otherwise the
				// project may not yet have the framework info set.
				if (p != null && !p.Loading && !SupportsFramework (p.TargetFramework))
					return false;
				
				// This file format can write all types of projects. If there isn't a handler for a project,
				// it will use a generic handler.
				return true;
			} else
				return false;
		}

		public virtual IEnumerable<string> GetCompatibilityWarnings (object obj)
		{
			if (obj is Solution) {
				List<string> msg = new List<string> ();
				foreach (SolutionItem si in ((Solution)obj).GetAllItems<SolutionItem> ()) {
					IEnumerable<string> ws = GetCompatibilityWarnings (si);
					if (ws != null)
						msg.AddRange (ws);
				}
				return msg;
			}
			var prj = obj as DotNetProject;
			if (prj != null && !SupportsMonikers && !((IList)SupportedFrameworks).Contains (prj.TargetFramework.Id))
				return new [] { GettextCatalog.GetString (
					"The project '{0}' is being saved using the file format '{1}', but this version of Visual Studio " +
					"does not support the framework that the project is targetting ({2})",
					prj.Name, ProductDescription, prj.TargetFramework.Name)
				};
			return null;
		}

		internal async Task WriteFile (FilePath file, object obj, ProgressMonitor monitor)
		{
			if (slnFileFormat.CanWriteFile (obj, this)) {
				await slnFileFormat.WriteFile (file, obj, true, monitor);
			} else {
				throw new NotSupportedException ();
			}
		}

		internal async Task<object> ReadFile (FilePath file, Type expectedType, MonoDevelop.Core.ProgressMonitor monitor)
		{
			if (slnFileFormat.CanReadFile (file, this))
				return await slnFileFormat.ReadFile (file, monitor);
			else
				throw new NotSupportedException (); 
		}

		public abstract string DefaultToolsVersion { get; }

		public abstract string SlnVersion { get; }

		public virtual string DefaultProductVersion { get { return null; } }

		public virtual string DefaultSchemaVersion { get { return null; } }

		public abstract string ProductDescription { get; }

		public virtual TargetFrameworkMoniker[] SupportedFrameworks {
			get { return null; }
		}

		static string ReadToolsVersion (FilePath file)
		{
			try {
				using (XmlTextReader tr = new XmlTextReader (new StreamReader (file))) {
					if (tr.MoveToContent () == XmlNodeType.Element) {
						if (tr.LocalName != "Project" || tr.NamespaceURI != "http://schemas.microsoft.com/developer/msbuild/2003")
							return string.Empty;
						string tv = tr.GetAttribute ("ToolsVersion");
						if (string.IsNullOrEmpty (tv))
							return "2.0"; // Some old VS versions don't specify the tools version, so assume 2.0
						else
							return tv;
					}
				}
			} catch {
				// Ignore
			}
			return string.Empty;
		}
		
		public abstract string Id { get; }
	}
	
	class MSBuildFileFormatVS05: MSBuildFileFormat
	{
		static readonly TargetFrameworkMoniker[] supportedFrameworks = {
			TargetFrameworkMoniker.NET_2_0,
		};

		public override string Id {
			get { return "MSBuild05"; }
		}

		public override Version Version {
			get { return new Version ("2005"); }
		}

		public override string DefaultProductVersion {
			get { return "8.0.50727"; }
		}

		public override string DefaultToolsVersion {
			get { return "2.0"; }
		}

		public override string DefaultSchemaVersion {
			get { return "2.0"; }
		}

		public override string SlnVersion {
			get { return "9.00"; }
		}

		public override string ProductDescription {
			get { return "Visual Studio 2005"; }
		}

		public override TargetFrameworkMoniker[] SupportedFrameworks {
			get { return supportedFrameworks; }
		}
	}
	
	class MSBuildFileFormatVS08: MSBuildFileFormat
	{
		static readonly TargetFrameworkMoniker[] supportedFrameworks = {
			TargetFrameworkMoniker.NET_2_0,
			TargetFrameworkMoniker.NET_3_0,
			TargetFrameworkMoniker.NET_3_5,
			TargetFrameworkMoniker.SL_2_0,
			TargetFrameworkMoniker.SL_3_0,
			TargetFrameworkMoniker.MONOTOUCH_1_0,
		};

		public override string Id {
			get { return "MSBuild08"; }
		}

		public override Version Version {
			get { return new Version ("2008"); }
		}

		public override string DefaultProductVersion {
			get { return "9.0.21022"; }
		}

		public override string DefaultToolsVersion {
			get { return "3.5"; }
		}

		public override string DefaultSchemaVersion {
			get { return "2.0"; }
		}

		public override string SlnVersion {
			get { return "10.00"; }
		}

		public override string ProductDescription {
			get { return "Visual Studio 2008"; }
		}

		public override TargetFrameworkMoniker[] SupportedFrameworks {
			get { return supportedFrameworks; }
		}
	}
	
	class MSBuildFileFormatVS10: MSBuildFileFormat
	{
		public override string Id {
			get { return "MSBuild10"; }
		}

		public override Version Version {
			get { return new Version ("2010"); }
		}

		//WTF VS
		public override string DefaultProductVersion {
			get { return "8.0.30703"; }
		}

		public override string DefaultSchemaVersion {
			get { return "2.0"; }
		}

		public override string DefaultToolsVersion {
			get { return "4.0"; }
		}

		public override string SlnVersion {
			get { return "11.00"; }
		}

		public override string ProductDescription {
			get { return "Visual Studio 2010"; }
		}
	}

	// this is actually VS2010 SP1 and later
	class MSBuildFileFormatVS12: MSBuildFileFormat
	{
		public override string Id {
			get { return "MSBuild12"; }
		}

		public override Version Version {
			get { return new Version ("2012"); }
		}

		public override string DefaultToolsVersion {
			get { return "4.0"; }
		}

		public override string SlnVersion {
			get { return "12.00"; }
		}

		public override string ProductDescription {
			get { return "Visual Studio 2012"; }
		}

		protected override bool SupportsToolsVersion (string version)
		{
			return version == "4.0" || version == "12.0" || version == "14.0";
		}
	}

	class MSBuildFileFormatVS15: MSBuildFileFormat
	{
		public override string Id {
			get { return "MSBuild15"; }
		}

		public override Version Version {
			get { return new Version ("2015"); }
		}

		public override string DefaultToolsVersion {
			get { return "15.0"; }
		}

		public override string SlnVersion {
<<<<<<< HEAD
			get { return "12.00"; }
=======
			get { return "15.00"; }
>>>>>>> 87db0c9e
		}

		public override string ProductDescription {
			get { return "Visual Studio 15"; }
		}

		protected override bool SupportsToolsVersion (string version)
		{
			return version == "15.0";
		}
	}
}<|MERGE_RESOLUTION|>--- conflicted
+++ resolved
@@ -102,7 +102,7 @@
 		{
 			return version == DefaultToolsVersion;
 		}
-
+
 		public FilePath GetValidFormatName (object obj, FilePath fileName)
 		{
 			if (slnFileFormat.CanWriteFile (obj, this))
@@ -114,8 +114,8 @@
 				else
 					return fileName;
 			}
-		}
-
+		}
+
 		internal bool CanReadFile (FilePath file, Type expectedType)
 		{
 			if (expectedType.IsAssignableFrom (typeof(Solution)) && slnFileFormat.CanReadFile (file, this))
@@ -150,7 +150,7 @@
 				return true;
 			} else
 				return false;
-		}
+		}
 
 		public virtual IEnumerable<string> GetCompatibilityWarnings (object obj)
 		{
@@ -172,7 +172,7 @@
 				};
 			return null;
 		}
-
+
 		internal async Task WriteFile (FilePath file, object obj, ProgressMonitor monitor)
 		{
 			if (slnFileFormat.CanWriteFile (obj, this)) {
@@ -180,16 +180,16 @@
 			} else {
 				throw new NotSupportedException ();
 			}
-		}
-
+		}
+
 		internal async Task<object> ReadFile (FilePath file, Type expectedType, MonoDevelop.Core.ProgressMonitor monitor)
 		{
 			if (slnFileFormat.CanReadFile (file, this))
 				return await slnFileFormat.ReadFile (file, monitor);
 			else
 				throw new NotSupportedException (); 
-		}
-
+		}
+
 		public abstract string DefaultToolsVersion { get; }
 
 		public abstract string SlnVersion { get; }
@@ -202,8 +202,8 @@
 
 		public virtual TargetFrameworkMoniker[] SupportedFrameworks {
 			get { return null; }
-		}
-
+		}
+
 		static string ReadToolsVersion (FilePath file)
 		{
 			try {
@@ -386,11 +386,7 @@
 		}
 
 		public override string SlnVersion {
-<<<<<<< HEAD
-			get { return "12.00"; }
-=======
 			get { return "15.00"; }
->>>>>>> 87db0c9e
 		}
 
 		public override string ProductDescription {
