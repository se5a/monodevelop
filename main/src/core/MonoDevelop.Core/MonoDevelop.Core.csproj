<?xml version="1.0" encoding="utf-8"?>
<Project DefaultTargets="Build" xmlns="http://schemas.microsoft.com/developer/msbuild/2003" ToolsVersion="4.0">
  <PropertyGroup>
    <Configuration Condition=" '$(Configuration)' == '' ">Debug</Configuration>
    <Platform Condition=" '$(Platform)' == '' ">AnyCPU</Platform>
    <ProductVersion>8.0.30703</ProductVersion>
    <SchemaVersion>2.0</SchemaVersion>
    <ProjectGuid>{7525BB88-6142-4A26-93B9-A30C6983390A}</ProjectGuid>
    <OutputType>Library</OutputType>
    <AssemblyName>MonoDevelop.Core</AssemblyName>
    <RootNamespace>MonoDevelop.Core</RootNamespace>
    <BuildInfo>..\..\..\build\bin\buildinfo</BuildInfo>
    <VcRevision>..\..\..\vcrevision</VcRevision>
    <MonoLauncher Condition=" '$(VisualStudioVersion)' == '' ">mono </MonoLauncher>
    <TargetFrameworkVersion>v4.5</TargetFrameworkVersion>
  </PropertyGroup>
  <Choose>
    <When Condition=" Exists('c:\Program Files\Git\bin\git.exe') ">
      <PropertyGroup>
        <Git>c:\Program Files\Git\bin\git.exe</Git>
      </PropertyGroup>
    </When>
    <When Condition=" Exists('c:\Program Files (x86)\Git\bin\git.exe') ">
      <PropertyGroup>
        <Git>c:\Program Files (x86)\Git\bin\git.exe</Git>
      </PropertyGroup>
    </When>
    <When Condition=" Exists('c:\msysgit\bin\git.exe') ">
      <PropertyGroup>
        <Git>c:\msysgit\bin\git.exe</Git>
      </PropertyGroup>
    </When>
    <When Condition=" Exists('/usr/bin/git') ">
      <PropertyGroup>
        <Git>/usr/bin/git</Git>
      </PropertyGroup>
    </When>
    <Otherwise>
      <PropertyGroup>
        <Git>git</Git>
      </PropertyGroup>
    </Otherwise>
  </Choose>
  <PropertyGroup Condition=" '$(Configuration)|$(Platform)' == 'Debug|AnyCPU' ">
    <DebugSymbols>True</DebugSymbols>
    <DebugType>full</DebugType>
    <Optimize>False</Optimize>
    <OutputPath>..\..\..\build\bin\</OutputPath>
    <ErrorReport>prompt</ErrorReport>
    <WarningLevel>4</WarningLevel>
    <Execution>
      <Execution clr-version="Net_2_0" />
    </Execution>
    <AllowUnsafeBlocks>True</AllowUnsafeBlocks>
    <DefineConstants>DEBUG</DefineConstants>
    <NoWarn>1591;1573</NoWarn>
    <DocumentationFile>..\..\..\build\bin\MonoDevelop.Core.xml</DocumentationFile>
  </PropertyGroup>
  <PropertyGroup Condition=" '$(Configuration)|$(Platform)' == 'Release|AnyCPU' ">
    <DebugType>pdbonly</DebugType>
    <Optimize>True</Optimize>
    <OutputPath>..\..\..\build\bin\</OutputPath>
    <ErrorReport>prompt</ErrorReport>
    <WarningLevel>4</WarningLevel>
    <Execution>
      <Execution clr-version="Net_2_0" />
    </Execution>
    <AllowUnsafeBlocks>True</AllowUnsafeBlocks>
    <DebugSymbols>true</DebugSymbols>
    <NoWarn>1591;1573</NoWarn>
    <DocumentationFile>..\..\..\build\bin\MonoDevelop.Core.xml</DocumentationFile>
  </PropertyGroup>
  <ItemGroup>
    <Reference Include="System" />
    <Reference Include="Mono.Posix" />
    <Reference Include="System.Xml" />
    <Reference Include="System.Runtime.Remoting" />
    <Reference Include="System.Configuration" />
    <Reference Include="System.Core" />
    <Reference Include="ICSharpCode.SharpZipLib" />
    <Reference Include="monodoc, Version=1.0.0.0, Culture=neutral, PublicKeyToken=0738eb9f132ed756">
      <SpecificVersion>False</SpecificVersion>
    </Reference>
    <Reference Include="System.Xml.Linq" />
    <Reference Include="System.Web" />
    <Reference Include="System.ServiceModel" />
    <Reference Include="Microsoft.CSharp" />
  </ItemGroup>
  <ItemGroup>
    <Compile Include="MonoDevelop.Core\StringParserService.cs" />
    <Compile Include="MonoDevelop.Core\UserException.cs" />
    <Compile Include="MonoDevelop.Core\Runtime.cs" />
    <Compile Include="MonoDevelop.Core.Execution\AddinDependencyAttribute.cs" />
    <Compile Include="MonoDevelop.Core.Execution\BreakpointEventHandler.cs" />
    <Compile Include="MonoDevelop.Core.Execution\IBreakpoint.cs" />
    <Compile Include="MonoDevelop.Core.Execution\IProcessHost.cs" />
    <Compile Include="MonoDevelop.Core.Execution\IProcessHostController.cs" />
    <Compile Include="MonoDevelop.Core.Execution\ProcessHostController.cs" />
    <Compile Include="MonoDevelop.Core.Execution\ProcessService.cs" />
    <Compile Include="MonoDevelop.Core.Execution\ProcessWrapper.cs" />
    <Compile Include="MonoDevelop.Core.Execution\RemoteProcessObject.cs" />
    <Compile Include="MonoDevelop.Core.ProgressMonitoring\AggregatedProgressMonitor.cs" />
    <Compile Include="MonoDevelop.Core.ProgressMonitoring\ConsoleProgressMonitor.cs" />
    <Compile Include="MonoDevelop.Core\IAsyncOperation.cs" />
    <Compile Include="MonoDevelop.Core\IProgressMonitor.cs" />
    <Compile Include="MonoDevelop.Core.ProgressMonitoring\LogTextWriter.cs" />
    <Compile Include="MonoDevelop.Core.ProgressMonitoring\NullAsyncOperation.cs" />
    <Compile Include="MonoDevelop.Core.ProgressMonitoring\ProgressTracker.cs" />
    <Compile Include="MonoDevelop.Core.Execution\DefaultExecutionHandler.cs" />
    <Compile Include="MonoDevelop.Core.Execution\ExternalConsoleFactory.cs" />
    <Compile Include="MonoDevelop.Core.Execution\IConsole.cs" />
    <Compile Include="MonoDevelop.Core.Execution\IConsoleFactory.cs" />
    <Compile Include="MonoDevelop.Core.Execution\IExecutionHandler.cs" />
    <Compile Include="MonoDevelop.Core.Execution\IProcessAsyncOperation.cs" />
    <Compile Include="MonoDevelop.Core.Execution\MonoPlatformExecutionHandler.cs" />
    <Compile Include="MonoDevelop.Core.Execution\NativePlatformExecutionHandler.cs" />
    <Compile Include="MonoDevelop.Core.ProgressMonitoring\AggregatedOperationMonitor.cs" />
    <Compile Include="MonoDevelop.Core.ProgressMonitoring\SynchronizedProgressMonitor.cs" />
    <Compile Include="MonoDevelop.Core\ClrVersion.cs" />
    <Compile Include="MonoDevelop.Core\FileService.cs" />
    <Compile Include="MonoDevelop.Core\FileEventArgs.cs" />
    <Compile Include="MonoDevelop.Core.FileSystem\FileSystemExtension.cs" />
    <Compile Include="MonoDevelop.Core.FileSystem\DefaultFileSystemExtension.cs" />
    <Compile Include="AssemblyInfo.cs" />
    <Compile Include="MonoDevelop.Core.AddIns\AssemblyExtensionNode.cs" />
    <Compile Include="MonoDevelop.Core.AddIns\PackageExtensionNode.cs" />
    <Compile Include="MonoDevelop.Core.AddIns\ApplicationExtensionNode.cs" />
    <Compile Include="MonoDevelop.Core.ProgressMonitoring\FilteredProgressMonitor.cs" />
    <Compile Include="MonoDevelop.Core\Properties.cs" />
    <Compile Include="MonoDevelop.Core\PropertyChangedEventArgs.cs" />
    <Compile Include="MonoDevelop.Core\PropertyService.cs" />
    <Compile Include="MonoDevelop.Core\XmlReadHelper.cs" />
    <Compile Include="MonoDevelop.Core\ICustomXmlSerializer.cs" />
    <Compile Include="MonoDevelop.Core.Logging\LogLevel.cs" />
    <Compile Include="MonoDevelop.Core.Logging\ILogger.cs" />
    <Compile Include="MonoDevelop.Core\LoggingService.cs" />
    <Compile Include="MonoDevelop.Core.Logging\ConsoleLogger.cs" />
    <Compile Include="MonoDevelop.Core.Logging\FileLogger.cs" />
    <Compile Include="MonoDevelop.Core\DefaultAddinLocalizer.cs" />
    <Compile Include="MonoDevelop.Core.Logging\ConsoleCrayon.cs" />
    <Compile Include="MonoDevelop.Core.Execution\ExecutionPlatform.cs" />
    <Compile Include="MonoDevelop.Core.AddIns\ExecutionModeNode.cs" />
    <Compile Include="MonoDevelop.Core.Execution\IExecutionMode.cs" />
    <Compile Include="MonoDevelop.Core.Serialization\ArrayHandler.cs" />
    <Compile Include="MonoDevelop.Core.Serialization\ArrayListHandler.cs" />
    <Compile Include="MonoDevelop.Core.Serialization\ClassDataType.cs" />
    <Compile Include="MonoDevelop.Core.Serialization\CollectionDataType.cs" />
    <Compile Include="MonoDevelop.Core.Serialization\DataCollection.cs" />
    <Compile Include="MonoDevelop.Core.Serialization\DataContext.cs" />
    <Compile Include="MonoDevelop.Core.Serialization\DataIncludeAttribute.cs" />
    <Compile Include="MonoDevelop.Core.Serialization\DataItem.cs" />
    <Compile Include="MonoDevelop.Core.Serialization\DataItemAttribute.cs" />
    <Compile Include="MonoDevelop.Core.Serialization\DataNode.cs" />
    <Compile Include="MonoDevelop.Core.Serialization\DataSerializer.cs" />
    <Compile Include="MonoDevelop.Core.Serialization\DataType.cs" />
    <Compile Include="MonoDevelop.Core.Serialization\DataValue.cs" />
    <Compile Include="MonoDevelop.Core.Serialization\DictionaryDataType.cs" />
    <Compile Include="MonoDevelop.Core.Serialization\EnumDataType.cs" />
    <Compile Include="MonoDevelop.Core.Serialization\ExpandedCollectionAttribute.cs" />
    <Compile Include="MonoDevelop.Core.Serialization\GenericCollectionHandler.cs" />
    <Compile Include="MonoDevelop.Core.Serialization\ICollectionHandler.cs" />
    <Compile Include="MonoDevelop.Core.Serialization\ICustomDataItemHandler.cs" />
    <Compile Include="MonoDevelop.Core.Serialization\IExtendedDataItem.cs" />
    <Compile Include="MonoDevelop.Core.Serialization\ILoadController.cs" />
    <Compile Include="MonoDevelop.Core.Serialization\IPropertyFilter.cs" />
    <Compile Include="MonoDevelop.Core.Serialization\ISerializationAttributeProvider.cs" />
    <Compile Include="MonoDevelop.Core.Serialization\ItemProperty.cs" />
    <Compile Include="MonoDevelop.Core.Serialization\ItemPropertyAttribute.cs" />
    <Compile Include="MonoDevelop.Core.Serialization\PrimitiveDataType.cs" />
    <Compile Include="MonoDevelop.Core.Serialization\SerializationContext.cs" />
    <Compile Include="MonoDevelop.Core.Serialization\TypeAttributeProvider.cs" />
    <Compile Include="MonoDevelop.Core.Serialization\XmlDataSerializer.cs" />
    <Compile Include="MonoDevelop.Core.Serialization\XmlElementDataType.cs" />
    <Compile Include="MonoDevelop.Core.Serialization\XmlMapAttributeProvider.cs" />
    <Compile Include="MonoDevelop.Core.Collections\Set.cs" />
    <Compile Include="MonoDevelop.Core.Collections\ReadOnlyDictionary.cs" />
    <Compile Include="MonoDevelop.Core\Gettext.cs" />
    <Compile Include="MonoDevelop.Core.ProgressMonitoring\AsyncOperation.cs" />
    <Compile Include="MonoDevelop.Core.AddIns\PackageInstalledCondition.cs" />
    <Compile Include="MonoDevelop.Core\ComponentModelLocalization.cs" />
    <Compile Include="MonoDevelop.Core.AddIns\ITargetRuntimeFactory.cs" />
    <Compile Include="MonoDevelop.Core.Assemblies\SystemAssembly.cs" />
    <Compile Include="MonoDevelop.Core.Assemblies\SystemPackage.cs" />
    <Compile Include="MonoDevelop.Core.Assemblies\MonoTargetRuntime.cs" />
    <Compile Include="MonoDevelop.Core.Assemblies\MonoTargetRuntimeFactory.cs" />
    <Compile Include="MonoDevelop.Core.Assemblies\TargetRuntime.cs" />
    <Compile Include="MonoDevelop.Core.Assemblies\TargetFramework.cs" />
    <Compile Include="MonoDevelop.Core.Assemblies\SystemAssemblyService.cs" />
    <Compile Include="MonoDevelop.Core.Assemblies\MonoRuntimeInfo.cs" />
    <Compile Include="MonoDevelop.Core.Execution\IExecutionModeSet.cs" />
    <Compile Include="MonoDevelop.Core.Assemblies\CustomRuntimeExecutionModeSet.cs" />
    <Compile Include="MonoDevelop.Core.Execution\ExecutionMode.cs" />
    <Compile Include="MonoDevelop.Core.Execution\ExecutionCommand.cs" />
    <Compile Include="MonoDevelop.Core.Execution\DotNetExecutionCommand.cs" />
    <Compile Include="MonoDevelop.Core.Execution\NativeExecutionCommand.cs" />
    <Compile Include="MonoDevelop.Core.Execution\ProcessExecutionCommand.cs" />
    <Compile Include="MonoDevelop.Core.Execution\DotNetExecutionHandler.cs" />
    <Compile Include="MonoDevelop.Core.Assemblies\MsNetTargetRuntime.cs" />
    <Compile Include="MonoDevelop.Core.Assemblies\MsNetTargetRuntimeFactory.cs" />
    <Compile Include="MonoDevelop.Core.Execution\MsNetExecutionHandler.cs" />
    <Compile Include="MonoDevelop.Core.Assemblies\PcFileCache.cs" />
    <Compile Include="MonoDevelop.Core.AddIns\TargetFrameworkNode.cs" />
    <Compile Include="MonoDevelop.Core.Assemblies\TargetFrameworkBackend.cs" />
    <Compile Include="MonoDevelop.Core.Assemblies\MonoFrameworkBackend.cs" />
    <Compile Include="MonoDevelop.Core.Assemblies\MsNetFrameworkBackend.cs" />
    <Compile Include="MonoDevelop.Core\PropertyBag.cs" />
    <Compile Include="MonoDevelop.Core.AddIns\ExecutionModeSetNode.cs" />
    <Compile Include="MonoDevelop.Core.Execution\DefaultExecutionMode.cs" />
    <Compile Include="MonoDevelop.Core.Execution\DisposerFormatterSink.cs" />
    <Compile Include="MonoDevelop.Core.Execution\RemotingService.cs" />
    <Compile Include="MonoDevelop.Core.Instrumentation\InstrumentationService.cs" />
    <Compile Include="MonoDevelop.Core.Instrumentation\Counter.cs" />
    <Compile Include="MonoDevelop.Core.Instrumentation\CounterCategory.cs" />
    <Compile Include="MonoDevelop.Core.Instrumentation\MemoryProbe.cs" />
    <Compile Include="MonoDevelop.Core.Assemblies\IAssemblyContext.cs" />
    <Compile Include="MonoDevelop.Core.Assemblies\ComposedAssemblyContext.cs" />
    <Compile Include="MonoDevelop.Core.Assemblies\DirectoryAssemblyContext.cs" />
    <Compile Include="MonoDevelop.Core.Assemblies\AssemblyContext.cs" />
    <Compile Include="MonoDevelop.Core.Assemblies\RuntimeAssemblyContext.cs" />
    <Compile Include="MonoDevelop.Core.Assemblies\LibraryPcFileCache.cs" />
    <Compile Include="MonoDevelop.Core.Logging\RemoteLogger.cs" />
    <Compile Include="MonoDevelop.Core.Instrumentation\TimeCounter.cs" />
    <Compile Include="MonoDevelop.Core.AddIns\PlatformCondition.cs" />
    <Compile Include="MonoDevelop.Core.ProgressMonitoring\AggregatedAsyncOperation.cs" />
    <Compile Include="MonoDevelop.Core.Serialization\BinaryDataSerializer.cs" />
    <Compile Include="MonoDevelop.Core.Execution\LocalConsole.cs" />
    <Compile Include="MonoDevelop.Core\IconId.cs" />
    <Compile Include="MonoDevelop.Core.ProgressMonitoring\NullProgressMonitor.cs" />
    <Compile Include="MonoDevelop.Core.ProgressMonitoring\SimpleProgressMonitor.cs" />
    <Compile Include="Mono.Options.cs" />
    <Compile Include="MonoDevelop.Core.Logging\InstrumentationLogger.cs" />
    <Compile Include="MonoDevelop.Core.Instrumentation\TimerCounter.cs" />
    <Compile Include="MonoDevelop.Projects\FileFormatManager.cs" />
    <Compile Include="MonoDevelop.Projects\ProjectService.cs" />
    <Compile Include="MonoDevelop.Projects\ProjectPathItemPropertyAttribute.cs" />
    <Compile Include="MonoDevelop.Projects\SolutionConfiguration.cs" />
    <Compile Include="MonoDevelop.Projects\SolutionEntityItem.cs" />
    <Compile Include="MonoDevelop.Projects\SolutionItemEventArgs.cs" />
    <Compile Include="MonoDevelop.Projects\CombineEntryRenamedEventArgs.cs" />
    <Compile Include="MonoDevelop.Projects\SolutionItemConfiguration.cs" />
    <Compile Include="MonoDevelop.Projects\ProjectConfiguration.cs" />
    <Compile Include="MonoDevelop.Projects\DotNetProjectBinding.cs" />
    <Compile Include="MonoDevelop.Projects\DotNetProjectConfiguration.cs" />
    <Compile Include="MonoDevelop.Projects\Project.cs" />
    <Compile Include="MonoDevelop.Projects\ProjectFile.cs" />
    <Compile Include="MonoDevelop.Projects\ProjectFileEventArgs.cs" />
    <Compile Include="MonoDevelop.Projects\ProjectReference.cs" />
    <Compile Include="MonoDevelop.Projects\ProjectReferenceEventArgs.cs" />
    <Compile Include="MonoDevelop.Projects\ProjectFileCollection.cs" />
    <Compile Include="MonoDevelop.Projects\ProjectReferenceCollection.cs" />
    <Compile Include="MonoDevelop.Projects\ProjectCreateInformation.cs" />
    <Compile Include="MonoDevelop.Projects\IProjectBinding.cs" />
    <Compile Include="MonoDevelop.Projects\IDotNetLanguageBinding.cs" />
    <Compile Include="MonoDevelop.Projects\SolutionItemConfigurationCollection.cs" />
    <Compile Include="MonoDevelop.Projects\ConfigurationEventHandler.cs" />
    <Compile Include="MonoDevelop.Projects\ExecutionContext.cs" />
    <Compile Include="MonoDevelop.Projects\BuildTool.cs" />
    <Compile Include="MonoDevelop.Projects\BuildEventHandler.cs" />
    <Compile Include="MonoDevelop.Projects\ProjectServiceExtension.cs" />
    <Compile Include="MonoDevelop.Projects\CustomCommandCollection.cs" />
    <Compile Include="MonoDevelop.Projects\CustomCommand.cs" />
    <Compile Include="MonoDevelop.Projects\CustomCommandType.cs" />
    <Compile Include="MonoDevelop.Projects\GenericProject.cs" />
    <Compile Include="MonoDevelop.Projects\GenericProjectBinding.cs" />
    <Compile Include="MonoDevelop.Projects\CustomCommandExtension.cs" />
    <Compile Include="MonoDevelop.Projects\ProjectConvertTool.cs" />
    <Compile Include="MonoDevelop.Projects\ProjectsServices.cs" />
    <Compile Include="MonoDevelop.Projects\UnknownSolutionItem.cs" />
    <Compile Include="MonoDevelop.Projects\Workspace.cs" />
    <Compile Include="MonoDevelop.Projects\UnknownConfiguration.cs" />
    <Compile Include="MonoDevelop.Projects\WorkspaceItem.cs" />
    <Compile Include="MonoDevelop.Projects\WorkspaceItemRenamedEventArgs.cs" />
    <Compile Include="MonoDevelop.Projects\Solution.cs" />
    <Compile Include="MonoDevelop.Projects\SolutionFolder.cs" />
    <Compile Include="MonoDevelop.Projects\IBuildTarget.cs" />
    <Compile Include="MonoDevelop.Projects\WorkspaceItemCollection.cs" />
    <Compile Include="MonoDevelop.Projects\WorkspaceItemEventArgs.cs" />
    <Compile Include="MonoDevelop.Projects\SolutionEventArgs.cs" />
    <Compile Include="MonoDevelop.Projects\IWorkspaceObject.cs" />
    <Compile Include="MonoDevelop.Projects\SolutionConfigurationCollection.cs" />
    <Compile Include="MonoDevelop.Projects\ItemConfiguration.cs" />
    <Compile Include="MonoDevelop.Projects\ItemConfigurationCollection.cs" />
    <Compile Include="MonoDevelop.Projects\IConfigurationTarget.cs" />
    <Compile Include="MonoDevelop.Projects\ItemCollection.cs" />
    <Compile Include="MonoDevelop.Projects\SolutionItem.cs" />
    <Compile Include="MonoDevelop.Projects\SolutionFolderItemCollection.cs" />
    <Compile Include="MonoDevelop.Projects\SolutionItemReference.cs" />
    <Compile Include="MonoDevelop.Projects\FileFormat.cs" />
    <Compile Include="MonoDevelop.Projects\UnknownWorkspaceItem.cs" />
    <Compile Include="MonoDevelop.Projects\BuildResult.cs" />
    <Compile Include="MonoDevelop.Projects\BuildAction.cs" />
    <Compile Include="MonoDevelop.Projects\FileCopyMode.cs" />
    <Compile Include="MonoDevelop.Projects\DotNetProject.cs" />
    <Compile Include="MonoDevelop.Projects\FileCopySet.cs" />
    <Compile Include="MonoDevelop.Projects\ProjectItem.cs" />
    <Compile Include="MonoDevelop.Projects\ProjectItemCollection.cs" />
    <Compile Include="MonoDevelop.Projects\SimpleProjectItem.cs" />
    <Compile Include="MonoDevelop.Projects\IFolderItem.cs" />
    <Compile Include="MonoDevelop.Projects\IFileItem.cs" />
    <Compile Include="MonoDevelop.Projects\ProjectParameters.cs" />
    <Compile Include="MonoDevelop.Projects\ConfigurationParameters.cs" />
    <Compile Include="MonoDevelop.Projects\CyclicDependencyException.cs" />
    <Compile Include="MonoDevelop.Projects\DotNetAssemblyProject.cs" />
    <Compile Include="MonoDevelop.Projects\DotNetProjectParameters.cs" />
    <Compile Include="MonoDevelop.Projects\ItemConfigurationSelector.cs" />
    <Compile Include="MonoDevelop.Projects\SolutionConfigurationSelector.cs" />
    <Compile Include="MonoDevelop.Projects\DefaultConfigurationSelector.cs" />
    <Compile Include="MonoDevelop.Projects\ConfigurationSelector.cs" />
    <Compile Include="MonoDevelop.Projects\HelpService.cs" />
    <Compile Include="MonoDevelop.Projects\CompiledAssemblyProject.cs" />
    <Compile Include="MonoDevelop.Projects\IAssemblyProject.cs" />
    <Compile Include="MonoDevelop.Projects.Extensions\ItemPropertyCodon.cs" />
    <Compile Include="MonoDevelop.Projects.Extensions\LanguageBindingCodon.cs" />
    <Compile Include="MonoDevelop.Projects.Extensions\DataTypeCodon.cs" />
    <Compile Include="MonoDevelop.Projects.Extensions\ProjectBindingCodon.cs" />
    <Compile Include="MonoDevelop.Projects.Extensions\ItemTypeNode.cs" />
    <Compile Include="MonoDevelop.Projects.Extensions\DotNetProjectNode.cs" />
    <Compile Include="MonoDevelop.Projects.Extensions\SolutionItemNode.cs" />
    <Compile Include="MonoDevelop.Projects.Extensions\SerlializationMapNode.cs" />
    <Compile Include="MonoDevelop.Projects.Extensions\IFileFormat.cs" />
    <Compile Include="MonoDevelop.Projects.Extensions\FileFormatNode.cs" />
    <Compile Include="MonoDevelop.Projects.Extensions\ProjectExtensionUtil.cs" />
    <Compile Include="MonoDevelop.Projects.Extensions\ISolutionItemHandler.cs" />
    <Compile Include="MonoDevelop.Projects.Extensions\SolutionItemHandler.cs" />
    <Compile Include="MonoDevelop.Projects.Extensions\DotNetProjectSubtypeNode.cs" />
    <Compile Include="MonoDevelop.Projects.Extensions\PolicySetNode.cs" />
    <Compile Include="MonoDevelop.Projects.Extensions\PolicyNode.cs" />
    <Compile Include="MonoDevelop.Projects.Extensions\ItemTypeCondition.cs" />
    <Compile Include="MonoDevelop.Projects.Extensions\MonoDocSourceNode.cs" />
    <Compile Include="MonoDevelop.Projects.Extensions\ProjectLanguageCondition.cs" />
    <Compile Include="MonoDevelop.Projects.Extensions\IResourceHandler.cs" />
    <Compile Include="MonoDevelop.Projects.Extensions\IPathHandler.cs" />
    <Compile Include="MonoDevelop.Projects.Extensions\IAssemblyReferenceHandler.cs" />
    <Compile Include="MonoDevelop.Projects.Formats.MD1\MD1DotNetProjectHandler.cs" />
    <Compile Include="MonoDevelop.Projects.Formats.MD1\MD1FileFormat.cs" />
    <Compile Include="MonoDevelop.Projects.Formats.MD1\MD1SolutionEntityItemHandler.cs" />
    <Compile Include="MonoDevelop.Projects.Formats.MD1\MD1SolutionItemHandler.cs" />
    <Compile Include="MonoDevelop.Projects.Formats.MSBuild\MSBuildFileFormat.cs" />
    <Compile Include="MonoDevelop.Projects.Formats.MSBuild\MSBuildProjectHandler.cs" />
    <Compile Include="MonoDevelop.Projects.Formats.MSBuild\SlnFileFormat.cs" />
    <Compile Include="MonoDevelop.Projects.Formats.MSBuild\MSBuildProjectService.cs" />
    <Compile Include="MonoDevelop.Projects.Formats.MSBuild\SlnData.cs" />
    <Compile Include="MonoDevelop.Projects.Formats.MSBuild\MSBuildProject.cs" />
    <Compile Include="MonoDevelop.Projects.Formats.MSBuild\MSBuildHandler.cs" />
    <Compile Include="MonoDevelop.Projects.Formats.MSBuild\MSBuildImportAttribute.cs" />
    <Compile Include="MonoDevelop.Projects.Formats.MSBuild\RemoteProjectBuilder.cs" />
    <Compile Include="MonoDevelop.Projects.Formats.MSBuild\IMSBuildImportProvider.cs" />
    <Compile Include="MonoDevelop.Projects.Formats.MSBuild\MergeToProjectAttribute.cs" />
    <Compile Include="MonoDevelop.Projects.Formats.MSBuild\CompiledAssemblyProjectMSBuildHandler.cs" />
    <Compile Include="MonoDevelop.Projects.Formats.MSBuild.Conditions\ConditionAndExpression.cs" />
    <Compile Include="MonoDevelop.Projects.Formats.MSBuild.Conditions\ConditionExpression.cs" />
    <Compile Include="MonoDevelop.Projects.Formats.MSBuild.Conditions\ConditionFactorExpresion.cs" />
    <Compile Include="MonoDevelop.Projects.Formats.MSBuild.Conditions\ConditionFunctionExpression.cs" />
    <Compile Include="MonoDevelop.Projects.Formats.MSBuild.Conditions\ConditionNotExpression.cs" />
    <Compile Include="MonoDevelop.Projects.Formats.MSBuild.Conditions\ConditionOrExpression.cs" />
    <Compile Include="MonoDevelop.Projects.Formats.MSBuild.Conditions\ConditionParser.cs" />
    <Compile Include="MonoDevelop.Projects.Formats.MSBuild.Conditions\ConditionRelationalExpression.cs" />
    <Compile Include="MonoDevelop.Projects.Formats.MSBuild.Conditions\ConditionTokenizer.cs" />
    <Compile Include="MonoDevelop.Projects.Formats.MSBuild.Conditions\ExpressionParseException.cs" />
    <Compile Include="MonoDevelop.Projects.Formats.MSBuild.Conditions\Token.cs" />
    <Compile Include="MonoDevelop.Projects.Policies\PolicyBag.cs" />
    <Compile Include="MonoDevelop.Projects.Policies\PolicyService.cs" />
    <Compile Include="MonoDevelop.Projects.Policies\PolicySet.cs" />
    <Compile Include="MonoDevelop.Projects.Policies\DotNetNamingPolicy.cs" />
    <Compile Include="MonoDevelop.Projects.Policies\PolicyChangedEventArgs.cs" />
    <Compile Include="MonoDevelop.Projects.Policies\PolicyContainer.cs" />
    <Compile Include="MonoDevelop.Projects.Policies\ScopedPolicy.cs" />
    <Compile Include="MonoDevelop.Projects.Policies\PolicyDictionary.cs" />
    <Compile Include="MonoDevelop.Projects.Text\ITextFile.cs" />
    <Compile Include="MonoDevelop.Projects.Text\TextFile.cs" />
    <Compile Include="MonoDevelop.Projects.Text\TextEncoding.cs" />
    <Compile Include="MonoDevelop.Projects.Text\TextFileReader.cs" />
    <Compile Include="MonoDevelop.Projects.Text\TextFormatter.cs" />
    <Compile Include="MonoDevelop.Projects.Utility\DiffUtility.cs" />
    <Compile Include="MonoDevelop.Core.StringParsing\IStringTagProvider.cs" />
    <Compile Include="MonoDevelop.Core.StringParsing\StringTagProvider.cs" />
    <Compile Include="MonoDevelop.Core.StringParsing\StringTagDescription.cs" />
    <Compile Include="MonoDevelop.Core.StringParsing\StringTagModel.cs" />
    <Compile Include="MonoDevelop.Core.StringParsing\StringTagModelDescription.cs" />
    <Compile Include="MonoDevelop.Core.StringParsing\IStringTagModel.cs" />
    <Compile Include="MonoDevelop.Core.Execution\ExecutionEnvironment.cs" />
    <Compile Include="MonoDevelop.Projects\AuthorInformation.cs" />
    <Compile Include="MonoDevelop.Core.Text\StringMatcher.cs" />
    <Compile Include="MonoDevelop.Core.Text\LaneStringMatcher.cs" />
    <Compile Include="MonoDevelop.Core.Text\BacktrackingStringMatcher.cs" />
    <Compile Include="MonoDevelop.Projects.Text\DocGenerator.cs" />
    <Compile Include="MonoDevelop.Core\EventArgsChain.cs" />
    <Compile Include="MonoDevelop.Core.Execution\ProcessExtensions.cs" />
    <Compile Include="MonoDevelop.Core.Execution\ProcessArgumentBuilder.cs" />
    <Compile Include="MonoDevelop.Projects.Policies\IPolicyProvider.cs" />
    <Compile Include="MonoDevelop.Projects\ProjectItemEventArgs.cs" />
    <Compile Include="MonoDevelop.Core.Assemblies\TargetFrameworkMoniker.cs" />
    <Compile Include="MonoDevelop.Core\UserDataMigrationService.cs" />
    <Compile Include="MonoDevelop.Core.AddIns\UserDataMigrationNode.cs" />
    <Compile Include="MonoDevelop.Core.Serialization\IDataItemAttribute.cs" />
    <Compile Include="MonoDevelop.Projects\ProjectModelDataItemAttribute.cs" />
    <Compile Include="MonoDevelop.Core\FilePath.cs" />
    <Compile Include="MonoDevelop.Projects.Policies\PolicyTypeAttribute.cs" />
    <Compile Include="MonoDevelop.Core.Setup\UpdateLevel.cs" />
    <Compile Include="MonoDevelop.Core.Setup\AddinSetupService.cs" />
    <Compile Include="MonoDevelop.Core\IApplication.cs" />
    <Compile Include="MonoDevelop.Core\IApplicationInfo.cs" />
    <Compile Include="MonoDevelop.Core\ApplicationService.cs" />
    <Compile Include="MonoDevelop.Core.ProgressMonitoring\ProgressStatusMonitor.cs" />
    <Compile Include="MonoDevelop.Projects\LanguageBindingService.cs" />
    <Compile Include="MonoDevelop.Projects\ILanguageBinding.cs" />
    <Compile Include="MonoDevelop.Core\Platform.cs" />
    <Compile Include="MonoDevelop.Core\UserProfile.cs" />
    <Compile Include="MonoDevelop.Core\BrandingService.cs" />
    <Compile Include="MonoDevelop.Projects\CleanEventHandler.cs" />
    <Compile Include="MonoDevelop.Core.ProgressMonitoring\IProjectLoadProgressMonitor.cs" />
    <Compile Include="MonoDevelop.Core.ProgressMonitoring\WrappedProgressMonitor.cs" />
    <Compile Include="MonoDevelop.Core.ProgressMonitoring\ConsoleProjectLoadProgressMonitor.cs" />
    <Compile Include="MonoDevelop.Core\SystemInformation.cs" />
    <Compile Include="MonoDevelop.Core\MacSystemInformation.cs" />
    <Compile Include="MonoDevelop.Core\WindowsSystemInformation.cs" />
    <Compile Include="MonoDevelop.Core\LinuxSystemInformation.cs" />
    <Compile Include="MonoDevelop.Core\UnixSystemInformation.cs" />
    <Compile Include="MonoDevelop.Core\ISystemInformationProvider.cs" />
    <Compile Include="MonoDevelop.Core.FileSystem\UnixFileSystemExtension.cs" />
    <Compile Include="MonoDevelop.Core.LogReporting\CrashEventArgs.cs" />
    <Compile Include="MonoDevelop.Core.LogReporting\CrashMonitor.cs" />
    <Compile Include="MonoDevelop.Core.LogReporting\ICrashMonitor.cs" />
    <Compile Include="MonoDevelop.Core.LogReporting\MacCrashMonitor.cs" />
    <Compile Include="MonoDevelop.Core\PasswordService.cs" />
    <Compile Include="MonoDevelop.Core\IPasswordProvider.cs" />
    <Compile Include="MonoDevelop.Projects.Utility\ByteOrderMark.cs" />
    <Compile Include="MonoDevelop.Projects\PortableDotNetProject.cs" />
    <Compile Include="MonoDevelop.Core.AddIns\FilePathExtensionNode.cs" />
    <Compile Include="MonoDevelop.Projects.Formats.MSBuild\TargetsAvailableCondition.cs" />
    <Compile Include="MonoDevelop.Projects\PortableDotNetProjectBinding.cs" />
    <Compile Include="MonoDevelop.Core.AddIns\AssemblyInstalledCondition.cs" />
    <Compile Include="MonoDevelop.Core\WebCertificateService.cs" />
    <Compile Include="MonoDevelop.Core\IWebCertificateProvider.cs" />
    <Compile Include="MonoDevelop.Core.Execution\ExecutionTarget.cs" />
    <Compile Include="MonoDevelop.Core.Assemblies\SupportedFramework.cs" />
    <Compile Include="MonoDevelop.Projects.Extensions\UnknownProjectTypeNode.cs" />
    <Compile Include="MonoDevelop.Core.Execution\ICommandFactory.cs" />
    <Compile Include="MonoDevelop.Core.Execution\DotNetCommandFactory.cs" />
    <Compile Include="BuildVariables.cs" />
    <Compile Include="AddinInfo.cs" />
    <Compile Include="MonoDevelop.Core.Logging\AssertLoggingTraceListener.cs" />
    <Compile Include="MonoDevelop.Projects.Formats.MD1\MD1ProjectService.cs" />
    <Compile Include="MonoDevelop.Projects\UnknownProject.cs" />
    <Compile Include="MonoDevelop.Projects.Formats.MSBuild\MSBuildExtension.cs" />
    <Compile Include="MonoDevelop.Projects.SharedAssetsProjects\SharedAssetsProject.cs" />
    <Compile Include="MonoDevelop.Projects.SharedAssetsProjects\SharedAssetsProjectMSBuildExtension.cs" />
    <Compile Include="MonoDevelop.Projects.SharedAssetsProjects\SharedAssetsProjectMSBuildHandler.cs" />
    <Compile Include="MonoDevelop.Projects.SharedAssetsProjects\SharedAssetsProjectBinding.cs" />
    <Compile Include="MonoDevelop.Core\WebRequestHelper.cs" />
    <Compile Include="MonoDevelop.Core.Web\IProxyAuthenticationHandler.cs" />
    <Compile Include="MonoDevelop.Core.Web\CredentialStore.cs" />
    <Compile Include="MonoDevelop.Core.Web\CredentialType.cs" />
    <Compile Include="MonoDevelop.Core.Web\ICredentialCache.cs" />
    <Compile Include="MonoDevelop.Core.Web\ICredentialProvider.cs" />
    <Compile Include="MonoDevelop.Core.Web\IHttpWebResponse.cs" />
    <Compile Include="MonoDevelop.Core.Web\IProxyCache.cs" />
    <Compile Include="MonoDevelop.Core.Web\MemoryCache.cs" />
    <Compile Include="MonoDevelop.Core.Web\NullCredentialProvider.cs" />
    <Compile Include="MonoDevelop.Core.Web\ProxyCache.cs" />
    <Compile Include="MonoDevelop.Core.Web\RequestHelper.cs" />
    <Compile Include="MonoDevelop.Core.Web\StringExtensions.cs" />
    <Compile Include="MonoDevelop.Core.Web\STSAuthHelper.cs" />
    <Compile Include="MonoDevelop.Core.Web\WIFTypeProvider.cs" />
    <Compile Include="MonoDevelop.Core.Web\CredentialProviderExtensions.cs" />
    <Compile Include="MonoDevelop.Core.Text\ISegment.cs" />
    <Compile Include="MonoDevelop.Core.Text\UnicodeNewLine.cs" />
    <Compile Include="MonoDevelop.Core.Text\ITextSource.cs" />
    <Compile Include="MonoDevelop.Core.Text\TextChangeEventArgs.cs" />
    <Compile Include="MonoDevelop.Core.Text\StringTextSource.cs" />
    <Compile Include="MonoDevelop.Core.Text\TextFileUtility.cs" />
    <Compile Include="MonoDevelop.Core.Text\ITextSourceVersion.cs" />
    <Compile Include="MonoDevelop.Core.Execution\IDebugConsole.cs" />
    <Compile Include="MonoDevelop.Projects\IDotNetFileContainer.cs" />
    <Compile Include="MonoDevelop.Projects.Formats.MSBuild\IMSBuildGlobalPropertyProvider.cs" />
    <Compile Include="MonoDevelop.Projects\DotNetProjectImport.cs" />
<<<<<<< HEAD
    <Compile Include="MonoDevelop.Core.Text\TextSourceVersionProvider.cs" />
=======
    <Compile Include="MonoDevelop.Core.LogReporting\CrashReporter.cs" />
    <Compile Include="MonoDevelop.Core.Instrumentation\InstrumentationConsumer.cs" />
>>>>>>> fed6e4be
  </ItemGroup>
  <ItemGroup>
    <None Include="Makefile.am" />
    <None Include="MonoDevelop.Projects.Formats.MSBuild.Conditions\InvalidProjectFileException.cs" />
    <None Include="BuildVariables.cs.in" />
  </ItemGroup>
  <ItemGroup>
    <EmbeddedResource Include="MonoDevelop.Core.addin.xml">
      <LogicalName>MonoDevelop.Core.addin.xml</LogicalName>
      <SubType>Designer</SubType>
    </EmbeddedResource>
    <EmbeddedResource Include="frameworks\framework_NET_1_1.xml">
      <LogicalName>framework_NET_1_1.xml</LogicalName>
    </EmbeddedResource>
    <EmbeddedResource Include="frameworks\framework_NET_2_0.xml">
      <LogicalName>framework_NET_2_0.xml</LogicalName>
    </EmbeddedResource>
    <EmbeddedResource Include="frameworks\framework_NET_3_0.xml">
      <LogicalName>framework_NET_3_0.xml</LogicalName>
    </EmbeddedResource>
    <EmbeddedResource Include="frameworks\framework_NET_3_5.xml">
      <LogicalName>framework_NET_3_5.xml</LogicalName>
    </EmbeddedResource>
    <EmbeddedResource Include="frameworks\framework_NET_4_0.xml">
      <LogicalName>framework_NET_4_0.xml</LogicalName>
    </EmbeddedResource>
    <EmbeddedResource Include="frameworks\framework_NET_4_5.xml">
      <LogicalName>framework_NET_4_5.xml</LogicalName>
    </EmbeddedResource>
    <EmbeddedResource Include="frameworks\framework_NET_3_5_client.xml">
      <LogicalName>framework_NET_3_5_client.xml</LogicalName>
    </EmbeddedResource>
    <EmbeddedResource Include="frameworks\framework_NET_4_0_client.xml">
      <LogicalName>framework_NET_4_0_client.xml</LogicalName>
    </EmbeddedResource>
  </ItemGroup>
  <Import Project="$(MSBuildBinPath)\Microsoft.CSharp.targets" />
  <ItemGroup>
    <ProjectReference Include="..\MonoDevelop.Projects.Formats.MSBuild\MonoDevelop.Projects.Formats.MSBuild.csproj">
      <Project>{A437F1A3-78DF-4F00-8053-D32A8B1EB679}</Project>
      <Name>MonoDevelop.Projects.Formats.MSBuild</Name>
      <Private>False</Private>
    </ProjectReference>
    <ProjectReference Include="..\..\..\external\cecil\Mono.Cecil.csproj">
      <Project>{D68133BD-1E63-496E-9EDE-4FBDBF77B486}</Project>
      <Name>Mono.Cecil</Name>
    </ProjectReference>
    <ProjectReference Include="..\..\..\external\cecil\symbols\mdb\Mono.Cecil.Mdb.csproj">
      <Project>{8559DD7F-A16F-46D0-A05A-9139FAEBA8FD}</Project>
      <Name>Mono.Cecil.Mdb</Name>
    </ProjectReference>
    <ProjectReference Include="..\..\..\external\Newtonsoft.Json\Src\Newtonsoft.Json\Newtonsoft.Json.csproj">
      <Project>{A9AE40FF-1A21-414A-9FE7-3BE13644CC6D}</Project>
      <Name>Newtonsoft.Json</Name>
    </ProjectReference>
    <ProjectReference Include="..\..\..\external\nrefactory\ICSharpCode.NRefactory\ICSharpCode.NRefactory.csproj">
      <Project>{3B2A5653-EC97-4001-BB9B-D90F1AF2C371}</Project>
      <Name>ICSharpCode.NRefactory</Name>
    </ProjectReference>
    <ProjectReference Include="..\..\..\external\nrefactory\ICSharpCode.NRefactory.CSharp\ICSharpCode.NRefactory.CSharp.csproj">
      <Project>{53DCA265-3C3C-42F9-B647-F72BA678122B}</Project>
      <Name>ICSharpCode.NRefactory.CSharp</Name>
    </ProjectReference>
    <ProjectReference Include="..\..\..\external\mono-addins\Mono.Addins\Mono.Addins.csproj">
      <Project>{91DD5A2D-9FE3-4C3C-9253-876141874DAD}</Project>
      <Name>Mono.Addins</Name>
    </ProjectReference>
    <ProjectReference Include="..\..\..\external\mono-addins\Mono.Addins.Setup\Mono.Addins.Setup.csproj">
      <Project>{A85C9721-C054-4BD8-A1F3-0227615F0A36}</Project>
      <Name>Mono.Addins.Setup</Name>
    </ProjectReference>
    <ProjectReference Include="..\..\..\external\mono-addins\Mono.Addins.Gui\Mono.Addins.Gui.csproj">
      <Project>{FEC19BDA-4904-4005-8C09-68E82E8BEF6A}</Project>
      <Name>Mono.Addins.Gui</Name>
    </ProjectReference>
    <ProjectReference Include="..\..\..\external\ikvm\reflect\IKVM.Reflection.csproj">
      <Project>{4CB170EF-DFE6-4A56-9E1B-A85449E827A7}</Project>
      <Name>IKVM.Reflection</Name>
    </ProjectReference>
    <ProjectReference Include="..\..\..\external\cecil\symbols\pdb\Mono.Cecil.Pdb.csproj">
      <Project>{63E6915C-7EA4-4D76-AB28-0D7191EEA626}</Project>
      <Name>Mono.Cecil.Pdb</Name>
    </ProjectReference>
    <ProjectReference Include="..\..\..\external\nrefactory\ICSharpCode.NRefactory.Cecil\ICSharpCode.NRefactory.Cecil.csproj">
      <Project>{2B8F4F83-C2B3-4E84-A27B-8DEE1BE0E006}</Project>
      <Name>ICSharpCode.NRefactory.Cecil</Name>
    </ProjectReference>
  </ItemGroup>
  <ItemGroup>
    <Content Include="MonoDevelop.Core.dll.config">
      <CopyToOutputDirectory>Always</CopyToOutputDirectory>
    </Content>
  </ItemGroup>
  <ItemGroup>
    <Folder Include="MonoDevelop.Projects.SharedAssetsProjects\" />
  </ItemGroup>
  <Target Name="BeforeBuild" Inputs="BuildVariables.cs.in; $(MSBuildProjectDirectory)\..\..\..\..\version.config" Outputs="BuildVariables.cs">
    <Csc Sources="BuildVariables.gen.cs" OutputAssembly="BuildVariables.gen.exe" />
    <Exec Command="$(MonoLauncher)$(MSBuildProjectDirectory)\BuildVariables.gen.exe ." WorkingDirectory="$(MSBuildProjectDirectory)" />
    <Delete Files="BuildVariables.gen.exe" />
    <MakeDir Directories="$(OutputPath)" />
    <Exec Command="&quot;$(Git)&quot; rev-parse HEAD &gt; $(BuildInfo)" WorkingDirectory="$(MSBuildProjectDirectory)" IgnoreExitCode="True" />
    <Exec Command="&quot;$(Git)&quot; rev-parse HEAD &gt; $(VcRevision)" WorkingDirectory="$(MSBuildProjectDirectory)" IgnoreExitCode="True" />
  </Target>
</Project><|MERGE_RESOLUTION|>--- conflicted
+++ resolved
@@ -474,12 +474,9 @@
     <Compile Include="MonoDevelop.Projects\IDotNetFileContainer.cs" />
     <Compile Include="MonoDevelop.Projects.Formats.MSBuild\IMSBuildGlobalPropertyProvider.cs" />
     <Compile Include="MonoDevelop.Projects\DotNetProjectImport.cs" />
-<<<<<<< HEAD
     <Compile Include="MonoDevelop.Core.Text\TextSourceVersionProvider.cs" />
-=======
     <Compile Include="MonoDevelop.Core.LogReporting\CrashReporter.cs" />
     <Compile Include="MonoDevelop.Core.Instrumentation\InstrumentationConsumer.cs" />
->>>>>>> fed6e4be
   </ItemGroup>
   <ItemGroup>
     <None Include="Makefile.am" />
