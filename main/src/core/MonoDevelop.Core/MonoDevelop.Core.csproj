--- conflicted
+++ resolved
@@ -530,7 +530,6 @@
     <None Include="MonoDevelop.Projects.Formats.MSBuild.Conditions\InvalidProjectFileException.cs" />
     <None Include="BuildVariables.cs.in" />
     <None Include="packages.config" />
-<<<<<<< HEAD
     <None Include="MSBuild\CodeSharing.Common.props">
       <CopyToOutputDirectory>PreserveNewest</CopyToOutputDirectory>
     </None>
@@ -540,8 +539,6 @@
     <None Include="MSBuild\CodeSharing.CSharp.targets">
       <CopyToOutputDirectory>PreserveNewest</CopyToOutputDirectory>
     </None>
-=======
->>>>>>> de043d33
   </ItemGroup>
   <ItemGroup>
     <EmbeddedResource Include="MonoDevelop.Core.addin.xml">
