--- conflicted
+++ resolved
@@ -127,8 +127,4 @@
         | ex -> LoggingService.LogError ("FSharpIndentationTracker", ex)
                 ""
 
-<<<<<<< HEAD
-    override x.SupportedFeatures = IndentatitonTrackerFeatures.None ||| IndentatitonTrackerFeatures.CustomIndentationEngine
-=======
-    override x.SupportedFeatures = IndentationTrackerFeatures.None ||| IndentationTrackerFeatures.CustomIndentationEngine
->>>>>>> 1c85c60a
+    override x.SupportedFeatures = IndentationTrackerFeatures.None ||| IndentationTrackerFeatures.CustomIndentationEngine