<?xml version="1.0" encoding="utf-8"?>
<Project DefaultTargets="Build" xmlns="http://schemas.microsoft.com/developer/msbuild/2003" ToolsVersion="4.0">
  <PropertyGroup>
    <Configuration Condition=" '$(Configuration)' == '' ">Debug</Configuration>
    <Platform Condition=" '$(Platform)' == '' ">AnyCPU</Platform>
    <ProductVersion>8.0.30703</ProductVersion>
    <SchemaVersion>2.0</SchemaVersion>
    <ProjectGuid>{1497D0A8-AFF1-4938-BC22-BE79B358BA5B}</ProjectGuid>
    <OutputType>Library</OutputType>
    <AssemblyName>UnitTests</AssemblyName>
    <RootNamespace>UnitTests</RootNamespace>
    <TestRunnerCommand>..\..\build\bin\mdtool.exe</TestRunnerCommand>
    <TestRunnerArgs>run-md-tests</TestRunnerArgs>
    <TargetFrameworkVersion>v4.5</TargetFrameworkVersion>
  </PropertyGroup>
  <PropertyGroup Condition=" '$(Configuration)|$(Platform)' == 'Debug|AnyCPU' ">
    <DebugSymbols>True</DebugSymbols>
    <DebugType>full</DebugType>
    <Optimize>false</Optimize>
    <OutputPath>..\..\build\tests</OutputPath>
    <DefineConstants>DEBUG</DefineConstants>
    <ErrorReport>prompt</ErrorReport>
    <WarningLevel>4</WarningLevel>
    <CheckForOverflowUnderflow>True</CheckForOverflowUnderflow>
    <Execution>
      <Execution clr-version="Net_2_0" />
    </Execution>
  </PropertyGroup>
  <PropertyGroup Condition=" '$(Configuration)|$(Platform)' == 'Release|AnyCPU' ">
    <DebugType>pdbonly</DebugType>
    <Optimize>True</Optimize>
    <OutputPath>..\..\build\tests</OutputPath>
    <ErrorReport>prompt</ErrorReport>
    <WarningLevel>4</WarningLevel>
    <CheckForOverflowUnderflow>True</CheckForOverflowUnderflow>
    <Execution>
      <Execution clr-version="Net_2_0" />
    </Execution>
    <DebugSymbols>true</DebugSymbols>
  </PropertyGroup>
  <ItemGroup>
    <Reference Include="System" />
    <Reference Include="System.Xml" />
    <Reference Include="System.Core" />
    <Reference Include="Mono.Cairo" />
    <Reference Include="gtk-sharp, Version=2.12.0.0, Culture=neutral, PublicKeyToken=35e10195dab3c99f">
      <SpecificVersion>False</SpecificVersion>
    </Reference>
    <Reference Include="gdk-sharp, Version=2.12.0.0, Culture=neutral, PublicKeyToken=35e10195dab3c99f">
      <SpecificVersion>False</SpecificVersion>
    </Reference>
    <Reference Include="glib-sharp, Version=2.12.0.0, Culture=neutral, PublicKeyToken=35e10195dab3c99f">
      <SpecificVersion>False</SpecificVersion>
    </Reference>
    <Reference Include="atk-sharp, Version=2.12.0.0, Culture=neutral, PublicKeyToken=35e10195dab3c99f">
      <SpecificVersion>False</SpecificVersion>
    </Reference>
    <Reference Include="pango-sharp, Version=2.12.0.0, Culture=neutral, PublicKeyToken=35e10195dab3c99f">
      <SpecificVersion>False</SpecificVersion>
    </Reference>
    <Reference Include="GuiUnit">
      <HintPath>..\..\external\guiunit\bin\net_4_0\GuiUnit.exe</HintPath>
    </Reference>
  </ItemGroup>
  <ItemGroup>
    <ProjectReference Include="..\..\src\core\MonoDevelop.Core\MonoDevelop.Core.csproj">
      <Project>{7525BB88-6142-4A26-93B9-A30C6983390A}</Project>
      <Name>MonoDevelop.Core</Name>
      <Private>False</Private>
    </ProjectReference>
    <ProjectReference Include="..\..\src\addins\Deployment\MonoDevelop.Deployment\MonoDevelop.Deployment.csproj">
      <Project>{9BC670A8-1851-40EC-9685-279F4C98433D}</Project>
      <Name>MonoDevelop.Deployment</Name>
      <Private>False</Private>
    </ProjectReference>
    <ProjectReference Include="..\..\src\addins\MonoDevelop.Autotools\MonoDevelop.Autotools.csproj">
      <Project>{CFC02FEC-BDF4-40B9-94D6-35E73F76A92E}</Project>
      <Name>MonoDevelop.Autotools</Name>
      <Private>False</Private>
    </ProjectReference>
    <ProjectReference Include="..\..\src\core\MonoDevelop.Ide\MonoDevelop.Ide.csproj">
      <Project>{27096E7F-C91C-4AC6-B289-6897A701DF21}</Project>
      <Name>MonoDevelop.Ide</Name>
      <Private>False</Private>
    </ProjectReference>
    <ProjectReference Include="..\..\src\addins\CSharpBinding\CSharpBinding.csproj">
      <Project>{07CC7654-27D6-421D-A64C-0FFA40456FA2}</Project>
      <Name>CSharpBinding</Name>
      <Private>False</Private>
    </ProjectReference>
    <ProjectReference Include="..\..\src\core\Mono.Texteditor\Mono.TextEditor.csproj">
      <Project>{A2329308-3751-4DBD-9A75-5F7B8B024625}</Project>
      <Name>Mono.TextEditor</Name>
      <Private>False</Private>
    </ProjectReference>
    <ProjectReference Include="..\..\src\addins\MonoDevelop.Refactoring\MonoDevelop.Refactoring.csproj">
      <Project>{100568FC-F4E8-439B-94AD-41D11724E45B}</Project>
      <Name>MonoDevelop.Refactoring</Name>
      <Private>False</Private>
    </ProjectReference>
    <ProjectReference Include="..\..\src\addins\MonoDevelop.DesignerSupport\MonoDevelop.DesignerSupport.csproj">
      <Project>{2C24D515-4A2C-445C-8419-C09231913CFA}</Project>
      <Name>MonoDevelop.DesignerSupport</Name>
      <Private>False</Private>
    </ProjectReference>
    <ProjectReference Include="..\..\src\addins\VersionControl\MonoDevelop.VersionControl\MonoDevelop.VersionControl.csproj">
      <Project>{19DE0F35-D204-4FD8-A553-A19ECE05E24D}</Project>
      <Name>MonoDevelop.VersionControl</Name>
      <Private>False</Private>
    </ProjectReference>
    <ProjectReference Include="..\..\src\addins\VersionControl\MonoDevelop.VersionControl.Git\MonoDevelop.VersionControl.Git.csproj">
      <Project>{0413DB7D-8B35-423F-9752-D75C9225E7DE}</Project>
      <Name>MonoDevelop.VersionControl.Git</Name>
      <Private>False</Private>
    </ProjectReference>
    <ProjectReference Include="..\..\src\addins\MonoDevelop.SourceEditor2\MonoDevelop.SourceEditor.csproj">
      <Project>{F8F92AA4-A376-4679-A9D4-60E7B7FBF477}</Project>
      <Name>MonoDevelop.SourceEditor</Name>
      <Private>False</Private>
    </ProjectReference>
    <ProjectReference Include="..\..\src\addins\MonoDevelop.Debugger\MonoDevelop.Debugger.csproj">
      <Project>{2357AABD-08C7-4808-A495-8FF2D3CDFDB0}</Project>
      <Name>MonoDevelop.Debugger</Name>
      <Private>False</Private>
    </ProjectReference>
    <ProjectReference Include="..\..\src\addins\CSharpBinding\Autotools\Autotools.csproj">
      <Project>{F79A67A1-4BA2-48F8-A7DD-A72E316EF6CD}</Project>
      <Name>Autotools</Name>
      <Private>False</Private>
    </ProjectReference>
    <ProjectReference Include="..\..\src\addins\TextTemplating\MonoDevelop.TextTemplating\MonoDevelop.TextTemplating.csproj">
      <Project>{8CCA39DD-8412-4547-BE7F-0C3D3ACC6FAC}</Project>
      <Name>MonoDevelop.TextTemplating</Name>
      <Private>False</Private>
    </ProjectReference>
    <ProjectReference Include="..\..\src\addins\TextTemplating\Mono.TextTemplating\Mono.TextTemplating.csproj">
      <Project>{A2364D6A-00EF-417C-80A6-815726C70032}</Project>
      <Name>Mono.TextTemplating</Name>
      <Private>False</Private>
    </ProjectReference>
    <ProjectReference Include="..\..\src\addins\Deployment\MonoDevelop.Deployment.Linux\MonoDevelop.Deployment.Linux.csproj">
      <Project>{BA9020AD-A2D1-47C8-9A7C-756162C38296}</Project>
      <Name>MonoDevelop.Deployment.Linux</Name>
      <Private>False</Private>
    </ProjectReference>
    <ProjectReference Include="..\..\external\nrefactory\ICSharpCode.NRefactory\ICSharpCode.NRefactory.csproj">
      <Project>{3B2A5653-EC97-4001-BB9B-D90F1AF2C371}</Project>
      <Name>ICSharpCode.NRefactory</Name>
      <Private>False</Private>
    </ProjectReference>
    <ProjectReference Include="..\..\external\nrefactory\ICSharpCode.NRefactory.CSharp\ICSharpCode.NRefactory.CSharp.csproj">
      <Project>{53DCA265-3C3C-42F9-B647-F72BA678122B}</Project>
      <Name>ICSharpCode.NRefactory.CSharp</Name>
      <Private>False</Private>
    </ProjectReference>
    <ProjectReference Include="..\..\external\mono-addins\Mono.Addins\Mono.Addins.csproj">
      <Project>{91DD5A2D-9FE3-4C3C-9253-876141874DAD}</Project>
      <Name>Mono.Addins</Name>
      <Private>False</Private>
    </ProjectReference>
    <ProjectReference Include="..\..\contrib\ICSharpCode.Decompiler\ICSharpCode.Decompiler.csproj">
      <Project>{984CC812-9470-4A13-AFF9-CC44068D666C}</Project>
      <Name>ICSharpCode.Decompiler</Name>
      <Private>False</Private>
    </ProjectReference>
    <ProjectReference Include="..\..\external\debugger-libs\Mono.Debugging\Mono.Debugging.csproj">
      <Project>{90C99ADB-7D4B-4EB4-98C2-40BD1B14C7D2}</Project>
      <Name>Mono.Debugging</Name>
      <Private>False</Private>
    </ProjectReference>
    <ProjectReference Include="..\..\external\debugger-libs\Mono.Debugging.Soft\Mono.Debugging.Soft.csproj">
      <Project>{DE40756E-57F6-4AF2-B155-55E3A88CCED8}</Project>
      <Name>Mono.Debugging.Soft</Name>
      <Private>False</Private>
    </ProjectReference>
    <ProjectReference Include="..\..\external\xwt\Xwt\Xwt.csproj">
      <Project>{92494904-35FA-4DC9-BDE9-3A3E87AC49D3}</Project>
      <Name>Xwt</Name>
      <Private>False</Private>
    </ProjectReference>
    <ProjectReference Include="..\..\src\addins\NUnit\MonoDevelop.NUnit.csproj">
      <Project>{A7A4246D-CEC4-42DF-A3C1-C31B9F51C4EC}</Project>
      <Name>MonoDevelop.NUnit</Name>
    </ProjectReference>
    <ProjectReference Include="..\..\src\core\MonoDevelop.Projects.Formats.MSBuild\MonoDevelop.Projects.Formats.MSBuild.csproj">
      <Project>{A437F1A3-78DF-4F00-8053-D32A8B1EB679}</Project>
      <Name>MonoDevelop.Projects.Formats.MSBuild</Name>
    </ProjectReference>
  </ItemGroup>
  <ItemGroup>
    <Compile Include="Util.cs" />
    <Compile Include="MonoDevelop.Projects\MdsTests.cs" />
    <Compile Include="MonoDevelop.Projects\TestProjectsChecks.cs" />
    <Compile Include="MonoDevelop.Projects\SolutionTests.cs" />
    <Compile Include="TestBase.cs" />
    <Compile Include="MonoDevelop.Projects\MSBuildTests.cs" />
    <Compile Include="MonoDevelop.Projects\MonoDeveloperFormatTests.cs" />
    <Compile Include="MonoDevelop.Projects\ProjectTests.cs" />
    <Compile Include="MonoDevelop.Projects\WorkspaceTests.cs" />
    <Compile Include="MonoDevelop.Projects\MakefileTests.cs" />
    <Compile Include="MonoDevelop.Projects\LocalCopyTests.cs" />
    <Compile Include="MonoDevelop.Projects\TextFormatterTests.cs" />
    <Compile Include="MonoDevelop.VersionControl.Views\EditorCompareWidgetBaseTest.cs" />
    <Compile Include="MonoDevelop.CSharpBinding\TestWorkbenchWindow.cs" />
    <Compile Include="MonoDevelop.CSharpBinding\TestViewContent.cs" />
    <Compile Include="MonoDevelop.CSharpBinding\MemberTests.cs" />
    <Compile Include="MonoDevelop.CSharpBinding\FindMemberVisitorTests.cs" />
    <Compile Include="MonoDevelop.CSharpBinding\ProjectDomTests.cs" />
    <Compile Include="MonoDevelop.CSharpBinding\TestDocument.cs" />
    <Compile Include="MonoDevelop.CSharpBinding\FoldingParserTests.cs" />
    <Compile Include="MonoDevelop.CSharpBinding\CSharpTextEditorIndentationTests.cs" />
    <Compile Include="MonoDevelop.CSharpBinding\OnTheFlyFormatterTests.cs" />
    <Compile Include="MonoDevelop.Ide.Gui\CompletionListWindowTests.cs" />
    <Compile Include="MonoDevelop.CSharpBinding.Refactoring\ResolveNamespaceTests.cs" />
    <Compile Include="MonoDevelop.Ide.FindInFiles\MemberCollectorTests.cs" />
    <Compile Include="MonoDevelop.Ide.FindInFiles\SearchCollectorTests.cs" />
    <Compile Include="MonoDevelop.CSharpBinding.Refactoring\GenerateNewMemberTests.cs" />
    <Compile Include="MonoDevelop.SourceEditor\SourceEditorTests.cs" />
    <Compile Include="MonoDevelop.Projects\FileServiceTests.cs" />
    <Compile Include="MonoDevelop.Projects\SolutionFolderTests.cs" />
    <Compile Include="MonoDevelop.Core\BacktrackingStringMatcherTests.cs" />
    <Compile Include="MonoDevelop.Ide.Gui\SearchPopupWindowTests.cs" />
    <Compile Include="MonoDevelop.Core\LaneStringMatcherTests.cs" />
    <Compile Include="MonoDevelop.Refactoring\IssueGroupTests.cs" />
    <Compile Include="MonoDevelop.Refactoring\MockGroupingProvider.cs" />
    <Compile Include="MonoDevelop.Refactoring\GroupingProviderTestBase.cs" />
    <Compile Include="MonoDevelop.Refactoring\CategoryGroupingProviderTests.cs" />
    <Compile Include="MonoDevelop.Refactoring\ProviderGroupingProviderTests.cs" />
    <Compile Include="MonoDevelop.Refactoring\SeverityGroupingProviderTests.cs" />
    <Compile Include="MonoDevelop.CSharpBinding\AutomaticBracketInsertionTests.cs" />
    <Compile Include="MonoDevelop.CSharpBinding\NamedArgumentCompletionTests.cs" />
    <Compile Include="MonoDevelop.SourceEditor\DebugTooltipTests.cs" />
    <Compile Include="MonoDevelop.CSharpBinding\UnitTesteditorIntegrationTests.cs" />
    <Compile Include="MonoDevelop.Refactoring\AnalysisJobQueueTests.cs" />
    <Compile Include="MonoDevelop.Refactoring\SimpleAnalysisJobTests.cs" />
    <Compile Include="MonoDevelop.Refactoring\ProjectGroupingProviderTests.cs" />
    <Compile Include="MonoDevelop.Refactoring\FileGroupingProviderTests.cs" />
    <Compile Include="MonoDevelop.Ide.Gui\LogViewTests.cs" />
    <Compile Include="MonoDevelop.SourceEditor\JSonIndentEngineTests.cs" />
    <Compile Include="MonoDevelop.Projects\SharedAssetsProjectTests.cs" />
    <Compile Include="MonoDevelop.Projects\WebProjectTests.cs" />
    <Compile Include="MonoDevelop.Ide.FindInFiles\ColorizationTests.cs" />
    <Compile Include="MonoDevelop.Ide.Templates\ProjectTemplateCategorizerTests.cs" />
    <Compile Include="MonoDevelop.Ide.Templates\TestableProjectTemplateCategorizer.cs" />
    <Compile Include="MonoDevelop.Ide.Templates\FinalProjectConfigurationTests.cs" />
    <Compile Include="MonoDevelop.Ide.Templates\TemplateWizardProviderTests.cs" />
    <Compile Include="MonoDevelop.Ide.Templates\TestableWizardPage.cs" />
    <Compile Include="MonoDevelop.Ide.Templates\TestableTemplateWizard.cs" />
    <Compile Include="MonoDevelop.Ide.Templates\TestableTemplateWizardProvider.cs" />
    <Compile Include="MonoDevelop.Ide.Templates\FileTemplateParserTests.cs" />
    <Compile Include="MonoDevelop.Ide.Templates\ProjectCreateInformationTests.cs" />
    <Compile Include="MonoDevelop.Core\FileServiceTests.cs" />
    <Compile Include="MonoDevelop.Core\FilePathTests.cs" />
    <Compile Include="MonoDevelop.Core\BaseCredentialsProviderTests.cs" />
<<<<<<< HEAD
    <Compile Include="MonoDevelop.Ide.Templates\TemplateConditionEvaluatorTests.cs" />
=======
    <Compile Include="MonoDevelop.Core\LoggingServiceTests.cs" />
>>>>>>> 203ed0aa
  </ItemGroup>
  <Import Project="$(MSBuildBinPath)\Microsoft.CSharp.targets" />
  <Import Project="..\..\md.targets" />
  <ItemGroup>
    <None Include="Makefile.am" />
    <None Include="MonoDevelop.Projects\CompletionDatabaseTests.cs" />
    <None Include="MonoDevelop.Projects\DomPersistenceTests.cs" />
    <None Include="MonoDevelop.Projects\DomCompilationUnitTests.cs" />
    <None Include="MonoDevelop.Projects\DomTests.cs" />
  </ItemGroup>
  <ItemGroup />
  <ItemGroup>
    <Folder Include="MonoDevelop.Refactoring\" />
    <Folder Include="MonoDevelop.Ide.Templates\" />
  </ItemGroup>
</Project><|MERGE_RESOLUTION|>--- conflicted
+++ resolved
@@ -252,11 +252,8 @@
     <Compile Include="MonoDevelop.Core\FileServiceTests.cs" />
     <Compile Include="MonoDevelop.Core\FilePathTests.cs" />
     <Compile Include="MonoDevelop.Core\BaseCredentialsProviderTests.cs" />
-<<<<<<< HEAD
     <Compile Include="MonoDevelop.Ide.Templates\TemplateConditionEvaluatorTests.cs" />
-=======
     <Compile Include="MonoDevelop.Core\LoggingServiceTests.cs" />
->>>>>>> 203ed0aa
   </ItemGroup>
   <Import Project="$(MSBuildBinPath)\Microsoft.CSharp.targets" />
   <Import Project="..\..\md.targets" />
