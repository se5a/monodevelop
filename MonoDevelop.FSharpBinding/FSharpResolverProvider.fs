﻿// --------------------------------------------------------------------------------------
// Provides tool tips with F# hints for MonoDevelop
// (this file implements MonoDevelop interfaces and calls 'LanguageService')
// --------------------------------------------------------------------------------------
namespace MonoDevelop.FSharp

<<<<<<< HEAD
open System
open MonoDevelop.Ide
open MonoDevelop.Core
=======
open System;
open System.Text;
open System.Linq;
open System.Collections.Generic;
open System.Threading;

open Mono.TextEditor;

open MonoDevelop.Core;
open MonoDevelop.Ide;
open MonoDevelop.Ide.Gui;
>>>>>>> d0065aa8
open MonoDevelop.Ide.Gui.Content
open MonoDevelop.Ide.TypeSystem;
open MonoDevelop.Refactoring;

open ICSharpCode.NRefactory;
open ICSharpCode.NRefactory.Semantics;
open ICSharpCode.NRefactory.TypeSystem;
open ICSharpCode.NRefactory.CSharp;
open ICSharpCode.NRefactory.CSharp.Resolver;
open ICSharpCode.NRefactory.CSharp.TypeSystem;

open Microsoft.FSharp.Compiler.SourceCodeServices

/// Result of F# identifier resolution at the specified location
/// Stores the data tip that we get from the language service
/// (this is passed to MonoDevelop, which asks as about tooltip later)
type internal FSharpResolveResult(tip:DataTipText) = 
<<<<<<< HEAD
  inherit ResolveResult(SpecialType.UnknownType)  

  // override x.GetDefinitionRegion(dom:DomRegion, memb:IMember) =
  //   seq { do () }
=======
  inherit ResolveResult(SpecialType.UnknownType)
>>>>>>> d0065aa8

  member x.DataTip = tip
  

/// Implements "resolution" - looks for tool-tips at current locations
type FSharpResolverProvider() =
  interface ITextEditorResolverProvider with
  
    /// Get tool-tip at the specified offset (from the start of the file)
<<<<<<< HEAD
    //member x.GetLanguageItem(dom:Document, data:DomRegion, offset) : ResolveResult =
    //  if offset >= data.End.Line || offset < 0 then null
    //  let loc = null 
      
    
    /// Whatever this is, we don't support it!  
    member x.GetLanguageItem(dom:Document, offset:int, expressionRegion:DomRegion byref) : ResolveResult =
      null

    member x.GetLanguageItem(dom:Document, offset:int, identifier:string) : ResolveResult =
=======
    member x.GetLanguageItem(doc:MonoDevelop.Ide.Gui.Document, region:DomRegion, offset) : ResolveResult =
      let mutable dt = new DomRegion()
      if offset < 0 then dt <- DomRegion.Empty
      let loc = RefactoringService.GetCorrectResolveLocation(doc, doc.Editor.OffsetToLocation(offset))
      let (success, result:ResolveResult, node:AstNode) = doc.TryResolveAt(loc)
      if not success then dt <- DomRegion.Empty
>>>>>>> d0065aa8
      null
      dt <- new DomRegion(node.StartLocation, node.EndLocation)
      result
    /// Whatever this is, we don't support it!  
    //member x.GetLanguageItem(dom:Document, data, offset, expression) : ResolveResult =
      //null

    /// Returns string with tool-tip from 'FSharpResolveResult'
    /// (which we generated in the previous method - so we simply run formatter)
<<<<<<< HEAD
    member x.CreateTooltip(unit:IParsedFile, result:ResolveResult, errorInformation, ambience, modifierState) : string = 
=======
    member x.CreateTooltip(unit, result, errorInformation, ambience, modifierState) : string = 
>>>>>>> d0065aa8
      match result with
      | :? FSharpResolveResult as res -> TipFormatter.formatTipWithHeader(res.DataTip)
      | _ -> null
<|MERGE_RESOLUTION|>--- conflicted
+++ resolved
@@ -1,93 +1,67 @@
-﻿// --------------------------------------------------------------------------------------
-// Provides tool tips with F# hints for MonoDevelop
-// (this file implements MonoDevelop interfaces and calls 'LanguageService')
-// --------------------------------------------------------------------------------------
-namespace MonoDevelop.FSharp
-
-<<<<<<< HEAD
-open System
-open MonoDevelop.Ide
-open MonoDevelop.Core
-=======
-open System;
-open System.Text;
-open System.Linq;
-open System.Collections.Generic;
-open System.Threading;
-
-open Mono.TextEditor;
-
-open MonoDevelop.Core;
-open MonoDevelop.Ide;
-open MonoDevelop.Ide.Gui;
->>>>>>> d0065aa8
-open MonoDevelop.Ide.Gui.Content
-open MonoDevelop.Ide.TypeSystem;
-open MonoDevelop.Refactoring;
-
-open ICSharpCode.NRefactory;
-open ICSharpCode.NRefactory.Semantics;
-open ICSharpCode.NRefactory.TypeSystem;
-open ICSharpCode.NRefactory.CSharp;
-open ICSharpCode.NRefactory.CSharp.Resolver;
-open ICSharpCode.NRefactory.CSharp.TypeSystem;
-
-open Microsoft.FSharp.Compiler.SourceCodeServices
-
-/// Result of F# identifier resolution at the specified location
-/// Stores the data tip that we get from the language service
-/// (this is passed to MonoDevelop, which asks as about tooltip later)
-type internal FSharpResolveResult(tip:DataTipText) = 
-<<<<<<< HEAD
-  inherit ResolveResult(SpecialType.UnknownType)  
-
-  // override x.GetDefinitionRegion(dom:DomRegion, memb:IMember) =
-  //   seq { do () }
-=======
-  inherit ResolveResult(SpecialType.UnknownType)
->>>>>>> d0065aa8
-
-  member x.DataTip = tip
-  
-
-/// Implements "resolution" - looks for tool-tips at current locations
-type FSharpResolverProvider() =
-  interface ITextEditorResolverProvider with
-  
-    /// Get tool-tip at the specified offset (from the start of the file)
-<<<<<<< HEAD
-    //member x.GetLanguageItem(dom:Document, data:DomRegion, offset) : ResolveResult =
-    //  if offset >= data.End.Line || offset < 0 then null
-    //  let loc = null 
-      
-    
-    /// Whatever this is, we don't support it!  
-    member x.GetLanguageItem(dom:Document, offset:int, expressionRegion:DomRegion byref) : ResolveResult =
-      null
-
-    member x.GetLanguageItem(dom:Document, offset:int, identifier:string) : ResolveResult =
-=======
-    member x.GetLanguageItem(doc:MonoDevelop.Ide.Gui.Document, region:DomRegion, offset) : ResolveResult =
-      let mutable dt = new DomRegion()
-      if offset < 0 then dt <- DomRegion.Empty
-      let loc = RefactoringService.GetCorrectResolveLocation(doc, doc.Editor.OffsetToLocation(offset))
-      let (success, result:ResolveResult, node:AstNode) = doc.TryResolveAt(loc)
-      if not success then dt <- DomRegion.Empty
->>>>>>> d0065aa8
-      null
-      dt <- new DomRegion(node.StartLocation, node.EndLocation)
-      result
-    /// Whatever this is, we don't support it!  
-    //member x.GetLanguageItem(dom:Document, data, offset, expression) : ResolveResult =
-      //null
-
-    /// Returns string with tool-tip from 'FSharpResolveResult'
-    /// (which we generated in the previous method - so we simply run formatter)
-<<<<<<< HEAD
-    member x.CreateTooltip(unit:IParsedFile, result:ResolveResult, errorInformation, ambience, modifierState) : string = 
-=======
-    member x.CreateTooltip(unit, result, errorInformation, ambience, modifierState) : string = 
->>>>>>> d0065aa8
-      match result with
-      | :? FSharpResolveResult as res -> TipFormatter.formatTipWithHeader(res.DataTip)
-      | _ -> null
+﻿// --------------------------------------------------------------------------------------
+// Provides tool tips with F# hints for MonoDevelop
+// (this file implements MonoDevelop interfaces and calls 'LanguageService')
+// --------------------------------------------------------------------------------------
+namespace MonoDevelop.FSharp
+
+open System;
+open System.Text;
+open System.Linq;
+open System.Collections.Generic;
+open System.Threading;
+
+open Mono.TextEditor;
+
+open MonoDevelop.Core;
+open MonoDevelop.CSharp;
+open MonoDevelop.Ide;
+open MonoDevelop.Ide.Gui;
+open MonoDevelop.Ide.Gui.Content
+open MonoDevelop.Ide.TypeSystem;
+open MonoDevelop.Refactoring;
+
+open ICSharpCode.NRefactory;
+open ICSharpCode.NRefactory.Semantics;
+open ICSharpCode.NRefactory.TypeSystem;
+open ICSharpCode.NRefactory.CSharp;
+open ICSharpCode.NRefactory.CSharp.Resolver;
+open ICSharpCode.NRefactory.CSharp.TypeSystem;
+
+open Microsoft.FSharp.Compiler.SourceCodeServices
+
+/// Result of F# identifier resolution at the specified location
+/// Stores the data tip that we get from the language service
+/// (this is passed to MonoDevelop, which asks as about tooltip later)
+type internal FSharpResolveResult(tip:DataTipText) = 
+  inherit ResolveResult(SpecialType.UnknownType)
+
+  member x.DataTip = tip
+  
+
+/// Implements "resolution" - looks for tool-tips at current locations
+type FSharpResolverProvider() =
+  interface ITextEditorResolverProvider with
+  
+    /// Get tool-tip at the specified offset (from the start of the file)
+    member x.GetLanguageItem(doc:MonoDevelop.Ide.Gui.Document, offset:int, region:DomRegion byref) : ResolveResult =
+      let mutable dt = new DomRegion()
+      if offset < 0 then dt <- DomRegion.Empty
+      let loc = RefactoringService.GetCorrectResolveLocation(doc, doc.Editor.OffsetToLocation(offset))
+      let (success, result:ResolveResult, node:AstNode) = doc.TryResolveAt(loc)
+      if not success then
+        dt <- DomRegion.Empty
+        null
+      else
+        dt <- new DomRegion(node.StartLocation, node.EndLocation)
+        result
+
+    member x.GetLanguageItem(doc:MonoDevelop.Ide.Gui.Document, offset:int, identifier:string) : ResolveResult =
+      let (result, region) = (x :> ITextEditorResolverProvider).GetLanguageItem(doc, offset)
+      result
+
+    /// Returns string with tool-tip from 'FSharpResolveResult'
+    /// (which we generated in the previous method - so we simply run formatter)
+    member x.CreateTooltip(unit, result, errorInformation, ambience, modifierState) : string = 
+      match result with
+      | :? FSharpResolveResult as res -> TipFormatter.formatTipWithHeader(res.DataTip)
+      | _ -> null