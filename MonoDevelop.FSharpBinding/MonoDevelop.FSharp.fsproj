--- conflicted
+++ resolved
@@ -136,11 +136,8 @@
       <Name>MonoDevelop.FSharp.Gui</Name>
     </ProjectReference>
     <Reference Include="FSharp.Core">
-<<<<<<< HEAD
       <Private>True</Private>
-=======
        <Private>True</Private>
->>>>>>> 6ec67045
     </Reference>
   </ItemGroup>
 </Project>