namespace MonoDevelop.FSharp

open System
open System.IO

open MonoDevelop.Core
open MonoDevelop.Ide
open MonoDevelop.Ide.Gui.Content
open MonoDevelop.Projects
open FSharp.Compiler
open FSharp.CompilerBinding
open System.Linq
open MonoDevelop.Projects.Formats.MSBuild

// TODO NPM: this class is going away. Most of this functionality can be implemented by overriding
// methods in the new FSharpProject class.

type FSharpLanguageBinding() =

  let langServ = MDLanguageService.Instance
    
  let invalidateProjectFile(project:Project) =
    match project with
    | :? DotNetProject as dnp when dnp.LanguageName = "F#" ->
        try
            let options = langServ.GetProjectCheckerOptions(dnp.FileName.ToString(), [("Configuration", IdeApp.Workspace.ActiveConfigurationId)])
            langServ.InvalidateConfiguration(options)
            langServ.ClearProjectInfoCache()
        with ex -> LoggingService.LogError ("Could not invalidate configuration", ex)
    | _ -> ()
    
  let invalidateFiles (args:#ProjectFileEventInfo seq) =
    for projectFileEvent in args do
        if MDLanguageService.SupportedFileName (projectFileEvent.ProjectFile.FilePath.ToString()) then
            invalidateProjectFile(projectFileEvent.Project)

<<<<<<< HEAD
  let invalidateConfig _args =
      IdeApp.Workspace.GetAllProjects()
      |> Seq.iter invalidateProjectFile

  let eventDisposer =
      ResizeArray<IDisposable> ()
                 
=======
  let eventDisposer = ResizeArray<IDisposable> ()
            
>>>>>>> 33f5dbe6
  // Watch for changes that trigger a reparse, but only if we're running within the IDE context
  // and not from mdtool or something like it.
  do if IdeApp.IsInitialized then
      //Add events to invalidate FCS if anything imprtant to do with configuration changes
      //e.g. Files added/removed/renamed, or references added/removed      
      IdeApp.Workspace.FileAddedToProject.Subscribe(invalidateFiles) |> eventDisposer.Add
      IdeApp.Workspace.FileRemovedFromProject.Subscribe(invalidateFiles) |> eventDisposer.Add
      IdeApp.Workspace.FileRenamedInProject.Subscribe(invalidateFiles) |> eventDisposer.Add
      IdeApp.Workspace.FilePropertyChangedInProject.Subscribe(invalidateFiles) |> eventDisposer.Add
      IdeApp.Workspace.ReferenceAddedToProject.Subscribe(fun (r:ProjectReferenceEventArgs) -> invalidateProjectFile(r.Project)) |> eventDisposer.Add
      IdeApp.Workspace.ReferenceRemovedFromProject.Subscribe(fun (r:ProjectReferenceEventArgs) -> invalidateProjectFile(r.Project)) |> eventDisposer.Add
<<<<<<< HEAD
      IdeApp.Workspace.SolutionUnloaded.Subscribe(fun _ -> langServ.ClearLanguageServiceRootCachesAndCollectAndFinalizeAllTransients()) |> eventDisposer.Add
=======
      IdeApp.Workspace.SolutionUnloaded.Subscribe
        (fun _ -> 
            IdeApp.Workspace.GetAllProjects() |> Seq.iter invalidateProjectFile
            langServ.ClearLanguageServiceRootCachesAndCollectAndFinalizeAllTransients()) |> eventDisposer.Add

  // Keep the platforms combo of CodeGenerationPanelWidget in sync with this list
  let supportedPlatforms = [| "anycpu"; "x86"; "x64"; "itanium" |]
  interface IDotNetLanguageBinding  with
    member x.BlockCommentEndTag = "*)"
    member x.BlockCommentStartTag = "(*"
    member x.Language = LanguageName
    member x.SingleLineCommentTag = "//"
    member x.GetFileName(baseName) = new FilePath(baseName.ToString() + ".fs")
    member x.IsSourceCodeFile(fileName) = MDLanguageService.SupportedFileName (fileName.ToString())
    
    // IDotNetLanguageBinding
    override x.Compile(items, config, configSel, monitor) : BuildResult =
      CompilerService.Compile(items, config, configSel, monitor)

    override x.CreateCompilationParameters(options:XmlElement) : ConfigurationParameters =
      let pars = new FSharpCompilerParameters() 
      // Set up the default options
      if options <> null then 
          let platform = options.GetAttribute ("Platform")
          if (supportedPlatforms |> Array.exists (fun x -> x.Contains (platform))) then
              pars.PlatformTarget <- platform

          let debugAtt = options.GetAttribute ("DefineDebug")
          if (System.String.Compare ("True", debugAtt, StringComparison.OrdinalIgnoreCase) = 0) then
              pars.AddDefineSymbol "DEBUG"
              pars.DebugSymbols <- true
              pars.Optimize <- false
              pars.GenerateTailCalls <- false
          let releaseAtt = options.GetAttribute ("Release")
          if (System.String.Compare ("True", releaseAtt, StringComparison.OrdinalIgnoreCase) = 0) then
              pars.DebugSymbols <- false
              pars.Optimize <- true
              pars.GenerateTailCalls <- true
      // TODO: set up the documentation file to be AssemblyName.xml by default (but how do we get AssemblyName here?)
      // pars.DocumentationFile <- ""
      //    System.IO.Path.GetFileNameWithoutExtension(config.CompiledOutputName.ToString())+".xml" 
      pars :> ConfigurationParameters


    override x.CreateProjectParameters(_options:XmlElement) : ProjectParameters =
      ProjectParameters()
      
    override x.GetCodeDomProvider() : CodeDomProvider =
        provider.Value :> CodeDomProvider
      
    override x.GetSupportedClrVersions() =
      [| ClrVersion.Net_2_0; ClrVersion.Net_4_0; ClrVersion.Net_4_5;  ClrVersion.Clr_2_1 |]

    override x.ProjectStockIcon = "md-project"
>>>>>>> 33f5dbe6

  interface IDisposable with
    member x.Dispose () = 
      for disp in eventDisposer do
        disp.Dispose ()<|MERGE_RESOLUTION|>--- conflicted
+++ resolved
@@ -34,18 +34,8 @@
         if MDLanguageService.SupportedFileName (projectFileEvent.ProjectFile.FilePath.ToString()) then
             invalidateProjectFile(projectFileEvent.Project)
 
-<<<<<<< HEAD
-  let invalidateConfig _args =
-      IdeApp.Workspace.GetAllProjects()
-      |> Seq.iter invalidateProjectFile
-
-  let eventDisposer =
-      ResizeArray<IDisposable> ()
-                 
-=======
   let eventDisposer = ResizeArray<IDisposable> ()
             
->>>>>>> 33f5dbe6
   // Watch for changes that trigger a reparse, but only if we're running within the IDE context
   // and not from mdtool or something like it.
   do if IdeApp.IsInitialized then
@@ -57,65 +47,11 @@
       IdeApp.Workspace.FilePropertyChangedInProject.Subscribe(invalidateFiles) |> eventDisposer.Add
       IdeApp.Workspace.ReferenceAddedToProject.Subscribe(fun (r:ProjectReferenceEventArgs) -> invalidateProjectFile(r.Project)) |> eventDisposer.Add
       IdeApp.Workspace.ReferenceRemovedFromProject.Subscribe(fun (r:ProjectReferenceEventArgs) -> invalidateProjectFile(r.Project)) |> eventDisposer.Add
-<<<<<<< HEAD
-      IdeApp.Workspace.SolutionUnloaded.Subscribe(fun _ -> langServ.ClearLanguageServiceRootCachesAndCollectAndFinalizeAllTransients()) |> eventDisposer.Add
-=======
       IdeApp.Workspace.SolutionUnloaded.Subscribe
         (fun _ -> 
             IdeApp.Workspace.GetAllProjects() |> Seq.iter invalidateProjectFile
             langServ.ClearLanguageServiceRootCachesAndCollectAndFinalizeAllTransients()) |> eventDisposer.Add
 
-  // Keep the platforms combo of CodeGenerationPanelWidget in sync with this list
-  let supportedPlatforms = [| "anycpu"; "x86"; "x64"; "itanium" |]
-  interface IDotNetLanguageBinding  with
-    member x.BlockCommentEndTag = "*)"
-    member x.BlockCommentStartTag = "(*"
-    member x.Language = LanguageName
-    member x.SingleLineCommentTag = "//"
-    member x.GetFileName(baseName) = new FilePath(baseName.ToString() + ".fs")
-    member x.IsSourceCodeFile(fileName) = MDLanguageService.SupportedFileName (fileName.ToString())
-    
-    // IDotNetLanguageBinding
-    override x.Compile(items, config, configSel, monitor) : BuildResult =
-      CompilerService.Compile(items, config, configSel, monitor)
-
-    override x.CreateCompilationParameters(options:XmlElement) : ConfigurationParameters =
-      let pars = new FSharpCompilerParameters() 
-      // Set up the default options
-      if options <> null then 
-          let platform = options.GetAttribute ("Platform")
-          if (supportedPlatforms |> Array.exists (fun x -> x.Contains (platform))) then
-              pars.PlatformTarget <- platform
-
-          let debugAtt = options.GetAttribute ("DefineDebug")
-          if (System.String.Compare ("True", debugAtt, StringComparison.OrdinalIgnoreCase) = 0) then
-              pars.AddDefineSymbol "DEBUG"
-              pars.DebugSymbols <- true
-              pars.Optimize <- false
-              pars.GenerateTailCalls <- false
-          let releaseAtt = options.GetAttribute ("Release")
-          if (System.String.Compare ("True", releaseAtt, StringComparison.OrdinalIgnoreCase) = 0) then
-              pars.DebugSymbols <- false
-              pars.Optimize <- true
-              pars.GenerateTailCalls <- true
-      // TODO: set up the documentation file to be AssemblyName.xml by default (but how do we get AssemblyName here?)
-      // pars.DocumentationFile <- ""
-      //    System.IO.Path.GetFileNameWithoutExtension(config.CompiledOutputName.ToString())+".xml" 
-      pars :> ConfigurationParameters
-
-
-    override x.CreateProjectParameters(_options:XmlElement) : ProjectParameters =
-      ProjectParameters()
-      
-    override x.GetCodeDomProvider() : CodeDomProvider =
-        provider.Value :> CodeDomProvider
-      
-    override x.GetSupportedClrVersions() =
-      [| ClrVersion.Net_2_0; ClrVersion.Net_4_0; ClrVersion.Net_4_5;  ClrVersion.Clr_2_1 |]
-
-    override x.ProjectStockIcon = "md-project"
->>>>>>> 33f5dbe6
-
   interface IDisposable with
     member x.Dispose () = 
       for disp in eventDisposer do
