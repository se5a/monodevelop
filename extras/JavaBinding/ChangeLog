--- conflicted
+++ resolved
@@ -1,11 +1,8 @@
-<<<<<<< HEAD
-=======
 2008-02-05  Lluis Sanchez Gual <lluis@novell.com> 
 
 	* COPYING, Makefile: Added COPYING file with GPL2 license.
 	* Makefile.am: Removed unused file.
 
->>>>>>> 88b365a9
 2008-01-28  Michael Hutchinson <mhutchinson@novell.com> 
 
 	* po/nl.po: Updated translation by André Offringa.
